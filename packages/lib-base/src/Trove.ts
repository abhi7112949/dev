import assert from "assert";

import { Decimal, Decimalish } from "@liquity/decimal";

export interface Trovish {
  readonly collateral?: Decimalish;
  readonly debt?: Decimalish;
}

type CollateralDeposit<T> = {
  depositCollateral: T;
};

type CollateralWithdrawal<T> = {
  withdrawCollateral: T;
};

type LUSDBorrowing<T> = {
  borrowLUSD: T;
};

type LUSDRepayment<T> = {
  repayLUSD: T;
<<<<<<< HEAD
};

type NoCollateralDeposit = Partial<CollateralDeposit<never>>;
type NoCollateralWithdrawal = Partial<CollateralWithdrawal<never>>;
type NoLUSDBorrowing = Partial<LUSDBorrowing<never>>;
type NoLUSDRepayment = Partial<LUSDRepayment<never>>;

type CollateralChange<T> =
  | (CollateralDeposit<T> & NoCollateralWithdrawal)
  | (CollateralWithdrawal<T> & NoCollateralDeposit);
type NoCollateralChange = NoCollateralDeposit & NoCollateralWithdrawal;

type DebtChange<T> = (LUSDBorrowing<T> & NoLUSDRepayment) | (LUSDRepayment<T> & NoLUSDBorrowing);
type NoDebtChange = NoLUSDBorrowing & NoLUSDRepayment;

export type TroveCreation<T> = CollateralDeposit<T> &
  NoCollateralWithdrawal &
  Partial<LUSDBorrowing<T>> &
  NoLUSDRepayment;

export type TroveClosure<T> = CollateralWithdrawal<T> &
  NoCollateralDeposit &
  Partial<LUSDRepayment<T>> &
  NoLUSDBorrowing;

export type TroveAdjustment<T> =
  | (CollateralChange<T> & NoDebtChange)
  | (DebtChange<T> & NoCollateralChange)
  | (CollateralChange<T> & DebtChange<T>);

export type TroveCreationError = "missingGasDeposit";

export type TaggedInvalidTroveCreation = {
  type: "invalidCreation";
  invalidTrove: Trove;
  error: TroveCreationError;
};

export type TaggedTroveCreation<T> = { type: "creation"; params: TroveCreation<T> };

export type TaggedTroveClosure<T> = { type: "closure"; params: TroveClosure<T> };

export type TaggedTroveAdjustment<T> = {
  type: "adjustment";
  params: TroveAdjustment<T>;
  setToZero?: "collateral" | "debt";
};

=======
};

type NoCollateralDeposit = Partial<CollateralDeposit<never>>;
type NoCollateralWithdrawal = Partial<CollateralWithdrawal<never>>;
type NoLUSDBorrowing = Partial<LUSDBorrowing<never>>;
type NoLUSDRepayment = Partial<LUSDRepayment<never>>;

type CollateralChange<T> =
  | (CollateralDeposit<T> & NoCollateralWithdrawal)
  | (CollateralWithdrawal<T> & NoCollateralDeposit);
type NoCollateralChange = NoCollateralDeposit & NoCollateralWithdrawal;

type DebtChange<T> = (LUSDBorrowing<T> & NoLUSDRepayment) | (LUSDRepayment<T> & NoLUSDBorrowing);
type NoDebtChange = NoLUSDBorrowing & NoLUSDRepayment;

export type TroveCreation<T> = CollateralDeposit<T> &
  NoCollateralWithdrawal &
  Partial<LUSDBorrowing<T>> &
  NoLUSDRepayment;

export type TroveClosure<T> = CollateralWithdrawal<T> &
  NoCollateralDeposit &
  Partial<LUSDRepayment<T>> &
  NoLUSDBorrowing;

export type TroveAdjustment<T> =
  | (CollateralChange<T> & NoDebtChange)
  | (DebtChange<T> & NoCollateralChange)
  | (CollateralChange<T> & DebtChange<T>);

export type TroveCreationError = "missingGasDeposit";

export type TaggedInvalidTroveCreation = {
  type: "invalidCreation";
  invalidTrove: Trove;
  error: TroveCreationError;
};

export type TaggedTroveCreation<T> = { type: "creation"; params: TroveCreation<T> };

export type TaggedTroveClosure<T> = { type: "closure"; params: TroveClosure<T> };

export type TaggedTroveAdjustment<T> = {
  type: "adjustment";
  params: TroveAdjustment<T>;
  setToZero?: "collateral" | "debt";
};

>>>>>>> 6820bc73
export const invalidTroveCreation = (
  invalidTrove: Trove,
  error: TroveCreationError
): TaggedInvalidTroveCreation => ({
  type: "invalidCreation",
  invalidTrove,
  error
});

export const troveCreation = <T>(params: TroveCreation<T>): TaggedTroveCreation<T> => ({
  type: "creation",
  params
});

export const troveClosure = <T>(params: TroveClosure<T>): TaggedTroveClosure<T> => ({
  type: "closure",
  params
});

export const troveAdjustment = <T>(
  params: TroveAdjustment<T>,
  setToZero?: "collateral" | "debt"
): TaggedTroveAdjustment<T> => ({
  type: "adjustment",
  params,
  setToZero
});

export type TroveChange<T> =
  | TaggedInvalidTroveCreation
  | TaggedTroveCreation<T>
  | TaggedTroveClosure<T>
  | TaggedTroveAdjustment<T>;

const normalize = (params: Record<string, Decimalish | undefined>): Record<string, Decimal> =>
  Object.fromEntries(
    Object.entries(params)
      .filter((kv): kv is [string, Decimalish] => kv[1] !== undefined)
      .map(([k, v]): [string, Decimal] => [k, Decimal.from(v)])
      .filter(([, v]) => v.nonZero)
  );

type Normalizer<T, U> = (params: T) => U;

export const normalizeTroveCreation = (normalize as unknown) as Normalizer<
  TroveCreation<Decimalish>,
  TroveCreation<Decimal>
>;

export const normalizeTroveAdjustment = (normalize as unknown) as Normalizer<
  TroveAdjustment<Decimalish>,
  TroveAdjustment<Decimal>
>;

const applyFee = (borrowingFeeFactor: Decimalish, debtIncrease: Decimalish) =>
  Decimal.ONE.add(borrowingFeeFactor).mul(debtIncrease);

const unapplyFee = (borrowingFeeFactor: Decimalish, debtIncrease: Decimalish) =>
  Decimal.from(debtIncrease).div(Decimal.ONE.add(borrowingFeeFactor));

export class Trove {
  public static readonly MINIMUM_COLLATERAL_RATIO_FOR_NEW_TROVE_IN_RECOVERY = Decimal.from(3);
  public static readonly CRITICAL_COLLATERAL_RATIO: Decimal = Decimal.from(1.5);
  public static readonly MINIMUM_COLLATERAL_RATIO: Decimal = Decimal.from(1.1);
  /**
   * Amount automatically minted and assigned to gas compensation pool for each Trove opened,
   * it counts towards collateral ratio (lowers it).
   */
  public static readonly GAS_COMPENSATION_DEPOSIT: Decimal = Decimal.from(10);

  readonly collateral: Decimal;
  readonly debt: Decimal;

  constructor({ collateral = 0, debt = 0 }: Trovish = {}) {
    this.collateral = Decimal.from(collateral);
    this.debt = Decimal.from(debt);
  }

  get isEmpty(): boolean {
    return this.collateral.isZero && this.debt.isZero;
  }

  get netDebt(): Decimal {
    if (this.debt.lt(Trove.GAS_COMPENSATION_DEPOSIT)) {
      throw new Error(`netDebt should not be used when debt < ${Trove.GAS_COMPENSATION_DEPOSIT}`);
    }

    return this.debt.sub(Trove.GAS_COMPENSATION_DEPOSIT);
  }

  collateralRatio(price: Decimalish): Decimal {
    return this.collateral.mulDiv(price, this.debt);
  }

  collateralRatioIsBelowMinimum(price: Decimalish): boolean {
    return this.collateralRatio(price).lt(Trove.MINIMUM_COLLATERAL_RATIO);
  }

  collateralRatioIsBelowCritical(price: Decimalish): boolean {
    return this.collateralRatio(price).lt(Trove.CRITICAL_COLLATERAL_RATIO);
  }

  isOpenableInRecoveryMode(price: Decimalish): boolean {
    return this.collateralRatio(price).gte(Trove.MINIMUM_COLLATERAL_RATIO_FOR_NEW_TROVE_IN_RECOVERY);
  }

  toString(): string {
    return `{ collateral: ${this.collateral}, debt: ${this.debt} }`;
  }

  equals(that: Trove): boolean {
    return this.collateral.eq(that.collateral) && this.debt.eq(that.debt);
  }

  add({ collateral = 0, debt = 0 }: Trovish): Trove {
    return new Trove({
      collateral: this.collateral.add(collateral),
      debt: this.debt.add(debt)
    });
  }

  addCollateral(collateral: Decimalish): Trove {
    return this.add({ collateral });
  }

  addDebt(debt: Decimalish): Trove {
    return this.add({ debt });
  }

  subtract(that: Trovish): Trove {
    const { collateral, debt } = new Trove(that);

    return new Trove({
      collateral: this.collateral.gt(collateral) ? this.collateral.sub(collateral) : 0,
      debt: this.debt.gt(debt) ? this.debt.sub(debt) : 0
    });
  }

  subtractCollateral(collateral: Decimalish): Trove {
    return this.subtract({ collateral });
  }

  subtractDebt(debt: Decimalish): Trove {
    return this.subtract({ debt });
  }

  multiply(multiplier: Decimalish): Trove {
    return new Trove({
      collateral: this.collateral.mul(multiplier),
      debt: this.debt.mul(multiplier)
    });
  }

  setCollateral(collateral: Decimalish): Trove {
    return new Trove({
      collateral,
      debt: this.debt
    });
  }

  setDebt(debt: Decimalish): Trove {
    return new Trove({
      collateral: this.collateral,
      debt
    });
  }

  private debtChange({ debt }: Trove, borrowingFeeFactor: Decimalish): DebtChange<Decimal> {
    return debt.gt(this.debt)
      ? { borrowLUSD: unapplyFee(borrowingFeeFactor, debt.sub(this.debt)) }
      : { repayLUSD: this.debt.sub(debt) };
  }
<<<<<<< HEAD

  private collateralChange({ collateral }: Trove): CollateralChange<Decimal> {
    return collateral.gt(this.collateral)
      ? { depositCollateral: collateral.sub(this.collateral) }
      : { withdrawCollateral: this.collateral.sub(collateral) };
  }

  whatChanged(
    that: Trove,
    borrowingFeeFactor: Decimalish = Decimal.ZERO
  ): TroveChange<Decimal> | undefined {
    if (this.equals(that)) {
      return undefined;
    }

    if (this.isEmpty) {
      if (that.debt.lt(Trove.GAS_COMPENSATION_DEPOSIT)) {
        return invalidTroveCreation(that, "missingGasDeposit");
      }

=======

  private collateralChange({ collateral }: Trove): CollateralChange<Decimal> {
    return collateral.gt(this.collateral)
      ? { depositCollateral: collateral.sub(this.collateral) }
      : { withdrawCollateral: this.collateral.sub(collateral) };
  }

  whatChanged(
    that: Trove,
    borrowingFeeFactor: Decimalish = Decimal.ZERO
  ): TroveChange<Decimal> | undefined {
    if (this.equals(that)) {
      return undefined;
    }

    if (this.isEmpty) {
      if (that.debt.lt(Trove.GAS_COMPENSATION_DEPOSIT)) {
        return invalidTroveCreation(that, "missingGasDeposit");
      }

>>>>>>> 6820bc73
      return troveCreation(
        that.netDebt.nonZero
          ? {
              depositCollateral: that.collateral,
              borrowLUSD: unapplyFee(borrowingFeeFactor, that.netDebt)
            }
          : { depositCollateral: that.collateral }
      );
    }

    if (that.isEmpty) {
      return troveClosure(
        this.netDebt.nonZero
          ? { withdrawCollateral: this.collateral, repayLUSD: this.netDebt }
          : { withdrawCollateral: this.collateral }
      );
    }

    return this.collateral.eq(that.collateral)
      ? troveAdjustment<Decimal>(this.debtChange(that, borrowingFeeFactor), that.debt.zero && "debt")
      : this.debt.eq(that.debt)
      ? troveAdjustment<Decimal>(this.collateralChange(that), that.collateral.zero && "collateral")
      : troveAdjustment<Decimal>(
          {
            ...this.debtChange(that, borrowingFeeFactor),
            ...this.collateralChange(that)
          },
          (that.debt.zero && "debt") ?? (that.collateral.zero && "collateral")
        );
  }

  apply(
    change: TroveChange<Decimalish> | undefined,
    borrowingFeeFactor: Decimalish = Decimal.ZERO
  ): Trove {
    if (!change) {
      return this;
    }

    switch (change.type) {
      case "invalidCreation":
        if (!this.isEmpty) {
          throw new Error("Can't create onto existing Trove");
        }

        return change.invalidTrove;

      case "creation": {
        if (!this.isEmpty) {
          throw new Error("Can't create onto existing Trove");
        }

        const { depositCollateral, borrowLUSD } = change.params;

        return new Trove({
          collateral: depositCollateral,
          debt: borrowLUSD
            ? Trove.GAS_COMPENSATION_DEPOSIT.add(applyFee(borrowingFeeFactor, borrowLUSD))
            : Trove.GAS_COMPENSATION_DEPOSIT
        });
      }

      case "closure":
        if (this.isEmpty) {
          throw new Error("Can't close empty Trove");
        }

        return emptyTrove;

      case "adjustment": {
        const {
          setToZero,
          params: { depositCollateral, withdrawCollateral, borrowLUSD, repayLUSD }
        } = change;

        const collateralDecrease = { collateral: withdrawCollateral };
        const collateralIncrease = { collateral: depositCollateral };
        const debtDecrease = { debt: repayLUSD };
        const debtIncrease = { debt: borrowLUSD && applyFee(borrowingFeeFactor, borrowLUSD) };

        return setToZero === "collateral"
          ? this.setCollateral(0).add(debtIncrease).subtract(debtDecrease)
          : setToZero === "debt"
          ? this.setDebt(0).add(collateralIncrease).subtract(collateralDecrease)
          : this.add({
              ...collateralIncrease,
              ...debtIncrease
            }).subtract({
              ...collateralDecrease,
              ...debtDecrease
            });
      }
    }
  }

  static create(params: TroveCreation<Decimalish>, borrowingFeeFactor?: Decimalish): Trove {
    return emptyTrove.apply(troveCreation(params), borrowingFeeFactor);
  }

  static recreate(that: Trove, borrowingFeeFactor?: Decimalish): TroveCreation<Decimal> {
    const change = emptyTrove.whatChanged(that, borrowingFeeFactor);
    assert(change?.type === "creation");
    return change.params;
  }

  adjust(params: TroveAdjustment<Decimalish>, borrowingFeeFactor?: Decimalish): Trove {
    return this.apply(troveAdjustment(params), borrowingFeeFactor);
  }

  adjustTo(that: Trove, borrowingFeeFactor?: Decimalish): TroveAdjustment<Decimal> {
    const change = this.whatChanged(that, borrowingFeeFactor);
    assert(change?.type === "adjustment");
    return change.params;
  }
}

export const emptyTrove = new Trove({ collateral: 0, debt: 0 });

interface TrovishWithPendingRewards extends Trovish {
  readonly stake?: Decimalish;
  readonly snapshotOfTotalRedistributed?: Trovish;
}

export class TroveWithPendingRewards extends Trove {
  readonly stake: Decimal;
  readonly snapshotOfTotalRedistributed: Trove;

  constructor({
    collateral = 0,
    debt = 0,
    stake = 0,
    snapshotOfTotalRedistributed
  }: TrovishWithPendingRewards = {}) {
    super({ collateral, debt });

    this.stake = Decimal.from(stake);
    this.snapshotOfTotalRedistributed = new Trove({ ...snapshotOfTotalRedistributed });
  }

  applyRewards(totalRedistributed: Trove): Trove {
    return this.add(
      totalRedistributed.subtract(this.snapshotOfTotalRedistributed).multiply(this.stake)
    );
  }

  equals(that: TroveWithPendingRewards): boolean {
    return (
      super.equals(that) &&
      this.stake.eq(that.stake) &&
      this.snapshotOfTotalRedistributed.equals(that.snapshotOfTotalRedistributed)
    );
  }
}<|MERGE_RESOLUTION|>--- conflicted
+++ resolved
@@ -21,7 +21,6 @@
 
 type LUSDRepayment<T> = {
   repayLUSD: T;
-<<<<<<< HEAD
 };
 
 type NoCollateralDeposit = Partial<CollateralDeposit<never>>;
@@ -70,56 +69,6 @@
   setToZero?: "collateral" | "debt";
 };
 
-=======
-};
-
-type NoCollateralDeposit = Partial<CollateralDeposit<never>>;
-type NoCollateralWithdrawal = Partial<CollateralWithdrawal<never>>;
-type NoLUSDBorrowing = Partial<LUSDBorrowing<never>>;
-type NoLUSDRepayment = Partial<LUSDRepayment<never>>;
-
-type CollateralChange<T> =
-  | (CollateralDeposit<T> & NoCollateralWithdrawal)
-  | (CollateralWithdrawal<T> & NoCollateralDeposit);
-type NoCollateralChange = NoCollateralDeposit & NoCollateralWithdrawal;
-
-type DebtChange<T> = (LUSDBorrowing<T> & NoLUSDRepayment) | (LUSDRepayment<T> & NoLUSDBorrowing);
-type NoDebtChange = NoLUSDBorrowing & NoLUSDRepayment;
-
-export type TroveCreation<T> = CollateralDeposit<T> &
-  NoCollateralWithdrawal &
-  Partial<LUSDBorrowing<T>> &
-  NoLUSDRepayment;
-
-export type TroveClosure<T> = CollateralWithdrawal<T> &
-  NoCollateralDeposit &
-  Partial<LUSDRepayment<T>> &
-  NoLUSDBorrowing;
-
-export type TroveAdjustment<T> =
-  | (CollateralChange<T> & NoDebtChange)
-  | (DebtChange<T> & NoCollateralChange)
-  | (CollateralChange<T> & DebtChange<T>);
-
-export type TroveCreationError = "missingGasDeposit";
-
-export type TaggedInvalidTroveCreation = {
-  type: "invalidCreation";
-  invalidTrove: Trove;
-  error: TroveCreationError;
-};
-
-export type TaggedTroveCreation<T> = { type: "creation"; params: TroveCreation<T> };
-
-export type TaggedTroveClosure<T> = { type: "closure"; params: TroveClosure<T> };
-
-export type TaggedTroveAdjustment<T> = {
-  type: "adjustment";
-  params: TroveAdjustment<T>;
-  setToZero?: "collateral" | "debt";
-};
-
->>>>>>> 6820bc73
 export const invalidTroveCreation = (
   invalidTrove: Trove,
   error: TroveCreationError
@@ -292,7 +241,6 @@
       ? { borrowLUSD: unapplyFee(borrowingFeeFactor, debt.sub(this.debt)) }
       : { repayLUSD: this.debt.sub(debt) };
   }
-<<<<<<< HEAD
 
   private collateralChange({ collateral }: Trove): CollateralChange<Decimal> {
     return collateral.gt(this.collateral)
@@ -313,28 +261,6 @@
         return invalidTroveCreation(that, "missingGasDeposit");
       }
 
-=======
-
-  private collateralChange({ collateral }: Trove): CollateralChange<Decimal> {
-    return collateral.gt(this.collateral)
-      ? { depositCollateral: collateral.sub(this.collateral) }
-      : { withdrawCollateral: this.collateral.sub(collateral) };
-  }
-
-  whatChanged(
-    that: Trove,
-    borrowingFeeFactor: Decimalish = Decimal.ZERO
-  ): TroveChange<Decimal> | undefined {
-    if (this.equals(that)) {
-      return undefined;
-    }
-
-    if (this.isEmpty) {
-      if (that.debt.lt(Trove.GAS_COMPENSATION_DEPOSIT)) {
-        return invalidTroveCreation(that, "missingGasDeposit");
-      }
-
->>>>>>> 6820bc73
       return troveCreation(
         that.netDebt.nonZero
           ? {
