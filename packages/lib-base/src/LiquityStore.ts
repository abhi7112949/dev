import assert from "assert";

import { Decimal } from "@liquity/decimal";
import { StabilityDeposit } from "./StabilityDeposit";
import { Trove, TroveWithPendingRewards } from "./Trove";
import { Fees } from "./Fees";
<<<<<<< HEAD
=======
import { LQTYStake } from "./LQTYStake";
>>>>>>> 6820bc73

export type LiquityStoreBaseState = {
  numberOfTroves: number;
  accountBalance: Decimal;
  lusdBalance: Decimal;
  lqtyBalance: Decimal;
  price: Decimal;
  lusdInStabilityPool: Decimal;
  total: Trove;
  totalRedistributed: Trove;
  troveWithoutRewards: TroveWithPendingRewards;
  deposit: StabilityDeposit;
  fees: Fees;
<<<<<<< HEAD
=======
  lqtyStake: LQTYStake;
  totalStakedLQTY: Decimal;
>>>>>>> 6820bc73
};

export type LiquityStoreDerivedState = {
  trove: Trove;
  borrowingFeeFactor: Decimal;
  redemptionFeeFactor: Decimal;
};

export type LiquityStoreState<T = unknown> = LiquityStoreBaseState & LiquityStoreDerivedState & T;

export type LiquityStoreListener<T = unknown> = (params: {
  newState: LiquityStoreState<T>;
  oldState: LiquityStoreState<T>;
  stateChange: Partial<LiquityStoreState<T>>;
}) => void;

const strictEquals = <T>(a: T, b: T) => a === b;
const eq = <T extends { eq(that: T): boolean }>(a: T, b: T) => a.eq(b);
const equals = <T extends { equals(that: T): boolean }>(a: T, b: T) => a.equals(b);

const wrap = <A extends unknown[], R>(f: (...args: A) => R) => (...args: A) => f(...args);

const difference = <T extends Record<string, unknown>>(a: T, b: T) =>
  Object.fromEntries(Object.entries(a).filter(([key, value]) => value !== b[key])) as Partial<T>;

export abstract class LiquityStore<T = unknown> {
  logging = true;
  onLoaded?: () => void;

  protected loaded = false;

  private baseState?: LiquityStoreBaseState;
  private derivedState?: LiquityStoreDerivedState;
  private extraState?: T;

  private updateTimeoutId: ReturnType<typeof setTimeout> | undefined;
  private listeners = new Set<LiquityStoreListener<T>>();

  get state(): LiquityStoreState<T> {
    return Object.assign({}, this.baseState, this.derivedState, this.extraState);
  }

  abstract doStart(): () => void;

  start(): () => void {
    const doStop = this.doStart();

    return () => {
      doStop();

      this.cancelUpdateIfScheduled();
    };
  }

  private cancelUpdateIfScheduled() {
    if (this.updateTimeoutId !== undefined) {
      clearTimeout(this.updateTimeoutId);
    }
  }

  private scheduleUpdate() {
    this.cancelUpdateIfScheduled();

    this.updateTimeoutId = setTimeout(() => {
      this.updateTimeoutId = undefined;
      this.update();
    }, 30000);
  }

  protected logUpdate<U>(name: string, next: U): U {
    if (this.logging) {
      console.log(`${name} updated to ${next}`);
    }

    return next;
  }

  protected updateIfChanged<U>(equals: (a: U, b: U) => boolean, name: string, prev: U, next?: U): U {
    return next !== undefined && !equals(prev, next) ? this.logUpdate(name, next) : prev;
  }

  private reduce(
    baseState: LiquityStoreBaseState,
    baseStateUpdate: Partial<LiquityStoreBaseState>
  ): LiquityStoreBaseState {
    return {
      numberOfTroves: this.updateIfChanged(
        strictEquals,
        "numberOfTroves",
        baseState.numberOfTroves,
        baseStateUpdate.numberOfTroves
      ),

      accountBalance: this.updateIfChanged(
        eq,
        "accountBalance",
        baseState.accountBalance,
        baseStateUpdate.accountBalance
      ),

      lusdBalance: this.updateIfChanged(
        eq,
        "lusdBalance",
        baseState.lusdBalance,
        baseStateUpdate.lusdBalance
      ),
<<<<<<< HEAD
=======

      lqtyBalance: this.updateIfChanged(
        eq,
        "lqtyBalance",
        baseState.lqtyBalance,
        baseStateUpdate.lqtyBalance
      ),
>>>>>>> 6820bc73

      price: this.updateIfChanged(eq, "price", baseState.price, baseStateUpdate.price),

      lusdInStabilityPool: this.updateIfChanged(
        eq,
        "lusdInStabilityPool",
        baseState.lusdInStabilityPool,
        baseStateUpdate.lusdInStabilityPool
      ),

      total: this.updateIfChanged(equals, "total", baseState.total, baseStateUpdate.total),

      totalRedistributed: this.updateIfChanged(
        equals,
        "totalRedistributed",
        baseState.totalRedistributed,
        baseStateUpdate.totalRedistributed
      ),

      troveWithoutRewards: this.updateIfChanged(
        equals,
        "troveWithoutRewards",
        baseState.troveWithoutRewards,
        baseStateUpdate.troveWithoutRewards
<<<<<<< HEAD
      ),

      deposit: this.updateIfChanged(equals, "deposit", baseState.deposit, baseStateUpdate.deposit),

      fees: this.updateIfChanged(equals, "fees", baseState.fees, baseStateUpdate.fees)
=======
      ),

      deposit: this.updateIfChanged(equals, "deposit", baseState.deposit, baseStateUpdate.deposit),

      fees: this.updateIfChanged(equals, "fees", baseState.fees, baseStateUpdate.fees),

      lqtyStake: this.updateIfChanged(
        equals,
        "lqtyStake",
        baseState.lqtyStake,
        baseStateUpdate.lqtyStake
      ),

      totalStakedLQTY: this.updateIfChanged(
        eq,
        "totalStakedLQTY",
        baseState.totalStakedLQTY,
        baseStateUpdate.totalStakedLQTY
      )
>>>>>>> 6820bc73
    };
  }

  private derive({
    troveWithoutRewards,
    totalRedistributed,
    fees
  }: LiquityStoreBaseState): LiquityStoreDerivedState {
    return {
      trove: troveWithoutRewards.applyRewards(totalRedistributed),
      borrowingFeeFactor: fees.borrowingFeeFactor(),
      redemptionFeeFactor: fees.redemptionFeeFactor()
    };
  }

  private reduceDerived(
    derivedState: LiquityStoreDerivedState,
    derivedStateUpdate: LiquityStoreDerivedState
  ): LiquityStoreDerivedState {
    return {
      trove: this.updateIfChanged(equals, "trove", derivedState.trove, derivedStateUpdate.trove),

      borrowingFeeFactor: this.updateIfChanged(
        eq,
        "borrowingFeeFactor",
        derivedState.borrowingFeeFactor,
        derivedStateUpdate.borrowingFeeFactor
      ),

      redemptionFeeFactor: this.updateIfChanged(
        eq,
        "redemptionFeeFactor",
        derivedState.redemptionFeeFactor,
        derivedStateUpdate.redemptionFeeFactor
      )
    };
  }

  protected abstract reduceExtra(extraState: T, extraStateUpdate: Partial<T>): T;

  private notify(...args: Parameters<LiquityStoreListener<T>>) {
    [...this.listeners].forEach(listener => listener(...args));
  }

  subscribe(listener: LiquityStoreListener<T>): () => void {
    const uniqueListener = wrap(listener);

    this.listeners.add(uniqueListener);

    return () => {
      this.listeners.delete(uniqueListener);
    };
  }

  protected load(baseState: LiquityStoreBaseState, extraState?: T): void {
    assert(!this.loaded);

    this.baseState = baseState;
    this.derivedState = this.derive(baseState);
    this.extraState = extraState;
    this.loaded = true;

    this.scheduleUpdate();

    if (this.onLoaded) {
      this.onLoaded();
    }
  }

  protected update(
    baseStateUpdate?: Partial<LiquityStoreBaseState>,
    extraStateUpdate?: Partial<T>
  ): void {
    assert(this.baseState && this.derivedState);

    const oldState = this.state;

    if (baseStateUpdate) {
      this.baseState = this.reduce(this.baseState, baseStateUpdate);
    }

    // Always running this lets us derive state based on passage of time, like baseRate decay
    this.derivedState = this.reduceDerived(this.derivedState, this.derive(this.baseState));

    if (extraStateUpdate) {
      assert(this.extraState);
      this.extraState = this.reduceExtra(this.extraState, extraStateUpdate);
    }

    this.scheduleUpdate();

    this.notify({
      newState: this.state,
      oldState,
      stateChange: difference(this.state, oldState)
    });
  }
}<|MERGE_RESOLUTION|>--- conflicted
+++ resolved
@@ -4,10 +4,7 @@
 import { StabilityDeposit } from "./StabilityDeposit";
 import { Trove, TroveWithPendingRewards } from "./Trove";
 import { Fees } from "./Fees";
-<<<<<<< HEAD
-=======
 import { LQTYStake } from "./LQTYStake";
->>>>>>> 6820bc73
 
 export type LiquityStoreBaseState = {
   numberOfTroves: number;
@@ -21,11 +18,8 @@
   troveWithoutRewards: TroveWithPendingRewards;
   deposit: StabilityDeposit;
   fees: Fees;
-<<<<<<< HEAD
-=======
   lqtyStake: LQTYStake;
   totalStakedLQTY: Decimal;
->>>>>>> 6820bc73
 };
 
 export type LiquityStoreDerivedState = {
@@ -132,8 +126,6 @@
         baseState.lusdBalance,
         baseStateUpdate.lusdBalance
       ),
-<<<<<<< HEAD
-=======
 
       lqtyBalance: this.updateIfChanged(
         eq,
@@ -141,7 +133,6 @@
         baseState.lqtyBalance,
         baseStateUpdate.lqtyBalance
       ),
->>>>>>> 6820bc73
 
       price: this.updateIfChanged(eq, "price", baseState.price, baseStateUpdate.price),
 
@@ -166,13 +157,6 @@
         "troveWithoutRewards",
         baseState.troveWithoutRewards,
         baseStateUpdate.troveWithoutRewards
-<<<<<<< HEAD
-      ),
-
-      deposit: this.updateIfChanged(equals, "deposit", baseState.deposit, baseStateUpdate.deposit),
-
-      fees: this.updateIfChanged(equals, "fees", baseState.fees, baseStateUpdate.fees)
-=======
       ),
 
       deposit: this.updateIfChanged(equals, "deposit", baseState.deposit, baseStateUpdate.deposit),
@@ -192,7 +176,6 @@
         baseState.totalStakedLQTY,
         baseStateUpdate.totalStakedLQTY
       )
->>>>>>> 6820bc73
     };
   }
 
