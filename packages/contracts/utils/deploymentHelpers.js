
const SortedTroves = artifacts.require("./SortedTroves.sol")
const TroveManager = artifacts.require("./TroveManager.sol")
const PriceFeed = artifacts.require("./PriceFeed.sol")
<<<<<<< HEAD
const PriceFeedTestnet = artifacts.require("./PriceFeedTestnet.sol")
const CLVToken = artifacts.require("./CLVToken.sol")
=======
const LUSDToken = artifacts.require("./LUSDToken.sol")
>>>>>>> b980edbe
const ActivePool = artifacts.require("./ActivePool.sol");
const DefaultPool = artifacts.require("./DefaultPool.sol");
const StabilityPool = artifacts.require("./StabilityPool.sol")
const CollSurplusPool = artifacts.require("./CollSurplusPool.sol")
const FunctionCaller = artifacts.require("./TestContracts/FunctionCaller.sol")
const BorrowerOperations = artifacts.require("./BorrowerOperations.sol")
const HintHelpers = artifacts.require("./HintHelpers.sol")

const LQTYStaking = artifacts.require("./LQTYStaking.sol")
const LQTYToken = artifacts.require("./LQTYToken.sol")
const LockupContractFactory = artifacts.require("./LockupContractFactory.sol")
const CommunityIssuance = artifacts.require("./CommunityIssuance.sol")
const LQTYTokenTester = artifacts.require("./LQTYTokenTester.sol")
const CommunityIssuanceTester = artifacts.require("./CommunityIssuanceTester.sol")

const StabilityPoolTester = artifacts.require("./StabilityPoolTester.sol")
const ActivePoolTester = artifacts.require("./ActivePoolTester.sol")
const DefaultPoolTester = artifacts.require("./DefaultPoolTester.sol")
const LiquityMathTester = artifacts.require("./LiquityMathTester.sol")
const BorrowerOperationsTester = artifacts.require("./BorrowerOperationsTester.sol")
const TroveManagerTester = artifacts.require("./TroveManagerTester.sol")
const LUSDTokenTester = artifacts.require("./LUSDTokenTester.sol")

/* "Liquity core" consists of all contracts in the core Liquity system.

LQTY contracts consist of only those contracts related to the LQTY Token:

-the LQTY token
-the Lockup factory and lockup contracts
-the LQTYStaking contract
-the CommunityIssuance contract 
*/

const ZERO_ADDRESS = '0x' + '0'.repeat(40)
const maxBytes32 = '0x' + 'f'.repeat(64)

class DeploymentHelper {

  static async deployLiquityCore() {
    const cmdLineArgs = process.argv
    const frameworkPath = cmdLineArgs[1]
    // console.log(`Framework used:  ${frameworkPath}`)

    if (frameworkPath.includes("buidler")) {
      return this.deployLiquityCoreBuidler()
    } else if (frameworkPath.includes("truffle")) {
      return this.deployLiquityCoreTruffle()
    }
  }

  static async deployLQTYContracts() {
    const cmdLineArgs = process.argv
    const frameworkPath = cmdLineArgs[1]
    // console.log(`Framework used:  ${frameworkPath}`)

    if (frameworkPath.includes("buidler")) {
      return this.deployLQTYContractsBuidler()
    } else if (frameworkPath.includes("truffle")) {
      return this.deployLQTYContractsTruffle()
    }
  }

  static async deployLiquityCoreBuidler() {
    const priceFeed = await PriceFeed.new()
<<<<<<< HEAD
    const priceFeedTestnet = await PriceFeedTestnet.new()
    const sortedCDPs = await SortedCDPs.new()
    const cdpManager = await CDPManager.new()
=======
    const sortedTroves = await SortedTroves.new()
    const troveManager = await TroveManager.new()
>>>>>>> b980edbe
    const activePool = await ActivePool.new()
    const stabilityPool = await StabilityPool.new()
    const defaultPool = await DefaultPool.new()
    const collSurplusPool = await CollSurplusPool.new()
    const functionCaller = await FunctionCaller.new()
    const borrowerOperations = await BorrowerOperations.new()
    const hintHelpers = await HintHelpers.new()
    const lusdToken = await LUSDToken.new(
      troveManager.address,
      stabilityPool.address,
      borrowerOperations.address
    )
    LUSDToken.setAsDeployed(lusdToken)
    DefaultPool.setAsDeployed(defaultPool)
    PriceFeed.setAsDeployed(priceFeed)
<<<<<<< HEAD
    PriceFeedTestnet.setAsDeployed(priceFeedTestnet)
    SortedCDPs.setAsDeployed(sortedCDPs)
    CDPManager.setAsDeployed(cdpManager)
=======
    SortedTroves.setAsDeployed(sortedTroves)
    TroveManager.setAsDeployed(troveManager)
>>>>>>> b980edbe
    ActivePool.setAsDeployed(activePool)
    StabilityPool.setAsDeployed(stabilityPool)
    CollSurplusPool.setAsDeployed(collSurplusPool)
    FunctionCaller.setAsDeployed(functionCaller)
    BorrowerOperations.setAsDeployed(borrowerOperations)
    HintHelpers.setAsDeployed(hintHelpers)

    const coreContracts = {
      priceFeed,
<<<<<<< HEAD
      priceFeedTestnet,
      clvToken,
      sortedCDPs,
      cdpManager,
=======
      lusdToken,
      sortedTroves,
      troveManager,
>>>>>>> b980edbe
      activePool,
      stabilityPool,
      defaultPool,
      collSurplusPool,
      functionCaller,
      borrowerOperations,
      hintHelpers
    }
    return coreContracts
  }

  static async deployTesterContractsBuidler() {
    const testerContracts = {}

    // Contract without testers (yet)
    testerContracts.priceFeed = await PriceFeed.new()
<<<<<<< HEAD
    testerContracts.priceFeedTestnet = await PriceFeedTestnet.new()
    testerContracts.sortedCDPs = await SortedCDPs.new()
=======
    testerContracts.sortedTroves = await SortedTroves.new()
>>>>>>> b980edbe

    // Actual tester contracts
    testerContracts.communityIssuance = await CommunityIssuanceTester.new()
    testerContracts.stabilityPool = await StabilityPoolTester.new()
    testerContracts.activePool = await ActivePoolTester.new()
    testerContracts.defaultPool = await DefaultPoolTester.new()
    testerContracts.stabilityPool = await StabilityPoolTester.new()
    testerContracts.collSurplusPool = await CollSurplusPool.new()
    testerContracts.math = await LiquityMathTester.new()
    testerContracts.borrowerOperations = await BorrowerOperationsTester.new()
    testerContracts.troveManager = await TroveManagerTester.new()
    testerContracts.functionCaller = await FunctionCaller.new()
    testerContracts.hintHelpers = await HintHelpers.new()
    testerContracts.lusdToken =  await LUSDTokenTester.new(
      testerContracts.troveManager.address,
      testerContracts.stabilityPool.address,
      testerContracts.borrowerOperations.address
    )
    return testerContracts
  }

  static async deployLQTYContractsBuidler() {
    const lqtyStaking = await LQTYStaking.new()
    const lockupContractFactory = await LockupContractFactory.new()
    const communityIssuance = await CommunityIssuance.new()

    LQTYStaking.setAsDeployed(lqtyStaking)
    LockupContractFactory.setAsDeployed(lockupContractFactory)
    CommunityIssuance.setAsDeployed(communityIssuance)

    // Deploy LQTY Token, passing Community Issuance and Factory addresses to the constructor 
    const lqtyToken = await LQTYToken.new(
      communityIssuance.address, 
      lqtyStaking.address,
      lockupContractFactory.address
    )
    LQTYToken.setAsDeployed(lqtyToken)

    const LQTYContracts = {
      lqtyStaking,
      lockupContractFactory,
      communityIssuance,
      lqtyToken
    }
    return LQTYContracts
  }

  static async deployLQTYTesterContractsBuidler() {
    const lqtyStaking = await LQTYStaking.new()
    const lockupContractFactory = await LockupContractFactory.new()
    const communityIssuance = await CommunityIssuanceTester.new()

    LQTYStaking.setAsDeployed(lqtyStaking)
    LockupContractFactory.setAsDeployed(lockupContractFactory)
    CommunityIssuanceTester.setAsDeployed(communityIssuance)

    // Deploy LQTY Token, passing Community Issuance and Factory addresses to the constructor 
    const lqtyToken = await LQTYTokenTester.new(
      communityIssuance.address, 
      lqtyStaking.address,
      lockupContractFactory.address
    )
    LQTYTokenTester.setAsDeployed(lqtyToken)

    const LQTYContracts = {
      lqtyStaking,
      lockupContractFactory,
      communityIssuance,
      lqtyToken
    }
    return LQTYContracts
  }

  static async deployLiquityCoreTruffle() {
    const priceFeed = await PriceFeed.new()
<<<<<<< HEAD
    const priceFeedTestnet = await PriceFeedTestnet.new()
    const sortedCDPs = await SortedCDPs.new()
    const cdpManager = await CDPManager.new()
=======
    const sortedTroves = await SortedTroves.new()
    const troveManager = await TroveManager.new()
>>>>>>> b980edbe
    const activePool = await ActivePool.new()
    const stabilityPool = await StabilityPool.new()
    const defaultPool = await DefaultPool.new()
    const collSurplusPool = await CollSurplusPool.new()
    const functionCaller = await FunctionCaller.new()
    const borrowerOperations = await BorrowerOperations.new()
    const hintHelpers = await HintHelpers.new()
    const lusdToken = await LUSDToken.new(
      troveManager.address,
      stabilityPool.address,
      borrowerOperations.address
    )
    const coreContracts = {
      priceFeed,
<<<<<<< HEAD
      priceFeedTestnet,
      clvToken,
      sortedCDPs,
      cdpManager,
=======
      lusdToken,
      sortedTroves,
      troveManager,
>>>>>>> b980edbe
      activePool,
      stabilityPool,
      defaultPool,
      collSurplusPool,
      functionCaller,
      borrowerOperations,
      hintHelpers
    }
    return coreContracts
  }

  static async deployLQTYContractsTruffle() {
    const lqtyStaking = await lqtyStaking.new()
    const lockupContractFactory = await LockupContractFactory.new()
    const communityIssuance = await CommunityIssuance.new()

    /* Deploy LQTY Token, passing Community Issuance,  LQTYStaking, and Factory addresses 
    to the constructor  */
    const lqtyToken = await LQTYToken.new(
      communityIssuance.address, 
      lqtyStaking.address,
      lockupContractFactory.address
    )

    const LQTYContracts = {
      lqtyStaking,
      lockupContractFactory,
      communityIssuance,
      lqtyToken
    }
    return LQTYContracts
  }

  static async deployLUSDToken(contracts) {
    contracts.lusdToken = await LUSDToken.new(
      contracts.troveManager.address,
      contracts.stabilityPool.address,
      contracts.borrowerOperations.address
    )
    return contracts
  }

  // Connect contracts to their dependencies
  static async connectCoreContracts(contracts, LQTYContracts) {

    // set TroveManager addr in SortedTroves
    await contracts.sortedTroves.setParams(
      maxBytes32,
      contracts.troveManager.address,
      contracts.borrowerOperations.address
    )

    // set contract addresses in the FunctionCaller 
    await contracts.functionCaller.setTroveManagerAddress(contracts.troveManager.address)
    await contracts.functionCaller.setSortedTrovesAddress(contracts.sortedTroves.address)

    // set contract addresses in PriceFeed
    await contracts.priceFeed.setAddresses(
<<<<<<< HEAD
=======
      contracts.troveManager.address,
>>>>>>> b980edbe
      ZERO_ADDRESS,
    )

    // set contract addresses in PriceFeedTestnet
    await contracts.priceFeedTestnet.setAddresses(
      ZERO_ADDRESS,
    )

    // set contracts in the Trove Manager
    await contracts.troveManager.setAddresses(
      contracts.borrowerOperations.address,
      contracts.activePool.address,
      contracts.defaultPool.address,
      contracts.stabilityPool.address,
      contracts.collSurplusPool.address,
      contracts.priceFeed.address,
      contracts.lusdToken.address,
      contracts.sortedTroves.address,
      LQTYContracts.lqtyStaking.address
    )

    // set contracts in BorrowerOperations 
    await contracts.borrowerOperations.setAddresses(
      contracts.troveManager.address,
      contracts.activePool.address,
      contracts.defaultPool.address,
      contracts.stabilityPool.address,
      contracts.collSurplusPool.address,
      contracts.priceFeed.address,
      contracts.sortedTroves.address,
      contracts.lusdToken.address,
      LQTYContracts.lqtyStaking.address
    )

    // set contracts in the Pools
    await contracts.stabilityPool.setAddresses(
      contracts.borrowerOperations.address,
      contracts.troveManager.address,
      contracts.activePool.address,
      contracts.lusdToken.address,
      contracts.sortedTroves.address,
      contracts.priceFeed.address,
      LQTYContracts.communityIssuance.address
    )

    await contracts.activePool.setAddresses(
      contracts.borrowerOperations.address,
      contracts.troveManager.address,
      contracts.stabilityPool.address,
      contracts.defaultPool.address
    )

    await contracts.defaultPool.setAddresses(
      contracts.troveManager.address,
      contracts.activePool.address,
    )

    await contracts.collSurplusPool.setAddresses(
      contracts.borrowerOperations.address,
      contracts.troveManager.address,
      contracts.activePool.address,
    )

    // set contracts in HintHelpers
    await contracts.hintHelpers.setAddresses(
      contracts.sortedTroves.address,
      contracts.troveManager.address
    )
  }

  static async connectLQTYContracts(LQTYContracts) {
    // Set LQTYToken address in LCF
    await LQTYContracts.lockupContractFactory.setLQTYTokenAddress(LQTYContracts.lqtyToken.address)
  }

  static async connectLQTYContractsToCore(LQTYContracts, coreContracts) {
    await LQTYContracts.lqtyStaking.setAddresses(
      LQTYContracts.lqtyToken.address,
      coreContracts.lusdToken.address,
      coreContracts.troveManager.address, 
      coreContracts.borrowerOperations.address,
      coreContracts.activePool.address
    )
   
    await LQTYContracts.communityIssuance.setAddresses(
      LQTYContracts.lqtyToken.address,
      coreContracts.stabilityPool.address
    )
  }
}
module.exports = DeploymentHelper<|MERGE_RESOLUTION|>--- conflicted
+++ resolved
@@ -2,12 +2,8 @@
 const SortedTroves = artifacts.require("./SortedTroves.sol")
 const TroveManager = artifacts.require("./TroveManager.sol")
 const PriceFeed = artifacts.require("./PriceFeed.sol")
-<<<<<<< HEAD
 const PriceFeedTestnet = artifacts.require("./PriceFeedTestnet.sol")
-const CLVToken = artifacts.require("./CLVToken.sol")
-=======
 const LUSDToken = artifacts.require("./LUSDToken.sol")
->>>>>>> b980edbe
 const ActivePool = artifacts.require("./ActivePool.sol");
 const DefaultPool = artifacts.require("./DefaultPool.sol");
 const StabilityPool = artifacts.require("./StabilityPool.sol")
@@ -72,14 +68,9 @@
 
   static async deployLiquityCoreBuidler() {
     const priceFeed = await PriceFeed.new()
-<<<<<<< HEAD
     const priceFeedTestnet = await PriceFeedTestnet.new()
-    const sortedCDPs = await SortedCDPs.new()
-    const cdpManager = await CDPManager.new()
-=======
     const sortedTroves = await SortedTroves.new()
     const troveManager = await TroveManager.new()
->>>>>>> b980edbe
     const activePool = await ActivePool.new()
     const stabilityPool = await StabilityPool.new()
     const defaultPool = await DefaultPool.new()
@@ -95,14 +86,9 @@
     LUSDToken.setAsDeployed(lusdToken)
     DefaultPool.setAsDeployed(defaultPool)
     PriceFeed.setAsDeployed(priceFeed)
-<<<<<<< HEAD
     PriceFeedTestnet.setAsDeployed(priceFeedTestnet)
-    SortedCDPs.setAsDeployed(sortedCDPs)
-    CDPManager.setAsDeployed(cdpManager)
-=======
     SortedTroves.setAsDeployed(sortedTroves)
     TroveManager.setAsDeployed(troveManager)
->>>>>>> b980edbe
     ActivePool.setAsDeployed(activePool)
     StabilityPool.setAsDeployed(stabilityPool)
     CollSurplusPool.setAsDeployed(collSurplusPool)
@@ -112,16 +98,10 @@
 
     const coreContracts = {
       priceFeed,
-<<<<<<< HEAD
       priceFeedTestnet,
-      clvToken,
-      sortedCDPs,
-      cdpManager,
-=======
       lusdToken,
       sortedTroves,
       troveManager,
->>>>>>> b980edbe
       activePool,
       stabilityPool,
       defaultPool,
@@ -138,13 +118,8 @@
 
     // Contract without testers (yet)
     testerContracts.priceFeed = await PriceFeed.new()
-<<<<<<< HEAD
     testerContracts.priceFeedTestnet = await PriceFeedTestnet.new()
-    testerContracts.sortedCDPs = await SortedCDPs.new()
-=======
     testerContracts.sortedTroves = await SortedTroves.new()
->>>>>>> b980edbe
-
     // Actual tester contracts
     testerContracts.communityIssuance = await CommunityIssuanceTester.new()
     testerContracts.stabilityPool = await StabilityPoolTester.new()
@@ -219,14 +194,9 @@
 
   static async deployLiquityCoreTruffle() {
     const priceFeed = await PriceFeed.new()
-<<<<<<< HEAD
     const priceFeedTestnet = await PriceFeedTestnet.new()
-    const sortedCDPs = await SortedCDPs.new()
-    const cdpManager = await CDPManager.new()
-=======
     const sortedTroves = await SortedTroves.new()
     const troveManager = await TroveManager.new()
->>>>>>> b980edbe
     const activePool = await ActivePool.new()
     const stabilityPool = await StabilityPool.new()
     const defaultPool = await DefaultPool.new()
@@ -241,16 +211,10 @@
     )
     const coreContracts = {
       priceFeed,
-<<<<<<< HEAD
       priceFeedTestnet,
-      clvToken,
-      sortedCDPs,
-      cdpManager,
-=======
       lusdToken,
       sortedTroves,
       troveManager,
->>>>>>> b980edbe
       activePool,
       stabilityPool,
       defaultPool,
@@ -309,10 +273,6 @@
 
     // set contract addresses in PriceFeed
     await contracts.priceFeed.setAddresses(
-<<<<<<< HEAD
-=======
-      contracts.troveManager.address,
->>>>>>> b980edbe
       ZERO_ADDRESS,
     )
 
