const PoolManager = artifacts.require("./PoolManager.sol")
const SortedCDPs = artifacts.require("./SortedCDPs.sol")
const CDPManager = artifacts.require("./CDPManager.sol")
const PriceFeed = artifacts.require("./PriceFeed.sol")
const CLVToken = artifacts.require("./CLVToken.sol")
const ActivePool = artifacts.require("./ActivePool.sol");
const DefaultPool = artifacts.require("./DefaultPool.sol");
const StabilityPool = artifacts.require("./StabilityPool.sol")
const FunctionCaller = artifacts.require("./TestContracts/FunctionCaller.sol")
const BorrowerOperations = artifacts.require("./BorrowerOperations.sol")
const HintHelpers = artifacts.require("./HintHelpers.sol")
const LQTYStaking = artifacts.require("./GT/LQTYStaking.sol")
const GrowthToken = artifacts.require("./GT/GrowthToken.sol")
const LockupContractFactory = artifacts.require("./GT/LockupContractFactory.sol")
const CommunityIssuance = artifacts.require("./GT/CommunityIssuance.sol")

const CommunityIssuanceTester = artifacts.require("./GT/CommunityIssuanceTester.sol")
const ActivePoolTester = artifacts.require("./ActivePoolTester.sol")
const DefaultPoolTester = artifacts.require("./DefaultPoolTester.sol")
const MathTester = artifacts.require("./MathTester.sol")
const BorrowerOperationsTester = artifacts.require("./BorrowerOperationsTester.sol")
const CDPManagerTester = artifacts.require("./CDPManagerTester.sol")
const PoolManagerTester = artifacts.require("./PoolManagerTester.sol")
const CLVTokenTester = artifacts.require("./CLVTokenTester.sol")

/* "Liquity core" consists of all contracts in the core Liquity system.

GT contracts consist of only those contracts related to the Growth Token:the token itself, 
and lockup, staking and community issuance coreContracts. */

class DeploymentHelper {
  static ZERO_ADDRESS = '0x' + '0'.repeat(40)

  static async deployLiquityCore() {
    const cmdLineArgs = process.argv
    const frameworkPath = cmdLineArgs[1]
    // console.log(`Framework used:  ${frameworkPath}`)

    if (frameworkPath.includes("buidler")) {
      return this.deployLiquityCoreBuidler()
    } else if (frameworkPath.includes("truffle")) {
      return this.deployLiquityCoreTruffle()
    }
  }

  static async deployGTContracts(communityIssuance = undefined) {
    const cmdLineArgs = process.argv
    const frameworkPath = cmdLineArgs[1]
    // console.log(`Framework used:  ${frameworkPath}`)

    if (frameworkPath.includes("buidler")) {
      return this.deployGTContractsBuidler()
    } else if (frameworkPath.includes("truffle")) {
      return this.deployGTContractsTruffle()
    }
  }

  static async deployLiquityCoreBuidler() {
    const priceFeed = await PriceFeed.new()
    const clvToken = await CLVToken.new()
    const poolManager = await PoolManager.new()
    const sortedCDPs = await SortedCDPs.new()
    const cdpManager = await CDPManager.new()
    const activePool = await ActivePool.new()
    const stabilityPool = await StabilityPool.new()
    const defaultPool = await DefaultPool.new()
    const functionCaller = await FunctionCaller.new()
    const borrowerOperations = await BorrowerOperations.new()
    const hintHelpers = await HintHelpers.new()

    DefaultPool.setAsDeployed(defaultPool)
    PriceFeed.setAsDeployed(priceFeed)
    CLVToken.setAsDeployed(clvToken)
    PoolManager.setAsDeployed(poolManager)
    SortedCDPs.setAsDeployed(sortedCDPs)
    CDPManager.setAsDeployed(cdpManager)
    ActivePool.setAsDeployed(activePool)
    StabilityPool.setAsDeployed(stabilityPool)
    FunctionCaller.setAsDeployed(functionCaller)
    BorrowerOperations.setAsDeployed(borrowerOperations)
    HintHelpers.setAsDeployed(hintHelpers)

    const coreContracts = {
      priceFeed,
      clvToken,
      poolManager,
      sortedCDPs,
      cdpManager,
      activePool,
      stabilityPool,
      defaultPool,
      functionCaller,
      borrowerOperations,
      hintHelpers
    }
    return coreContracts
  }

  static async deployTesterContractsBuidler() {
    const testerContracts = {}
    testerContracts.communityIssuanceTester = await CommunityIssuanceTester.new()

    testerContracts.activePoolTester =  await ActivePoolTester.new()
    testerContracts.defaultPoolTester = await DefaultPoolTester.new()
    testerContracts.mathTester = await  MathTester.new()
    testerContracts.borrowerOperationsTester = await  BorrowerOperationsTester.new()
    testerContracts.cdpManagerTester = await CDPManagerTester.new()
    testerContracts.poolManagerTester = await PoolManagerTester.new()
    testerContracts.clvTokenTester =  await CLVTokenTester.new()

    return testerContracts
  }

  static async deployGTContractsBuidler() {
    const lqtyStaking = await LQTYStaking.new()
    const lockupContractFactory = await LockupContractFactory.new()
    const communityIssuance = await CommunityIssuance.new()

    LQTYStaking.setAsDeployed(lqtyStaking)
    LockupContractFactory.setAsDeployed(lockupContractFactory)
    CommunityIssuance.setAsDeployed(communityIssuance)

    // Deploy Growth Token, passing Community Issuance and Factory addresses to the constructor 
    const growthToken = await GrowthToken.new(communityIssuance.address, lockupContractFactory.address)
    GrowthToken.setAsDeployed(growthToken)

    const GTContracts = {
      lqtyStaking,
      lockupContractFactory,
      communityIssuance,
      growthToken
    }

    return GTContracts
  }

  static async deployGTTesterContractsBuidler() {
    const lqtyStaking = await LQTYStaking.new()
    const lockupContractFactory = await LockupContractFactory.new()
    const communityIssuance = await CommunityIssuanceTester.new()

    LQTYStaking.setAsDeployed(lqtyStaking)
    LockupContractFactory.setAsDeployed(lockupContractFactory)
    CommunityIssuanceTester.setAsDeployed(communityIssuance)

    // Deploy Growth Token, passing Community Issuance and Factory addresses to the constructor 
    const growthToken = await GrowthToken.new(communityIssuance.address, lockupContractFactory.address)
    GrowthToken.setAsDeployed(growthToken)

    const LQTYContracts = {
      lqtyStaking,
      lockupContractFactory,
      communityIssuance,
      growthToken
    }

    return LQTYContracts
  }

  static async deployLiquityCoreTruffle() {
    const priceFeed = await PriceFeed.new()
    const clvToken = await CLVToken.new()
    const poolManager = await PoolManager.new()
    const sortedCDPs = await SortedCDPs.new()
    const cdpManager = await CDPManager.new()
    const activePool = await ActivePool.new()
    const stabilityPool = await StabilityPool.new()
    const defaultPool = await DefaultPool.new()
    const functionCaller = await FunctionCaller.new()
    const borrowerOperations = await BorrowerOperations.new()
    const hintHelpers = await HintHelpers.new()

    const coreContracts = {
      priceFeed,
      clvToken,
      poolManager,
      sortedCDPs,
      cdpManager,
      activePool,
      stabilityPool,
      defaultPool,
      functionCaller,
      borrowerOperations,
      hintHelpers
    }

    return coreContracts
  }

  static async deployGTContractsTruffle() {
    const lqtyStaking = await lqtyStaking.new()
    const lockupContractFactory = await LockupContractFactory.new()
    const communityIssuance = await CommunityIssuance.new()

    // Deploy Growth Token, passing Community Issuance and Factory addresses to the constructor 
    const growthToken = await GrowthToken.new(communityIssuance.address, lockupContractFactory.address)

    const GTContracts = {
      lqtyStaking,
      lockupContractFactory,
      communityIssuance,
      growthToken
    }

    return GTContracts
  }

  // Connect contracts to their dependencies
  static async connectCoreContracts(contracts, GTContracts) {

    // set PoolManager address in the CLVToken contract
    await contracts.clvToken.setAddresses(
      contracts.poolManager.address,
      contracts.borrowerOperations.address
    )

    // set contracts in the PoolManager
    await contracts.poolManager.setAddresses(
      contracts.borrowerOperations.address,
      contracts.cdpManager.address,
      contracts.priceFeed.address,
      contracts.clvToken.address,
      contracts.stabilityPool.address,
      contracts.activePool.address,
      contracts.defaultPool.address,
      GTContracts.communityIssuance.address
    )

    // set CDPManager addr in SortedCDPs
    await contracts.sortedCDPs.setParams(
      1e6,
      contracts.cdpManager.address,
      contracts.borrowerOperations.address
    )

    // set contract addresses in the FunctionCaller 
    await contracts.functionCaller.setCDPManagerAddress(contracts.cdpManager.address)
    await contracts.functionCaller.setSortedCDPsAddress(contracts.sortedCDPs.address)

    // set contract addresses in PriceFeed
    await contracts.priceFeed.setAddresses(
      contracts.cdpManager.address,
      contracts.poolManager.address,
      this.ZERO_ADDRESS,
      this.ZERO_ADDRESS
    )

    // set contracts in the CDP Manager
    await contracts.cdpManager.setAddresses(
      contracts.borrowerOperations.address,
      contracts.poolManager.address,
      contracts.activePool.address,
      contracts.defaultPool.address,
      contracts.stabilityPool.address,
      contracts.priceFeed.address,
      contracts.clvToken.address,
      contracts.sortedCDPs.address,
      GTContracts.lqtyStaking.address
    )

    // set contracts in BorrowerOperations 
    await contracts.borrowerOperations.setAddresses(
      contracts.cdpManager.address,
      contracts.poolManager.address,
      contracts.activePool.address,
      contracts.defaultPool.address,
      contracts.priceFeed.address,
      contracts.sortedCDPs.address,
      contracts.clvToken.address,
      GTContracts.lqtyStaking.address
    )

    // set contracts in the Pools
    await contracts.stabilityPool.setAddresses(
      contracts.poolManager.address,
      contracts.activePool.address,
    )

    await contracts.activePool.setAddresses(
      contracts.poolManager.address,
      contracts.cdpManager.address,
      contracts.defaultPool.address
    )

    await contracts.defaultPool.setAddresses(
      contracts.poolManager.address,
      contracts.activePool.address,
    )

    // set contracts in HintHelpers
    await contracts.hintHelpers.setAddresses(
      contracts.priceFeed.address,
      contracts.sortedCDPs.address,
      contracts.cdpManager.address
    )
  }

  static async connectGTContracts(GTContracts) {
    // Set GrowthToken address in LCF, lqtyStaking, and CI
    await GTContracts.lqtyStaking.setGrowthTokenAddress(GTContracts.growthToken.address)
    await GTContracts.lockupContractFactory.setGrowthTokenAddress(GTContracts.growthToken.address)
    await GTContracts.communityIssuance.setGrowthTokenAddress(GTContracts.growthToken.address)
}

<<<<<<< HEAD
static async connectGTContractsToCore(GTContracts, coreContracts) {
  await GTContracts.lqtyStaking.setCLVTokenAddress(coreContracts.clvToken.address)
  await GTContracts.lqtyStaking.setCDPManagerAddress(coreContracts.cdpManager.address)
  await GTContracts.lqtyStaking.setBorrowerOperationsAddress(coreContracts.borrowerOperations.address)
  await GTContracts.lqtyStaking.setActivePoolAddress(coreContracts.activePool.address)

  await GTContracts.communityIssuance.setPoolManagerAddress(coreContracts.poolManager.address)
  await GTContracts.communityIssuance.activateContract();
=======
// Connect contracts to their dependencies
const connectContracts = async (contracts, addresses) => {
  // set PoolManager address in the CLVToken contract
  await contracts.clvToken.setPoolManagerAddress(addresses.PoolManager)

   // set contracts in the PoolManager
  await contracts.poolManager.setAddresses(
    addresses.BorrowerOperations,
    addresses.CDPManager,
    addresses.PriceFeed,
    addresses.CLVToken,
    addresses.StabilityPool,
    addresses.ActivePool,
    addresses.DefaultPool
  )

  // set CDPManager addr in SortedCDPs
  await contracts.sortedCDPs.setParams(
    1e6,
    addresses.CDPManager,
    addresses.BorrowerOperations
  )

  // set contract addresses in the FunctionCaller 
  await contracts.functionCaller.setCDPManagerAddress(addresses.CDPManager)
  await contracts.functionCaller.setSortedCDPsAddress(addresses.SortedCDPs)

  // set CDPManager addr in PriceFeed
  await contracts.priceFeed.setAddresses(
    addresses.CDPManager,
    addresses.PoolManager,
    ZERO_ADDRESS,
    ZERO_ADDRESS
  )

  // set contracts in the CDP Manager
  await contracts.cdpManager.setAddresses(
    addresses.BorrowerOperations,
    addresses.PoolManager,
    addresses.ActivePool,
    addresses.DefaultPool,
    addresses.StabilityPool,
    addresses.PriceFeed,
    addresses.CLVToken,
    addresses.SortedCDPs
  )

  // set contracts in BorrowerOperations 
  await contracts.borrowerOperations.setAddresses(
    addresses.CDPManager,
    addresses.PoolManager,
    addresses.ActivePool,
    addresses.DefaultPool,
    addresses.PriceFeed,
    addresses.SortedCDPs
  )

  // set contracts in the Pools
  await contracts.stabilityPool.setAddresses(
    addresses.BorrowerOperations,
    addresses.PoolManager,
    addresses.ActivePool
  )

  await contracts.activePool.setAddresses(
    addresses.PoolManager,
    addresses.CDPManager,
    addresses.DefaultPool
  )

  await contracts.defaultPool.setAddresses(
    addresses.PoolManager,
    addresses.ActivePool
  )

  // set contracts in HintHelpers
  await contracts.hintHelpers.setAddresses(
    addresses.PriceFeed,
    addresses.SortedCDPs,
    addresses.CDPManager
  )
>>>>>>> edd7b4c9
}

}

module.exports = DeploymentHelper

<|MERGE_RESOLUTION|>--- conflicted
+++ resolved
@@ -43,7 +43,7 @@
     }
   }
 
-  static async deployGTContracts(communityIssuance = undefined) {
+  static async deployGTContracts() {
     const cmdLineArgs = process.argv
     const frameworkPath = cmdLineArgs[1]
     // console.log(`Framework used:  ${frameworkPath}`)
@@ -272,8 +272,9 @@
 
     // set contracts in the Pools
     await contracts.stabilityPool.setAddresses(
-      contracts.poolManager.address,
-      contracts.activePool.address,
+      contracts.borrowerOperations.address,
+      contracts.poolManager.address,
+      contracts.activePool.address
     )
 
     await contracts.activePool.setAddresses(
@@ -302,7 +303,6 @@
     await GTContracts.communityIssuance.setGrowthTokenAddress(GTContracts.growthToken.address)
 }
 
-<<<<<<< HEAD
 static async connectGTContractsToCore(GTContracts, coreContracts) {
   await GTContracts.lqtyStaking.setCLVTokenAddress(coreContracts.clvToken.address)
   await GTContracts.lqtyStaking.setCDPManagerAddress(coreContracts.cdpManager.address)
@@ -311,89 +311,6 @@
 
   await GTContracts.communityIssuance.setPoolManagerAddress(coreContracts.poolManager.address)
   await GTContracts.communityIssuance.activateContract();
-=======
-// Connect contracts to their dependencies
-const connectContracts = async (contracts, addresses) => {
-  // set PoolManager address in the CLVToken contract
-  await contracts.clvToken.setPoolManagerAddress(addresses.PoolManager)
-
-   // set contracts in the PoolManager
-  await contracts.poolManager.setAddresses(
-    addresses.BorrowerOperations,
-    addresses.CDPManager,
-    addresses.PriceFeed,
-    addresses.CLVToken,
-    addresses.StabilityPool,
-    addresses.ActivePool,
-    addresses.DefaultPool
-  )
-
-  // set CDPManager addr in SortedCDPs
-  await contracts.sortedCDPs.setParams(
-    1e6,
-    addresses.CDPManager,
-    addresses.BorrowerOperations
-  )
-
-  // set contract addresses in the FunctionCaller 
-  await contracts.functionCaller.setCDPManagerAddress(addresses.CDPManager)
-  await contracts.functionCaller.setSortedCDPsAddress(addresses.SortedCDPs)
-
-  // set CDPManager addr in PriceFeed
-  await contracts.priceFeed.setAddresses(
-    addresses.CDPManager,
-    addresses.PoolManager,
-    ZERO_ADDRESS,
-    ZERO_ADDRESS
-  )
-
-  // set contracts in the CDP Manager
-  await contracts.cdpManager.setAddresses(
-    addresses.BorrowerOperations,
-    addresses.PoolManager,
-    addresses.ActivePool,
-    addresses.DefaultPool,
-    addresses.StabilityPool,
-    addresses.PriceFeed,
-    addresses.CLVToken,
-    addresses.SortedCDPs
-  )
-
-  // set contracts in BorrowerOperations 
-  await contracts.borrowerOperations.setAddresses(
-    addresses.CDPManager,
-    addresses.PoolManager,
-    addresses.ActivePool,
-    addresses.DefaultPool,
-    addresses.PriceFeed,
-    addresses.SortedCDPs
-  )
-
-  // set contracts in the Pools
-  await contracts.stabilityPool.setAddresses(
-    addresses.BorrowerOperations,
-    addresses.PoolManager,
-    addresses.ActivePool
-  )
-
-  await contracts.activePool.setAddresses(
-    addresses.PoolManager,
-    addresses.CDPManager,
-    addresses.DefaultPool
-  )
-
-  await contracts.defaultPool.setAddresses(
-    addresses.PoolManager,
-    addresses.ActivePool
-  )
-
-  // set contracts in HintHelpers
-  await contracts.hintHelpers.setAddresses(
-    addresses.PriceFeed,
-    addresses.SortedCDPs,
-    addresses.CDPManager
-  )
->>>>>>> edd7b4c9
 }
 
 }
