// SPDX-License-Identifier: MIT

pragma solidity 0.6.11;

import "./Interfaces/ITroveManager.sol";
import "./Interfaces/IStabilityPool.sol";
import "./Interfaces/ICollSurplusPool.sol";
import "./Interfaces/ILUSDToken.sol";
import "./Interfaces/ISortedTroves.sol";
import "./Interfaces/ILQTYStaking.sol";
import "./Dependencies/LiquityBase.sol";
import "./Dependencies/Ownable.sol";
import "./Dependencies/CheckContract.sol";
import "./Dependencies/console.sol";

contract TroveManager is LiquityBase, Ownable, CheckContract, ITroveManager {

    // --- Connected contract declarations ---

    address public borrowerOperationsAddress;

    IStabilityPool public stabilityPool;

    address gasPoolAddress;

    ICollSurplusPool collSurplusPool;

    ILUSDToken public lusdToken;

    ILQTYStaking public lqtyStaking;

    // A doubly linked list of Troves, sorted by their sorted by their collateral ratios
    ISortedTroves public sortedTroves;

    // --- Data structures ---

    uint constant public SECONDS_IN_ONE_MINUTE = 60;
    uint constant public MINUTE_DECAY_FACTOR = 999832508430720967;  // 18 digit decimal. Corresponds to an hourly decay factor of 0.99

    /*
    * BETA: 18 digit decimal. Parameter by which to divide the redeemed fraction, in order to calc the new base rate from a redemption.
    * Corresponds to (1 / ALPHA) in the white paper.
    */
    uint constant public BETA = 2;

    uint public baseRate;

    // The timestamp of the latest fee operation (redemption or new LUSD issuance)
    uint public lastFeeOperationTime;

    enum Status { nonExistent, active, closed }

    // Store the necessary data for a trove
    struct Trove {
        uint debt;
        uint coll;
        uint stake;
        Status status;
        uint128 arrayIndex;
    }

    mapping (address => Trove) public Troves;

    uint public totalStakes;

    // Snapshot of the value of totalStakes, taken immediately after the latest liquidation
    uint public totalStakesSnapshot;

    // Snapshot of the total collateral across the ActivePool and DefaultPool, immediately after the latest liquidation.
    uint public totalCollateralSnapshot;

    /*
    * L_ETH and L_LUSDDebt track the sums of accumulated liquidation rewards per unit staked. During its lifetime, each stake earns:
    *
    * An ETH gain of ( stake * [L_ETH - L_ETH(0)] )
    * A LUSDDebt increase  of ( stake * [L_LUSDDebt - L_LUSDDebt(0)] )
    *
    * Where L_ETH(0) and L_LUSDDebt(0) are snapshots of L_ETH and L_LUSDDebt for the active Trove taken at the instant the stake was made
    */
    uint public L_ETH;
    uint public L_LUSDDebt;

    // Map addresses with active troves to their RewardSnapshot
    mapping (address => RewardSnapshot) public rewardSnapshots;

    // Object containing the ETH and LUSD snapshots for a given active trove
    struct RewardSnapshot { uint ETH; uint LUSDDebt;}

    // Array of all active trove addresses - used to to compute an approximate hint off-chain, for the sorted list insertion
    address[] public TroveOwners;

    // Error trackers for the trove redistribution calculation
    uint public lastETHError_Redistribution;
    uint public lastLUSDDebtError_Redistribution;

    /*
    * --- Variable container structs for liquidations ---
    *
    * These structs are used to hold, return and assign variables inside the liquidation functions,
    * in order to avoid the error: "CompilerError: Stack too deep".
    **/

    struct LocalVariables_OuterLiquidationFunction {
        uint price;
        uint LUSDInStabPool;
        bool recoveryModeAtStart;
        uint liquidatedDebt;
        uint liquidatedColl;
    }

    struct LocalVariables_InnerSingleLiquidateFunction {
        uint collToLiquidate;
        uint pendingDebtReward;
        uint pendingCollReward;
    }

    struct LocalVariables_LiquidationSequence {
        uint remainingLUSDInStabPool;
        uint i;
        uint ICR;
        address user;
        bool backToNormalMode;
        uint entireSystemDebt;
        uint entireSystemColl;
    }

    struct LiquidationValues {
        uint entireTroveDebt;
        uint entireTroveColl;
        uint collGasCompensation;
        uint LUSDGasCompensation;
        uint debtToOffset;
        uint collToSendToSP;
        uint debtToRedistribute;
        uint collToRedistribute;
        uint collSurplus;
    }

    struct LiquidationTotals {
        uint totalCollInSequence;
        uint totalDebtInSequence;
        uint totalCollGasCompensation;
        uint totalLUSDGasCompensation;
        uint totalDebtToOffset;
        uint totalCollToSendToSP;
        uint totalDebtToRedistribute;
        uint totalCollToRedistribute;
        uint totalCollSurplus;
    }

    // --- Variable container structs for redemptions ---

    struct RedemptionTotals {
        uint remainingLUSD;
        uint totalLUSDToRedeem;
        uint totalETHDrawn;
        uint ETHFee;
        uint ETHToSendToRedeemer;
        uint decayedBaseRate;
    }

    struct SingleRedemptionValues {
        uint LUSDLot;
        uint ETHLot;
    }

    // --- Events ---

    event Liquidation(uint _liquidatedDebt, uint _liquidatedColl, uint _collGasCompensation, uint _LUSDGasCompensation);
    event Redemption(uint _attemptedLUSDAmount, uint _actualLUSDAmount, uint _ETHSent, uint _ETHFee);

    enum TroveManagerOperation {
        applyPendingRewards,
        liquidateInNormalMode,
        liquidateInRecoveryMode,
        redeemCollateral
    }

    event TroveCreated(address indexed _borrower, uint _arrayIndex);
    event TroveUpdated(address indexed _borrower, uint _debt, uint _coll, uint _stake, TroveManagerOperation _operation);
    event TroveLiquidated(address indexed _borrower, uint _debt, uint _coll, TroveManagerOperation _operation);

    // --- Dependency setter ---

    function setAddresses(
        address _borrowerOperationsAddress,
        address _activePoolAddress,
        address _defaultPoolAddress,
        address _stabilityPoolAddress,
        address _gasPoolAddress,
        address _collSurplusPoolAddress,
        address _priceFeedAddress,
        address _lusdTokenAddress,
        address _sortedTrovesAddress,
        address _lqtyStakingAddress
    )
        external
        override
        onlyOwner
    {
        checkContract(_borrowerOperationsAddress);
        checkContract(_activePoolAddress);
        checkContract(_defaultPoolAddress);
        checkContract(_stabilityPoolAddress);
        checkContract(_gasPoolAddress);
        checkContract(_collSurplusPoolAddress);
        checkContract(_priceFeedAddress);
        checkContract(_lusdTokenAddress);
        checkContract(_sortedTrovesAddress);
        checkContract(_lqtyStakingAddress);

        borrowerOperationsAddress = _borrowerOperationsAddress;
        activePool = IActivePool(_activePoolAddress);
        defaultPool = IDefaultPool(_defaultPoolAddress);
        stabilityPool = IStabilityPool(_stabilityPoolAddress);
        gasPoolAddress = _gasPoolAddress;
        collSurplusPool = ICollSurplusPool(_collSurplusPoolAddress);
        priceFeed = IPriceFeed(_priceFeedAddress);
        lusdToken = ILUSDToken(_lusdTokenAddress);
        sortedTroves = ISortedTroves(_sortedTrovesAddress);
        lqtyStaking = ILQTYStaking(_lqtyStakingAddress);

        emit BorrowerOperationsAddressChanged(_borrowerOperationsAddress);
        emit ActivePoolAddressChanged(_activePoolAddress);
        emit DefaultPoolAddressChanged(_defaultPoolAddress);
        emit StabilityPoolAddressChanged(_stabilityPoolAddress);
        emit GasPoolAddressChanged(_gasPoolAddress);
        emit CollSurplusPoolAddressChanged(_collSurplusPoolAddress);
        emit PriceFeedAddressChanged(_priceFeedAddress);
        emit LUSDTokenAddressChanged(_lusdTokenAddress);
        emit SortedTrovesAddressChanged(_sortedTrovesAddress);
        emit LQTYStakingAddressChanged(_lqtyStakingAddress);

        _renounceOwnership();
    }

    // --- Getters ---

    function getTroveOwnersCount() external view override returns (uint) {
        return TroveOwners.length;
    }

    function getTroveFromTroveOwnersArray(uint _index) external view override returns (address) {
        return TroveOwners[_index];
    }

    // --- Trove Liquidation functions ---

    // Single liquidation function. Closes the trove if its ICR is lower than the minimum collateral ratio.
    function liquidate(address _borrower) external override {
        _requireTroveisActive(_borrower);

        address[] memory borrowers = new address[](1);
        borrowers[0] = _borrower;
        batchLiquidateTroves(borrowers);
    }

    // --- Inner single liquidation functions ---

    // Liquidate one trove, in Normal Mode.
    function _liquidateNormalMode(address _borrower, uint _LUSDInStabPool) internal returns (LiquidationValues memory singleLiquidation) {
        LocalVariables_InnerSingleLiquidateFunction memory vars;

        (singleLiquidation.entireTroveDebt,
        singleLiquidation.entireTroveColl,
        vars.pendingDebtReward,
        vars.pendingCollReward) = getEntireDebtAndColl(_borrower);

        _movePendingTroveRewardsToActivePool(vars.pendingDebtReward, vars.pendingCollReward);
        _removeStake(_borrower);

        singleLiquidation.collGasCompensation = _getCollGasCompensation(singleLiquidation.entireTroveColl);
        singleLiquidation.LUSDGasCompensation = LUSD_GAS_COMPENSATION;
        uint collToLiquidate = singleLiquidation.entireTroveColl.sub(singleLiquidation.collGasCompensation);

        (singleLiquidation.debtToOffset,
        singleLiquidation.collToSendToSP,
        singleLiquidation.debtToRedistribute,
        singleLiquidation.collToRedistribute) = _getOffsetAndRedistributionVals(singleLiquidation.entireTroveDebt, collToLiquidate, _LUSDInStabPool);

        _closeTrove(_borrower);
        emit TroveLiquidated(_borrower, singleLiquidation.entireTroveDebt, singleLiquidation.entireTroveColl, TroveManagerOperation.liquidateInNormalMode);

        return singleLiquidation;
    }

    // Liquidate one trove, in Recovery Mode.
    function _liquidateRecoveryMode(
        address _borrower,
        uint _ICR,
        uint _LUSDInStabPool,
        uint _TCR,
        uint _price
    )
        internal
        returns (LiquidationValues memory singleLiquidation)
    {
        LocalVariables_InnerSingleLiquidateFunction memory vars;

        if (TroveOwners.length <= 1) {return singleLiquidation;} // don't liquidate if last trove

        (singleLiquidation.entireTroveDebt,
        singleLiquidation.entireTroveColl,
        vars.pendingDebtReward,
        vars.pendingCollReward) = getEntireDebtAndColl(_borrower);

        _movePendingTroveRewardsToActivePool(vars.pendingDebtReward, vars.pendingCollReward);

        singleLiquidation.collGasCompensation = _getCollGasCompensation(singleLiquidation.entireTroveColl);
        singleLiquidation.LUSDGasCompensation = LUSD_GAS_COMPENSATION;
        vars.collToLiquidate = singleLiquidation.entireTroveColl.sub(singleLiquidation.collGasCompensation);

        // If ICR <= 100%, purely redistribute the Trove across all active Troves
        if (_ICR <= _100pct) {
            _removeStake(_borrower);

            singleLiquidation.debtToOffset = 0;
            singleLiquidation.collToSendToSP = 0;
            singleLiquidation.debtToRedistribute = singleLiquidation.entireTroveDebt;
            singleLiquidation.collToRedistribute = vars.collToLiquidate;

            _closeTrove(_borrower);
            emit TroveLiquidated(_borrower, singleLiquidation.entireTroveDebt, singleLiquidation.entireTroveColl, TroveManagerOperation.liquidateInRecoveryMode);

        // If 100% < ICR < MCR, offset as much as possible, and redistribute the remainder
        } else if ((_ICR > _100pct) && (_ICR < MCR)) {
            _removeStake(_borrower);

            (singleLiquidation.debtToOffset,
            singleLiquidation.collToSendToSP,
            singleLiquidation.debtToRedistribute,
            singleLiquidation.collToRedistribute) = _getOffsetAndRedistributionVals(singleLiquidation.entireTroveDebt, vars.collToLiquidate, _LUSDInStabPool);

            _closeTrove(_borrower);
            emit TroveLiquidated(_borrower, singleLiquidation.entireTroveDebt, singleLiquidation.entireTroveColl, TroveManagerOperation.liquidateInRecoveryMode);

        /*
        * If 110% <= ICR < current TCR (accounting for the preceding liquidations in the current sequence)
        * and there is LUSD in the Stability Pool, only offset, with no redistribution,
        * but at a capped rate of 1.1 and only if the whole debt can be liquidated.
        * The remainder due to the capped rate will be claimable as collateral surplus.
        */
        } else if ((_ICR >= MCR) && (_ICR < _TCR) && (singleLiquidation.entireTroveDebt <= _LUSDInStabPool)) {
            assert(_LUSDInStabPool != 0);

            _removeStake(_borrower);

            singleLiquidation = _getCappedOffsetVals(singleLiquidation.entireTroveDebt, singleLiquidation.entireTroveColl, _price);

            _closeTrove(_borrower);
            if (singleLiquidation.collSurplus > 0) {
                collSurplusPool.accountSurplus(_borrower, singleLiquidation.collSurplus);
            }

            emit TroveLiquidated(_borrower, singleLiquidation.entireTroveDebt, singleLiquidation.collToSendToSP, TroveManagerOperation.liquidateInRecoveryMode);

        } else { // if (_ICR >= _TCR || (MCR <= _ICR < _TCR && singleLiquidation.entireTroveDebt > _LUSDInStabPool))
            LiquidationValues memory zeroVals;
            return zeroVals;
        }

        return singleLiquidation;
    }

    /* In a full liquidation, returns the values for a trove's coll and debt to be offset, and coll and debt to be
    * redistributed to active troves.
    */
    function _getOffsetAndRedistributionVals
    (
        uint _debt,
        uint _coll,
        uint _LUSDInStabPool
    )
        internal
        pure
        returns (uint debtToOffset, uint collToSendToSP, uint debtToRedistribute, uint collToRedistribute)
    {
        if (_LUSDInStabPool > 0) {
        /*
        * Offset as much debt & collateral as possible against the Stability Pool, and redistribute the remainder
        * between all active troves.
        *
        *  If the trove's debt is larger than the deposited LUSD in the Stability Pool:
        *
        *  - Offset an amount of the trove's debt equal to the LUSD in the Stability Pool
        *  - Send a fraction of the trove's collateral to the Stability Pool, equal to the fraction of its offset debt
        *
        */
            debtToOffset = LiquityMath._min(_debt, _LUSDInStabPool);
            collToSendToSP = _coll.mul(debtToOffset).div(_debt);
            debtToRedistribute = _debt.sub(debtToOffset);
            collToRedistribute = _coll.sub(collToSendToSP);
        } else {
            debtToOffset = 0;
            collToSendToSP = 0;
            debtToRedistribute = _debt;
            collToRedistribute = _coll;
        }
    }

    /*
    *  Get its offset coll/debt and ETH gas comp, and close the trove.
    */
    function _getCappedOffsetVals
    (
        uint _entireTroveDebt,
        uint _entireTroveColl,
        uint _price
    )
        internal
        pure
        returns (LiquidationValues memory singleLiquidation)
    {
        singleLiquidation.entireTroveDebt = _entireTroveDebt;
        singleLiquidation.entireTroveColl = _entireTroveColl;
        uint collToOffset = _entireTroveDebt.mul(MCR).div(_price);

        singleLiquidation.collGasCompensation = _getCollGasCompensation(collToOffset);
        singleLiquidation.LUSDGasCompensation = LUSD_GAS_COMPENSATION;

        singleLiquidation.debtToOffset = _entireTroveDebt;
        singleLiquidation.collToSendToSP = collToOffset.sub(singleLiquidation.collGasCompensation);
        singleLiquidation.collSurplus = _entireTroveColl.sub(collToOffset);
        singleLiquidation.debtToRedistribute = 0;
        singleLiquidation.collToRedistribute = 0;
    }

    /*
    * Liquidate a sequence of troves. Closes a maximum number of n under-collateralized Troves,
    * starting from the one with the lowest collateral ratio in the system, and moving upwards
    */
    function liquidateTroves(uint _n) external override {
        LocalVariables_OuterLiquidationFunction memory vars;

        LiquidationTotals memory totals;

        vars.price = priceFeed.fetchPrice();
        vars.LUSDInStabPool = stabilityPool.getTotalLUSDDeposits();
        vars.recoveryModeAtStart = _checkRecoveryMode(vars.price);

        // Perform the appropriate liquidation sequence - tally the values, and obtain their totals
        if (vars.recoveryModeAtStart) {
            totals = _getTotalsFromLiquidateTrovesSequence_RecoveryMode(vars.price, vars.LUSDInStabPool, _n);
        } else { // if !vars.recoveryModeAtStart
            totals = _getTotalsFromLiquidateTrovesSequence_NormalMode(vars.price, vars.LUSDInStabPool, _n);
        }

        require(totals.totalDebtInSequence > 0, "TroveManager: nothing to liquidate");

        // Move liquidated ETH and LUSD to the appropriate pools
        stabilityPool.offset(totals.totalDebtToOffset, totals.totalCollToSendToSP);
        _redistributeDebtAndColl(totals.totalDebtToRedistribute, totals.totalCollToRedistribute);
        if (totals.totalCollSurplus > 0) {
            activePool.sendETH(address(collSurplusPool), totals.totalCollSurplus);
        }

        // Update system snapshots
        _updateSystemSnapshots_excludeCollRemainder(totals.totalCollGasCompensation);

        vars.liquidatedDebt = totals.totalDebtInSequence;
        vars.liquidatedColl = totals.totalCollInSequence.sub(totals.totalCollGasCompensation).sub(totals.totalCollSurplus);
        emit Liquidation(vars.liquidatedDebt, vars.liquidatedColl, totals.totalCollGasCompensation, totals.totalLUSDGasCompensation);

        // Send gas compensation to caller
        _sendGasCompensation(msg.sender, totals.totalLUSDGasCompensation, totals.totalCollGasCompensation);
    }

    /*
    * This function is used when the liquidateTroves sequence starts during Recovery Mode. However, it
    * handle the case where the system *leaves* Recovery Mode, part way through the liquidation sequence
    */
    function _getTotalsFromLiquidateTrovesSequence_RecoveryMode
    (
        uint _price,
        uint _LUSDInStabPool,
        uint _n
    )
        internal
        returns(LiquidationTotals memory totals)
    {
        LocalVariables_LiquidationSequence memory vars;
        LiquidationValues memory singleLiquidation;

        vars.remainingLUSDInStabPool = _LUSDInStabPool;
        vars.backToNormalMode = false;
        vars.entireSystemDebt = getEntireSystemDebt();
        vars.entireSystemColl = getEntireSystemColl();

        vars.user = sortedTroves.getLast();
        address firstUser = sortedTroves.getFirst();
        for (vars.i = 0; vars.i < _n && vars.user != firstUser; vars.i++) {
            // we need to cache it, because current user is likely going to be deleted
            address nextUser = sortedTroves.getPrev(vars.user);

            vars.ICR = getCurrentICR(vars.user, _price);

            if (!vars.backToNormalMode) {
                // Break the loop if ICR is greater than MCR and Stability Pool is empty
                if (vars.ICR >= MCR && vars.remainingLUSDInStabPool == 0) { break; }

                uint TCR = LiquityMath._computeCR(vars.entireSystemColl, vars.entireSystemDebt, _price);

                singleLiquidation = _liquidateRecoveryMode(vars.user, vars.ICR, vars.remainingLUSDInStabPool, TCR, _price);

                // Update aggregate trackers
                vars.remainingLUSDInStabPool = vars.remainingLUSDInStabPool.sub(singleLiquidation.debtToOffset);
                vars.entireSystemDebt = vars.entireSystemDebt.sub(singleLiquidation.debtToOffset);
                vars.entireSystemColl = vars.entireSystemColl.sub(singleLiquidation.collToSendToSP).sub(singleLiquidation.collSurplus);

                // Add liquidation values to their respective running totals
                totals = _addLiquidationValuesToTotals(totals, singleLiquidation);

                vars.backToNormalMode = !_checkPotentialRecoveryMode(vars.entireSystemColl, vars.entireSystemDebt, _price);
            }
            else if (vars.backToNormalMode && vars.ICR < MCR) {
                singleLiquidation = _liquidateNormalMode(vars.user, vars.remainingLUSDInStabPool);

                vars.remainingLUSDInStabPool = vars.remainingLUSDInStabPool.sub(singleLiquidation.debtToOffset);

                // Add liquidation values to their respective running totals
                totals = _addLiquidationValuesToTotals(totals, singleLiquidation);

            }  else break;  // break if the loop reaches a Trove with ICR >= MCR

            vars.user = nextUser;
        }
    }

    function _getTotalsFromLiquidateTrovesSequence_NormalMode
    (
        uint _price,
        uint _LUSDInStabPool,
        uint _n
    )
        internal
        returns(LiquidationTotals memory totals)
    {
        LocalVariables_LiquidationSequence memory vars;  
        LiquidationValues memory singleLiquidation;

        vars.remainingLUSDInStabPool = _LUSDInStabPool;

        for (vars.i = 0; vars.i < _n; vars.i++) {
            vars.user = sortedTroves.getLast();
            vars.ICR = getCurrentICR(vars.user, _price);

            if (vars.ICR < MCR) {
                singleLiquidation = _liquidateNormalMode(vars.user, vars.remainingLUSDInStabPool);

                vars.remainingLUSDInStabPool = vars.remainingLUSDInStabPool.sub(singleLiquidation.debtToOffset);

                // Add liquidation values to their respective running totals
                totals = _addLiquidationValuesToTotals(totals, singleLiquidation);

            } else break;  // break if the loop reaches a Trove with ICR >= MCR
        }
    }

    /*
    * Attempt to liquidate a custom list of troves provided by the caller.
    */
    function batchLiquidateTroves(address[] memory _troveArray) public override {
        require(_troveArray.length != 0, "TroveManager: Calldata address array must not be empty");

        LocalVariables_OuterLiquidationFunction memory vars;
        LiquidationTotals memory totals;

        vars.price = priceFeed.fetchPrice();
        vars.LUSDInStabPool = stabilityPool.getTotalLUSDDeposits();
        vars.recoveryModeAtStart = _checkRecoveryMode(vars.price);

        // Perform the appropriate liquidation sequence - tally values and obtain their totals.
        if (vars.recoveryModeAtStart) {
           totals = _getTotalFromBatchLiquidate_RecoveryMode(vars.price, vars.LUSDInStabPool, _troveArray);
        } else {  //  if !vars.recoveryModeAtStart
            totals = _getTotalsFromBatchLiquidate_NormalMode(vars.price, vars.LUSDInStabPool, _troveArray);
        }

        require(totals.totalDebtInSequence > 0, "TroveManager: nothing to liquidate");

        // Move liquidated ETH and LUSD to the appropriate pools
        stabilityPool.offset(totals.totalDebtToOffset, totals.totalCollToSendToSP);
        _redistributeDebtAndColl(totals.totalDebtToRedistribute, totals.totalCollToRedistribute);
        if (totals.totalCollSurplus > 0) {
            activePool.sendETH(address(collSurplusPool), totals.totalCollSurplus);
        }

        // Update system snapshots
        _updateSystemSnapshots_excludeCollRemainder(totals.totalCollGasCompensation);

        vars.liquidatedDebt = totals.totalDebtInSequence;
        vars.liquidatedColl = totals.totalCollInSequence.sub(totals.totalCollGasCompensation).sub(totals.totalCollSurplus);
        emit Liquidation(vars.liquidatedDebt, vars.liquidatedColl, totals.totalCollGasCompensation, totals.totalLUSDGasCompensation);

        // Send gas compensation to caller
        _sendGasCompensation(msg.sender, totals.totalLUSDGasCompensation, totals.totalCollGasCompensation);
    }

    /*
    * This function is used when the batch liquidation sequence starts during Recovery Mode. However, it
    * handle the case where the system *leaves* Recovery Mode, part way through the liquidation sequence
    */
    function _getTotalFromBatchLiquidate_RecoveryMode
    (
        uint _price,
        uint _LUSDInStabPool,
        address[] memory _troveArray)
        internal
        returns(LiquidationTotals memory totals)
    {
        LocalVariables_LiquidationSequence memory vars;
        LiquidationValues memory singleLiquidation;

        vars.remainingLUSDInStabPool = _LUSDInStabPool;
        vars.backToNormalMode = false;
        vars.entireSystemDebt = getEntireSystemDebt();
        vars.entireSystemColl = getEntireSystemColl();

        for (vars.i = 0; vars.i < _troveArray.length; vars.i++) {
            vars.user = _troveArray[vars.i];
            vars.ICR = getCurrentICR(vars.user, _price);

            if (!vars.backToNormalMode) {

                // Skip this trove if ICR is greater than MCR and Stability Pool is empty
                if (vars.ICR >= MCR && vars.remainingLUSDInStabPool == 0) { continue; }

                uint TCR = LiquityMath._computeCR(vars.entireSystemColl, vars.entireSystemDebt, _price);

                singleLiquidation = _liquidateRecoveryMode(vars.user, vars.ICR, vars.remainingLUSDInStabPool, TCR, _price);

                // Update aggregate trackers
                vars.remainingLUSDInStabPool = vars.remainingLUSDInStabPool.sub(singleLiquidation.debtToOffset);
                vars.entireSystemDebt = vars.entireSystemDebt.sub(singleLiquidation.debtToOffset);
                vars.entireSystemColl = vars.entireSystemColl.sub(singleLiquidation.collToSendToSP);

                // Add liquidation values to their respective running totals
                totals = _addLiquidationValuesToTotals(totals, singleLiquidation);

                vars.backToNormalMode = !_checkPotentialRecoveryMode(vars.entireSystemColl, vars.entireSystemDebt, _price);
            }

            else if (vars.backToNormalMode && vars.ICR < MCR) {
                singleLiquidation = _liquidateNormalMode(vars.user, vars.remainingLUSDInStabPool);
                vars.remainingLUSDInStabPool = vars.remainingLUSDInStabPool.sub(singleLiquidation.debtToOffset);

                // Add liquidation values to their respective running totals
                totals = _addLiquidationValuesToTotals(totals, singleLiquidation);

            } else continue; // In Normal Mode skip troves with ICR >= MCR
        }
    }

    function _getTotalsFromBatchLiquidate_NormalMode
    (
        uint _price,
        uint _LUSDInStabPool,
        address[] memory _troveArray
    )
        internal
        returns(LiquidationTotals memory totals)
    {
        LocalVariables_LiquidationSequence memory vars;
        LiquidationValues memory singleLiquidation;

        vars.remainingLUSDInStabPool = _LUSDInStabPool;

        for (vars.i = 0; vars.i < _troveArray.length; vars.i++) {
            vars.user = _troveArray[vars.i];
            vars.ICR = getCurrentICR(vars.user, _price);

            if (vars.ICR < MCR) {
                singleLiquidation = _liquidateNormalMode(vars.user, vars.remainingLUSDInStabPool);
                vars.remainingLUSDInStabPool = vars.remainingLUSDInStabPool.sub(singleLiquidation.debtToOffset);

                // Add liquidation values to their respective running totals
                totals = _addLiquidationValuesToTotals(totals, singleLiquidation);
            }
        }
    }

    // --- Liquidation helper functions ---

    function _addLiquidationValuesToTotals(LiquidationTotals memory oldTotals, LiquidationValues memory singleLiquidation)
    internal pure returns(LiquidationTotals memory newTotals) {

        // Tally all the values with their respective running totals
        newTotals.totalCollGasCompensation = oldTotals.totalCollGasCompensation.add(singleLiquidation.collGasCompensation);
        newTotals.totalLUSDGasCompensation = oldTotals.totalLUSDGasCompensation.add(singleLiquidation.LUSDGasCompensation);
        newTotals.totalDebtInSequence = oldTotals.totalDebtInSequence.add(singleLiquidation.entireTroveDebt);
        newTotals.totalCollInSequence = oldTotals.totalCollInSequence.add(singleLiquidation.entireTroveColl);
        newTotals.totalDebtToOffset = oldTotals.totalDebtToOffset.add(singleLiquidation.debtToOffset);
        newTotals.totalCollToSendToSP = oldTotals.totalCollToSendToSP.add(singleLiquidation.collToSendToSP);
        newTotals.totalDebtToRedistribute = oldTotals.totalDebtToRedistribute.add(singleLiquidation.debtToRedistribute);
        newTotals.totalCollToRedistribute = oldTotals.totalCollToRedistribute.add(singleLiquidation.collToRedistribute);
        newTotals.totalCollSurplus = oldTotals.totalCollSurplus.add(singleLiquidation.collSurplus);

        return newTotals;
    }

    function _sendGasCompensation(address _liquidator, uint _LUSD, uint _ETH) internal {
        if (_LUSD > 0) {
            lusdToken.returnFromPool(gasPoolAddress, _liquidator, _LUSD);
        }

        if (_ETH > 0) {
            activePool.sendETH(_liquidator, _ETH);
        }
    }

    // Move a Trove's pending debt and collateral rewards from distributions, from the Default Pool to the Active Pool
    function _movePendingTroveRewardsToActivePool(uint _LUSD, uint _ETH) internal {
        defaultPool.decreaseLUSDDebt(_LUSD);
        activePool.increaseLUSDDebt(_LUSD);
        defaultPool.sendETHToActivePool(_ETH);
    }

    // --- Redemption functions ---

    // Redeem as much collateral as possible from _borrower's Trove in exchange for LUSD up to _maxLUSDamount
    function _redeemCollateralFromTrove(
        address _borrower,
        uint _maxLUSDamount,
        uint _price,
        address _upperPartialRedemptionHint,
        address _lowerPartialRedemptionHint,
        uint _partialRedemptionHintNICR
    )
        internal returns (SingleRedemptionValues memory singleRedemption)
    {
        // Determine the remaining amount (lot) to be redeemed, capped by the entire debt of the Trove minus the gas compensation
        singleRedemption.LUSDLot = LiquityMath._min(_maxLUSDamount, Troves[_borrower].debt.sub(LUSD_GAS_COMPENSATION));

        // Get the ETHLot of equivalent value in USD
        singleRedemption.ETHLot = singleRedemption.LUSDLot.mul(DECIMAL_PRECISION).div(_price);

        // Decrease the debt and collateral of the current Trove according to the LUSD lot and corresponding ETH to send
        uint newDebt = (Troves[_borrower].debt).sub(singleRedemption.LUSDLot);
        uint newColl = (Troves[_borrower].coll).sub(singleRedemption.ETHLot);

        if (newDebt == LUSD_GAS_COMPENSATION) {
            // No debt left in the Trove (except for the gas compensation), therefore the trove gets closed
            _removeStake(_borrower);
            _closeTrove(_borrower);
            _redeemCloseTrove(_borrower, LUSD_GAS_COMPENSATION, newColl);
            emit TroveUpdated(_borrower, 0, 0, 0, TroveManagerOperation.redeemCollateral);

        } else {
            uint newNICR = LiquityMath._computeNominalCR(newColl, newDebt);

            // Check if the provided hint is fresh. If not, we bail since trying to reinsert without a good hint will almost
            // certainly result in running out of gas.
            if (newNICR != _partialRedemptionHintNICR) {
                singleRedemption.LUSDLot = 0;
                singleRedemption.ETHLot = 0;
                return singleRedemption;
            }

            sortedTroves.reInsert(_borrower, newNICR, _upperPartialRedemptionHint, _lowerPartialRedemptionHint);

            Troves[_borrower].debt = newDebt;
            Troves[_borrower].coll = newColl;
            _updateStakeAndTotalStakes(_borrower);

            emit TroveUpdated(
                _borrower,
                newDebt, newColl,
                Troves[_borrower].stake,
                TroveManagerOperation.redeemCollateral
            );
        }

        return singleRedemption;
    }

    /*
    * Called when a full redemption occurs, and closes the trove.
    * The redeemer swaps (debt - 10) LUSD for (debt - 10) worth of ETH, so the 10 LUSD gas compensation left corresponds to the remaining debt.
    * In order to close the trove, the 10 LUSD gas compensation is burned, and 10 debt is removed from the active pool.
    * The debt recorded on the trove's struct is zero'd elswhere, in _closeTrove.
    * Any surplus ETH left in the trove, is sent to the Coll surplus pool, and can be later claimed by the borrower.
    */
    function _redeemCloseTrove(address _borrower, uint _LUSD, uint _ETH) internal {
        lusdToken.burn(gasPoolAddress, _LUSD);
        // Update Active Pool LUSD, and send ETH to account
        activePool.decreaseLUSDDebt(_LUSD);

        _sendCollSurplus(_borrower, _ETH);
    }

    function _sendCollSurplus(address _borrower, uint _ETH) internal {
        // send ETH from Active Pool to CollSurplus Pool
        collSurplusPool.accountSurplus(_borrower, _ETH);
        activePool.sendETH(address(collSurplusPool), _ETH);
    }

    function _isValidFirstRedemptionHint(address _firstRedemptionHint, uint _price) internal view returns (bool) {
        if (_firstRedemptionHint == address(0) ||
            !sortedTroves.contains(_firstRedemptionHint) ||
            getCurrentICR(_firstRedemptionHint, _price) < MCR
        ) {
            return false;
        }

        address nextTrove = sortedTroves.getNext(_firstRedemptionHint);
        return nextTrove == address(0) || getCurrentICR(nextTrove, _price) < MCR;
    }

    /* Send _LUSDamount LUSD to the system and redeem the corresponding amount of collateral from as many Troves as are needed to fill the redemption
    * request.  Applies pending rewards to a Trove before reducing its debt and coll.
    *
    * Note that if _amount is very large, this function can run out of gas, specially if traversed troves are small. This can be easily avoided by
    * splitting the total _amount in appropriate chunks and calling the function multiple times.
    *
    * Param `_maxIterations` can also be provided, so the loop through Troves is capped (if it’s zero, it will be ignored).This makes it easier to
    * avoid OOG for the frontend, as only knowing approximately the average cost of an iteration is enough, without needing to know the “topology”
    * of the trove list. It also avoids the need to set the cap in stone in the contract, nor doing gas calculations, as both gas price and opcode
    * costs can vary.
    *
    * All Troves that are redeemed from -- with the likely exception of the last one -- will end up with no debt left, therefore they will be closed.
    * If the last Trove does have some remaining debt, it has a finite ICR, and the reinsertion could be anywhere in the list, therefore it requires a hint.
    * A frontend should use getRedemptionHints() to calculate what the ICR of this Trove will be after redemption, and pass a hint for its position
    * in the sortedTroves list along with the ICR value that the hint was found for.
    *
    * If another transaction modifies the list between calling getRedemptionHints() and passing the hints to redeemCollateral(), it
    * is very likely that the last (partially) redeemed Trove would end up with a different ICR than what the hint is for. In this case the
    * redemption will stop after the last completely redeemed Trove and the sender will keep the remaining LUSD amount, which they can attempt
    * to redeem later.
    */
    function redeemCollateral(
        uint _LUSDamount,
        address _firstRedemptionHint,
        address _upperPartialRedemptionHint,
        address _lowerPartialRedemptionHint,
        uint _partialRedemptionHintNICR,
        uint _maxIterations,
        uint _maxFeePercentage
    )
        external
        override
    {
<<<<<<< HEAD
        uint price = priceFeed.fetchPrice();
        _requireTCRoverMCR(price);
=======
        _requireValidMaxFeePercentage(_maxFeePercentage);
        _requireTCRoverMCR();
>>>>>>> 9cd32b6f
        _requireAmountGreaterThanZero(_LUSDamount);
        _requireLUSDBalanceCoversRedemption(msg.sender, _LUSDamount);

        uint totalLUSDSupplyAtStart = getEntireSystemDebt();       
        // Confirm redeemer's balance is less than total LUSD supply
        assert(lusdToken.balanceOf(msg.sender) <= totalLUSDSupplyAtStart);

        RedemptionTotals memory totals;
        totals.remainingLUSD = _LUSDamount;
        address currentBorrower;

        if (_isValidFirstRedemptionHint(_firstRedemptionHint, price)) {
            currentBorrower = _firstRedemptionHint;
        } else {
            currentBorrower = sortedTroves.getLast();
            // Find the first trove with ICR >= MCR
            while (currentBorrower != address(0) && getCurrentICR(currentBorrower, price) < MCR) {
                currentBorrower = sortedTroves.getPrev(currentBorrower);
            }
        }

        // Loop through the Troves starting from the one with lowest collateral ratio until _amount of LUSD is exchanged for collateral
        if (_maxIterations == 0) { _maxIterations = uint(-1); }
        while (currentBorrower != address(0) && totals.remainingLUSD > 0 && _maxIterations > 0) {
            _maxIterations--;
            // Save the address of the Trove preceding the current one, before potentially modifying the list
            address nextUserToCheck = sortedTroves.getPrev(currentBorrower);

            _applyPendingRewards(currentBorrower);

            SingleRedemptionValues memory singleRedemption = _redeemCollateralFromTrove(
                currentBorrower,
                totals.remainingLUSD,
                price,
                _upperPartialRedemptionHint,
                _lowerPartialRedemptionHint,
                _partialRedemptionHintNICR
            );

            if (singleRedemption.LUSDLot == 0) break; // Partial redemption hint got out-of-date, therefore we could not redeem from the last Trove

            totals.totalLUSDToRedeem  = totals.totalLUSDToRedeem.add(singleRedemption.LUSDLot);
            totals.totalETHDrawn = totals.totalETHDrawn.add(singleRedemption.ETHLot);

            totals.remainingLUSD = totals.remainingLUSD.sub(singleRedemption.LUSDLot);
            currentBorrower = nextUserToCheck;
        }

        // Decay the baseRate due to time passed, and then increase it according to the size of this redemption.
        // Use the saved total LUSD supply value, from before it was reduced by the redemption.
        _updateBaseRateFromRedemption(totals.totalETHDrawn, price, totalLUSDSupplyAtStart);

        // Calculate the ETH fee
        totals.ETHFee = _getRedemptionFee(totals.totalETHDrawn);
        
        _requireUserAcceptsFee(totals.ETHFee, totals.totalETHDrawn, _maxFeePercentage);

        // Send the ETH fee to the LQTY staking contract
        activePool.sendETH(address(lqtyStaking), totals.ETHFee);
        lqtyStaking.increaseF_ETH(totals.ETHFee);

        totals.ETHToSendToRedeemer = totals.totalETHDrawn.sub(totals.ETHFee);

        emit Redemption(_LUSDamount, totals.totalLUSDToRedeem, totals.totalETHDrawn, totals.ETHFee);

        // Burn the total LUSD that is cancelled with debt, and send the redeemed ETH to msg.sender
        _activePoolRedeemCollateral(msg.sender, totals.totalLUSDToRedeem, totals.ETHToSendToRedeemer);
    }

    // Burn the received LUSD, transfer the redeemed ETH to _redeemer and updates the Active Pool
    function _activePoolRedeemCollateral(address _redeemer, uint _LUSD, uint _ETH) internal {
        // Update Active Pool LUSD, and send ETH to account
        lusdToken.burn(_redeemer, _LUSD);
        activePool.decreaseLUSDDebt(_LUSD);

        activePool.sendETH(_redeemer, _ETH);
    }

    // --- Helper functions ---

    // Return the nominal collateral ratio (ICR) of a given Trove, without the price. Takes a trove's pending coll and debt rewards from redistributions into account.
    function getNominalICR(address _borrower) public view override returns (uint) {
        (uint currentETH, uint currentLUSDDebt) = _getCurrentTroveAmounts(_borrower);

        uint NICR = LiquityMath._computeNominalCR(currentETH, currentLUSDDebt);
        return NICR;
    }

    // Return the current collateral ratio (ICR) of a given Trove. Takes a trove's pending coll and debt rewards from redistributions into account.
    function getCurrentICR(address _borrower, uint _price) public view override returns (uint) {
        (uint currentETH, uint currentLUSDDebt) = _getCurrentTroveAmounts(_borrower);

        uint ICR = LiquityMath._computeCR(currentETH, currentLUSDDebt, _price);
        return ICR;
    }

    function _getCurrentTroveAmounts(address _borrower) internal view returns (uint, uint) {
        uint pendingETHReward = getPendingETHReward(_borrower);
        uint pendingLUSDDebtReward = getPendingLUSDDebtReward(_borrower);

        uint currentETH = Troves[_borrower].coll.add(pendingETHReward);
        uint currentLUSDDebt = Troves[_borrower].debt.add(pendingLUSDDebtReward);

        return (currentETH, currentLUSDDebt);
    }

    function applyPendingRewards(address _borrower) external override {
        _requireCallerIsBorrowerOperations();
        return _applyPendingRewards(_borrower);
    }

    // Add the borrowers's coll and debt rewards earned from redistributions, to their Trove
    function _applyPendingRewards(address _borrower) internal {
        if (hasPendingRewards(_borrower)) {
            _requireTroveisActive(_borrower);

            // Compute pending rewards
            uint pendingETHReward = getPendingETHReward(_borrower);
            uint pendingLUSDDebtReward = getPendingLUSDDebtReward(_borrower);

            // Apply pending rewards to trove's state
            Troves[_borrower].coll = Troves[_borrower].coll.add(pendingETHReward);
            Troves[_borrower].debt = Troves[_borrower].debt.add(pendingLUSDDebtReward);

            _updateTroveRewardSnapshots(_borrower);

            // Transfer from DefaultPool to ActivePool
            _movePendingTroveRewardsToActivePool(pendingLUSDDebtReward, pendingETHReward);

            emit TroveUpdated(
                _borrower,
                Troves[_borrower].debt,
                Troves[_borrower].coll,
                Troves[_borrower].stake,
                TroveManagerOperation.applyPendingRewards
            );
        }
    }

    // Update borrower's snapshots of L_ETH and L_LUSDDebt to reflect the current values
    function updateTroveRewardSnapshots(address _borrower) external override {
        _requireCallerIsBorrowerOperations();
       return _updateTroveRewardSnapshots(_borrower);
    }

    function _updateTroveRewardSnapshots(address _borrower) internal {
        rewardSnapshots[_borrower].ETH = L_ETH;
        rewardSnapshots[_borrower].LUSDDebt = L_LUSDDebt;
    }

    // Get the borrower's pending accumulated ETH reward, earned by their stake
    function getPendingETHReward(address _borrower) public view override returns (uint) {
        uint snapshotETH = rewardSnapshots[_borrower].ETH;
        uint rewardPerUnitStaked = L_ETH.sub(snapshotETH);

        if ( rewardPerUnitStaked == 0 ) { return 0; }

        uint stake = Troves[_borrower].stake;

        uint pendingETHReward = stake.mul(rewardPerUnitStaked).div(DECIMAL_PRECISION);

        return pendingETHReward;
    }

     // Get the borrower's pending accumulated LUSD reward, earned by their stake
    function getPendingLUSDDebtReward(address _borrower) public view override returns (uint) {
        uint snapshotLUSDDebt = rewardSnapshots[_borrower].LUSDDebt;
        uint rewardPerUnitStaked = L_LUSDDebt.sub(snapshotLUSDDebt);

        if ( rewardPerUnitStaked == 0 ) { return 0; }

        uint stake =  Troves[_borrower].stake;

        uint pendingLUSDDebtReward = stake.mul(rewardPerUnitStaked).div(DECIMAL_PRECISION);

        return pendingLUSDDebtReward;
    }

    function hasPendingRewards(address _borrower) public view override returns (bool) {
        /*
        * A Trove has pending rewards if its snapshot is less than the current rewards per-unit-staked sum:
        * this indicates that rewards have occured since the snapshot was made, and the user therefore has
        * pending rewards
        */
        return (rewardSnapshots[_borrower].ETH < L_ETH);
    }

    // Return the Troves entire debt and coll, including pending rewards from redistributions.
    function getEntireDebtAndColl(
        address _borrower
    )
        public
        view
        override
        returns (uint debt, uint coll, uint pendingLUSDDebtReward, uint pendingETHReward)
    {
        debt = Troves[_borrower].debt;
        coll = Troves[_borrower].coll;

        pendingLUSDDebtReward = getPendingLUSDDebtReward(_borrower);
        pendingETHReward = getPendingETHReward(_borrower);

        debt = debt.add(pendingLUSDDebtReward);
        coll = coll.add(pendingETHReward);
    }

    function removeStake(address _borrower) external override {
        _requireCallerIsBorrowerOperations();
        return _removeStake(_borrower);
    }

    // Remove borrower's stake from the totalStakes sum, and set their stake to 0
    function _removeStake(address _borrower) internal {
        uint stake = Troves[_borrower].stake;
        totalStakes = totalStakes.sub(stake);
        Troves[_borrower].stake = 0;
    }

    function updateStakeAndTotalStakes(address _borrower) external override returns (uint) {
        _requireCallerIsBorrowerOperations();
        return _updateStakeAndTotalStakes(_borrower);
    }

    // Update borrower's stake based on their latest collateral value
    function _updateStakeAndTotalStakes(address _borrower) internal returns (uint) {
        uint newStake = _computeNewStake(Troves[_borrower].coll);
        uint oldStake = Troves[_borrower].stake;
        Troves[_borrower].stake = newStake;
        totalStakes = totalStakes.sub(oldStake).add(newStake);

        return newStake;
    }

    // Calculate a new stake based on the snapshots of the totalStakes and totalCollateral taken at the last liquidation
    function _computeNewStake(uint _coll) internal view returns (uint) {
        uint stake;
        if (totalCollateralSnapshot == 0) {
            stake = _coll;
        } else {
            /*
            * The following assert() holds true because:
            * - The system always contains >= 1 trove
            * - When we close or liquidate a trove, we redistribute the pending rewards, so if all troves were closed/liquidated,
            * rewards would’ve been emptied and totalCollateralSnapshot would be zero too.
            */
            assert(totalStakesSnapshot > 0);
            stake = _coll.mul(totalStakesSnapshot).div(totalCollateralSnapshot);
        }
        return stake;
    }

    function _redistributeDebtAndColl(uint _debt, uint _coll) internal {
        if (_debt == 0) { return; }

        /*
        * Add distributed coll and debt rewards-per-unit-staked to the running totals. Division uses a "feedback" 
        * error correction, to keep the cumulative error low in the running totals L_ETH and L_LUSDDebt:
        *
        * 1) Form numerators which compensate for the floor division errors that occurred the last time this 
        * function was called.  
        * 2) Calculate "per-unit-staked" ratios.
        * 3) Multiply each ratio back by its denominator, to reveal the current floor division error.
        * 4) Store these errors for use in the next correction when this function is called.
        * 5) Note: static analysis tools complain about this "division before multiplication", however, it is intended.
        */
        uint ETHNumerator = _coll.mul(DECIMAL_PRECISION).add(lastETHError_Redistribution);
        uint LUSDDebtNumerator = _debt.mul(DECIMAL_PRECISION).add(lastLUSDDebtError_Redistribution);

        // Get the per-unit-staked terms
        uint ETHRewardPerUnitStaked = ETHNumerator.div(totalStakes);
        uint LUSDDebtRewardPerUnitStaked = LUSDDebtNumerator.div(totalStakes);

        lastETHError_Redistribution = ETHNumerator.sub(ETHRewardPerUnitStaked.mul(totalStakes));
        lastLUSDDebtError_Redistribution = LUSDDebtNumerator.sub(LUSDDebtRewardPerUnitStaked.mul(totalStakes));

        // Add per-unit-staked terms to the running totals
        L_ETH = L_ETH.add(ETHRewardPerUnitStaked);
        L_LUSDDebt = L_LUSDDebt.add(LUSDDebtRewardPerUnitStaked);

        // Transfer coll and debt from ActivePool to DefaultPool
        activePool.decreaseLUSDDebt(_debt);
        defaultPool.increaseLUSDDebt(_debt);
        activePool.sendETH(address(defaultPool), _coll);
    }

    function closeTrove(address _borrower) external override {
        _requireCallerIsBorrowerOperations();
        return _closeTrove(_borrower);
    }

    function _closeTrove(address _borrower) internal {
        uint TroveOwnersArrayLength = TroveOwners.length;
        _requireMoreThanOneTroveInSystem(TroveOwnersArrayLength);

        Troves[_borrower].status = Status.closed;
        Troves[_borrower].coll = 0;
        Troves[_borrower].debt = 0;

        rewardSnapshots[_borrower].ETH = 0;
        rewardSnapshots[_borrower].LUSDDebt = 0;

        _removeTroveOwner(_borrower, TroveOwnersArrayLength);
        sortedTroves.remove(_borrower);
    }

    /*
    * Updates snapshots of system total stakes and total collateral, excluding a given collateral remainder from the calculation.
    * Used in a liquidation sequence.
    *
    * The calculation excludes a portion of collateral that is in the ActivePool:
    *
    * the total ETH gas compensation from the liquidation sequence
    *
    * The ETH as compensation must be excluded as it is always sent out at the very end of the liquidation sequence.
    */
    function _updateSystemSnapshots_excludeCollRemainder(uint _collRemainder) internal {
        totalStakesSnapshot = totalStakes;

        uint activeColl = activePool.getETH();
        uint liquidatedColl = defaultPool.getETH();
        totalCollateralSnapshot = activeColl.sub(_collRemainder).add(liquidatedColl);
    }

    // Push the owner's address to the Trove owners list, and record the corresponding array index on the Trove struct
    function addTroveOwnerToArray(address _borrower) external override returns (uint index) {
        _requireCallerIsBorrowerOperations();
        return _addTroveOwnerToArray(_borrower);
    }

    function _addTroveOwnerToArray(address _borrower) internal returns (uint128 index) {
        /* Max array size is 2**128 - 1, i.e. ~3e30 troves. No risk of overflow, since troves have minimum 10 LUSD
        debt. 3e31 LUSD dwarfs the value of all wealth in the world ( which is < 1e15 USD). */

        // Push the Troveowner to the array
        TroveOwners.push(_borrower);

        // Record the index of the new Troveowner on their Trove struct
        index = uint128(TroveOwners.length.sub(1));
        Troves[_borrower].arrayIndex = index;

        return index;
    }

    /*
    * Remove a Trove owner from the TroveOwners array, not preserving array order. Removing owner 'B' does the following:
    * [A B C D E] => [A E C D], and updates E's Trove struct to point to its new array index.
    */
    function _removeTroveOwner(address _borrower, uint TroveOwnersArrayLength) internal {
        // It’s set in caller function `_closeTrove`
        assert(Troves[_borrower].status == Status.closed);

        uint128 index = Troves[_borrower].arrayIndex;
        uint length = TroveOwnersArrayLength;
        uint idxLast = length.sub(1);

        assert(index <= idxLast);

        address addressToMove = TroveOwners[idxLast];

        TroveOwners[index] = addressToMove;
        Troves[addressToMove].arrayIndex = index;
        TroveOwners.pop();
    }

    // --- Recovery Mode and TCR functions ---

    function getTCR(uint _price) external view override returns (uint) {
        return _getTCR(_price);
    }

    function checkRecoveryMode(uint _price) external view override returns (bool) {
        return _checkRecoveryMode(_price);
    }

    // Check whether or not the system *would be* in Recovery Mode, given an ETH:USD price, and the entire system coll and debt.
    function _checkPotentialRecoveryMode(
        uint _entireSystemColl,
        uint _entireSystemDebt,
        uint _price
    )
        internal
        pure
    returns (bool)
    {
        uint TCR = LiquityMath._computeCR(_entireSystemColl, _entireSystemDebt, _price);

        return TCR < CCR;
    }

    // --- Redemption fee functions ---

    /*
    * This function has two impacts on the baseRate state variable:
    * 1) decays the baseRate based on time passed since last redemption or LUSD borrowing operation.
    * then,
    * 2) increases the baseRate based on the amount redeemed, as a proportion of total supply
    */
    function _updateBaseRateFromRedemption(uint _ETHDrawn,  uint _price, uint _totalLUSDSupply) internal returns (uint) {
        uint decayedBaseRate = _calcDecayedBaseRate();

        /* Convert the drawn ETH back to LUSD at face value rate (1 LUSD:1 USD), in order to get
        * the fraction of total supply that was redeemed at face value. */
        uint redeemedLUSDFraction = _ETHDrawn.mul(_price).div(_totalLUSDSupply);

        uint newBaseRate = decayedBaseRate.add(redeemedLUSDFraction.div(BETA));
        newBaseRate = LiquityMath._min(newBaseRate, DECIMAL_PRECISION); // cap baseRate at a maximum of 100%
        //assert(newBaseRate <= DECIMAL_PRECISION); // This is already enforced in the line above
        assert(newBaseRate > 0); // Base rate is always non-zero after redemption

        // Update the baseRate state variable
        baseRate = newBaseRate;

        _updateLastFeeOpTime();

        return newBaseRate;
    }

    function _getRedemptionFee(uint _ETHDrawn) internal view returns (uint) {
       return baseRate.mul(_ETHDrawn).div(DECIMAL_PRECISION);
    }

    // --- Borrowing fee functions ---

    function getBorrowingFee(uint _LUSDDebt) external view override returns (uint) {
        return _LUSDDebt.mul(baseRate).div(DECIMAL_PRECISION);
    }

    // Updates the baseRate state variable based on time elapsed since the last redemption or LUSD borrowing operation.
    function decayBaseRateFromBorrowing() external override {
        _requireCallerIsBorrowerOperations();

        uint decayedBaseRate = _calcDecayedBaseRate();
        assert(decayedBaseRate <= DECIMAL_PRECISION);  // The baseRate can decay to 0

        baseRate = decayedBaseRate;

        _updateLastFeeOpTime();
    }

    // --- Internal fee functions ---

    // Update the last fee operation time only if time passed >= decay interval. This prevents base rate griefing.
    function _updateLastFeeOpTime() internal {
        uint timePassed = block.timestamp.sub(lastFeeOperationTime);

        if (timePassed >= SECONDS_IN_ONE_MINUTE) {
            lastFeeOperationTime = block.timestamp;
        }
    }

    function _calcDecayedBaseRate() internal view returns (uint) {
        uint minutesPassed = _minutesPassedSinceLastFeeOp();
        uint decayFactor = LiquityMath._decPow(MINUTE_DECAY_FACTOR, minutesPassed);

        return baseRate.mul(decayFactor).div(DECIMAL_PRECISION);
    }

    function _minutesPassedSinceLastFeeOp() internal view returns (uint) {
        return (block.timestamp.sub(lastFeeOperationTime)).div(SECONDS_IN_ONE_MINUTE);
    }

    // --- 'require' wrapper functions ---

    function _requireCallerIsBorrowerOperations() internal view {
        require(msg.sender == borrowerOperationsAddress, "TroveManager: Caller is not the BorrowerOperations contract");
    }

    function _requireTroveisActive(address _borrower) internal view {
        require(Troves[_borrower].status == Status.active, "TroveManager: Trove does not exist or is closed");
    }

    function _requireLUSDBalanceCoversRedemption(address _redeemer, uint _amount) internal view {
        require(lusdToken.balanceOf(_redeemer) >= _amount, "TroveManager: Requested redemption amount must be <= user's LUSD token balance");
    }

    function _requireMoreThanOneTroveInSystem(uint TroveOwnersArrayLength) internal view {
        require (TroveOwnersArrayLength > 1 && sortedTroves.getSize() > 1, "TroveManager: Only one trove in the system");
    }

    function _requireAmountGreaterThanZero(uint _amount) internal pure {
        require(_amount > 0, "TroveManager: Amount must be greater than zero");
    }

    function _requireTCRoverMCR(uint _price) internal view {
        require(_getTCR(_price) >= MCR, "TroveManager: Cannot redeem when TCR < MCR");
    }

    // --- Trove property getters ---

    function getTroveStatus(address _borrower) external view override returns (uint) {
        return uint(Troves[_borrower].status);
    }

    function getTroveStake(address _borrower) external view override returns (uint) {
        return Troves[_borrower].stake;
    }

    function getTroveDebt(address _borrower) external view override returns (uint) {
        return Troves[_borrower].debt;
    }

    function getTroveColl(address _borrower) external view override returns (uint) {
        return Troves[_borrower].coll;
    }

    // --- Trove property setters, called by BorrowerOperations ---

    function setTroveStatus(address _borrower, uint _num) external override {
        _requireCallerIsBorrowerOperations();
        Troves[_borrower].status = Status(_num);
    }

    function increaseTroveColl(address _borrower, uint _collIncrease) external override returns (uint) {
        _requireCallerIsBorrowerOperations();
        uint newColl = Troves[_borrower].coll.add(_collIncrease);
        Troves[_borrower].coll = newColl;
        return newColl;
    }

    function decreaseTroveColl(address _borrower, uint _collDecrease) external override returns (uint) {
        _requireCallerIsBorrowerOperations();
        uint newColl = Troves[_borrower].coll.sub(_collDecrease);
        Troves[_borrower].coll = newColl;
        return newColl;
    }

    function increaseTroveDebt(address _borrower, uint _debtIncrease) external override returns (uint) {
        _requireCallerIsBorrowerOperations();
        uint newDebt = Troves[_borrower].debt.add(_debtIncrease);
        Troves[_borrower].debt = newDebt;
        return newDebt;
    }

    function decreaseTroveDebt(address _borrower, uint _debtDecrease) external override returns (uint) {
        _requireCallerIsBorrowerOperations();
        uint newDebt = Troves[_borrower].debt.sub(_debtDecrease);
        Troves[_borrower].debt = newDebt;
        return newDebt;
    }
}<|MERGE_RESOLUTION|>--- conflicted
+++ resolved
@@ -839,13 +839,9 @@
         external
         override
     {
-<<<<<<< HEAD
+        _requireValidMaxFeePercentage(_maxFeePercentage);
         uint price = priceFeed.fetchPrice();
         _requireTCRoverMCR(price);
-=======
-        _requireValidMaxFeePercentage(_maxFeePercentage);
-        _requireTCRoverMCR();
->>>>>>> 9cd32b6f
         _requireAmountGreaterThanZero(_LUSDamount);
         _requireLUSDBalanceCoversRedemption(msg.sender, _LUSDamount);
 
