--- conflicted
+++ resolved
@@ -905,13 +905,8 @@
 
         // Burn the total LUSD that is cancelled with debt, and send the redeemed ETH to msg.sender
         _activePoolRedeemCollateral(msg.sender, T.totalLUSDToRedeem, T.ETHToSendToRedeemer);
-<<<<<<< HEAD
-
-        emit Redemption(_LUSDamount, T.totalLUSDToRedeem, T.totalETHDrawn, T.ETHFee);
 
         return T.ETHToSendToRedeemer;
-=======
->>>>>>> 66844107
     }
 
     // Burn the received LUSD, transfer the redeemed ETH to _redeemer and updates the Active Pool
