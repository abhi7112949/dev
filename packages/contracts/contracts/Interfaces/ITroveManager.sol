// SPDX-License-Identifier: MIT

pragma solidity 0.6.11;

// Common interface for the Trove Manager.
interface ITroveManager {
    
    // --- Events ---

    event BorrowerOperationsAddressChanged(address _newBorrowerOperationsAddress);

    event PriceFeedAddressChanged(address _newPriceFeedAddress);

    event LUSDTokenAddressChanged(address _newLUSDTokenAddress);

    event ActivePoolAddressChanged(address _activePoolAddress);
    
    event DefaultPoolAddressChanged(address _defaultPoolAddress);

    event StabilityPoolAddressChanged(address _stabilityPoolAddress);

    event GasPoolAddressChanged(address _gasPoolAddress);

    event CollSurplusPoolAddressChanged(address _collSurplusPoolAddress);

    event SortedTrovesAddressChanged(address _sortedTrovesAddress);

    event LQTYStakingAddressChanged(address _lqtyStakingAddress);

    event TroveCreated(address indexed _borrower, uint arrayIndex);

    event TroveUpdated(address indexed _borrower, uint _debt, uint _coll, uint stake, uint8 operation);

    event TroveLiquidated(address indexed _borrower, uint _debt, uint _coll, uint8 operation);

    // --- Functions ---

    function setAddresses(
        address _borrowerOperationsAddress,
        address _activePoolAddress,
        address _defaultPoolAddress,
        address _stabilityPoolAddress,
        address _gasPoolAddress,
        address _collSurplusPoolAddress,
        address _priceFeedAddress,
        address _lusdTokenAddress,
        address _sortedTrovesAddress,
        address _lqtyStakingAddress
    ) external;

    function getTroveOwnersCount() external view returns (uint);

    function getTroveFromTroveOwnersArray(uint _index) external view returns (address);

    function getNominalICR(address _borrower) external view returns (uint);
    function getCurrentICR(address _borrower, uint _price) external view returns (uint);

    function liquidate(address _borrower) external;

    function liquidateTroves(uint _n) external;

    function batchLiquidateTroves(address[] calldata _troveArray) external;

    function redeemCollateral(
        uint _LUSDAmount,
        address _firstRedemptionHint,
        address _upperPartialRedemptionHint,
        address _lowerPartialRedemptionHint,
        uint _partialRedemptionHintNICR,
<<<<<<< HEAD
        uint _maxIterations
    ) external returns (uint); 
=======
        uint _maxIterations,
        uint _maxFee
    ) external; 
>>>>>>> 66844107

    function updateStakeAndTotalStakes(address _borrower) external returns (uint);

    function updateTroveRewardSnapshots(address _borrower) external;

    function addTroveOwnerToArray(address _borrower) external returns (uint index);

    function applyPendingRewards(address _borrower) external;

    function getPendingETHReward(address _borrower) external view returns (uint);

    function getPendingLUSDDebtReward(address _borrower) external view returns (uint);

     function hasPendingRewards(address _borrower) external view returns (bool);

    function getEntireDebtAndColl(address _borrower) external view returns (
        uint debt, 
        uint coll, 
        uint pendingLUSDDebtReward, 
        uint pendingETHReward
    );

    function closeTrove(address _borrower) external;

    function removeStake(address _borrower) external;

    function getBorrowingFee(uint LUSDDebt) external view returns (uint);

    function decayBaseRateFromBorrowing() external;

    function getTroveStatus(address _borrower) external view returns (uint);
    
    function getTroveStake(address _borrower) external view returns (uint);

    function getTroveDebt(address _borrower) external view returns (uint);

    function getTroveColl(address _borrower) external view returns (uint);

    function setTroveStatus(address _borrower, uint num) external;

    function increaseTroveColl(address _borrower, uint _collIncrease) external returns (uint);

    function decreaseTroveColl(address _borrower, uint _collDecrease) external returns (uint); 

    function increaseTroveDebt(address _borrower, uint _debtIncrease) external returns (uint); 

    function decreaseTroveDebt(address _borrower, uint _collDecrease) external returns (uint); 

    function getTCR() external view returns (uint);

    function checkRecoveryMode() external view returns (bool);
}<|MERGE_RESOLUTION|>--- conflicted
+++ resolved
@@ -67,14 +67,9 @@
         address _upperPartialRedemptionHint,
         address _lowerPartialRedemptionHint,
         uint _partialRedemptionHintNICR,
-<<<<<<< HEAD
-        uint _maxIterations
-    ) external returns (uint); 
-=======
         uint _maxIterations,
         uint _maxFee
-    ) external; 
->>>>>>> 66844107
+    ) external returns (uint); 
 
     function updateStakeAndTotalStakes(address _borrower) external returns (uint);
 
