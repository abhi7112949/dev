--- conflicted
+++ resolved
@@ -239,11 +239,7 @@
         _allowances[owner][spender] = amount;
         emit Approval(owner, spender, amount);
     }
-<<<<<<< HEAD
     
-=======
-
->>>>>>> 45d34622
     // --- Helper functions ---
 
     function _callerIsDeployer() internal view returns (bool) {
