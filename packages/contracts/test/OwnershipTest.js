const deploymentHelper = require("../utils/deploymentHelpers.js")
const { TestHelper: th, MoneyValues: mv } = require("../utils/testHelpers.js")
const BorrowerOperationsTester = artifacts.require("./BorrowerOperationsTester.sol")

contract('All Liquity functions with onlyOwner modifier', async accounts => {

  const [owner, alice, bob] = accounts;
  let contracts
  let priceFeed
<<<<<<< HEAD
  let priceFeedTestnet
  let clvToken
  let sortedCDPs
  let cdpManager
=======
  let lusdToken
  let sortedTroves
  let troveManager
>>>>>>> b980edbe
  let activePool
  let stabilityPool
  let defaultPool
  let borrowerOperations

  let lqtyStaking
  let communityIssuance
  let lqtyToken 

  before(async () => {
    contracts = await deploymentHelper.deployLiquityCore()
    contracts.borrowerOperations = await BorrowerOperationsTester.new()
    contracts = await deploymentHelper.deployLUSDToken(contracts)
    const LQTYContracts = await deploymentHelper.deployLQTYContracts()

    priceFeed = contracts.priceFeed
<<<<<<< HEAD
    priceFeedTestnet = contracts.priceFeedTestnet
    clvToken = contracts.clvToken
    sortedCDPs = contracts.sortedCDPs
    cdpManager = contracts.cdpManager
=======
    lusdToken = contracts.lusdToken
    sortedTroves = contracts.sortedTroves
    troveManager = contracts.troveManager
>>>>>>> b980edbe
    activePool = contracts.activePool
    stabilityPool = contracts.stabilityPool
    defaultPool = contracts.defaultPool
    borrowerOperations = contracts.borrowerOperations

    lqtyStaking = LQTYContracts.lqtyStaking
    communityIssuance = LQTYContracts.communityIssuance
    lqtyToken = LQTYContracts.lqtyToken
  })

  const testSetAddresses = async (contract, numberOfAddresses) => {
    const params = Array(numberOfAddresses).fill(bob)
    // Attempt call from alice
    await th.assertRevert(contract.setAddresses(...params, { from: alice }))

    // Owner can successfully set any address
    const txOwner = await contract.setAddresses(...params, { from: owner })
    assert.isTrue(txOwner.receipt.status)
    // fails if called twice
    await th.assertRevert(contract.setAddresses(...params, { from: owner }))
  }

  describe('TroveManager', async accounts => {
    it("setAddresses(): reverts when called by non-owner", async () => {
      await testSetAddresses(troveManager, 9)
    })
  })

  describe('BorrowerOperations', async accounts => {
    it("setAddresses(): reverts when called by non-owner", async () => {
      await testSetAddresses(borrowerOperations, 9)
    })
  })

  describe('DefaultPool', async accounts => {
    it("setAddresses(): reverts when called by non-owner", async () => {
      await testSetAddresses(defaultPool, 2)
    })
  })

  describe('StabilityPool', async accounts => {
    it("setAddresses(): reverts when called by non-owner", async () => {
      await testSetAddresses(stabilityPool, 7)
    })
  })

  describe('ActivePool', async accounts => {
    it("setAddresses(): reverts when called by non-owner", async () => {
      await testSetAddresses(activePool, 4)
    })
  })

  describe('SortedTroves', async accounts => {
    it("setParams(): reverts when called by non-owner", async () => {
      const params = [10000001, bob, bob]
      // Attempt call from alice
      await th.assertRevert(sortedTroves.setParams(...params, { from: alice }))

      // Owner can successfully set params
      const txOwner = await sortedTroves.setParams(...params, { from: owner })
      assert.isTrue(txOwner.receipt.status)

      // fails if called twice
      await th.assertRevert(sortedTroves.setParams(...params, { from: owner }))
    })
  })

  describe('PriceFeed', async accounts => {
    it("setAddresses(): reverts when called by non-owner", async () => {
      await testSetAddresses(priceFeed, 2)
    })
  })

  describe('PriceFeedTestnet', async accounts => {
    it("setAddresses(): reverts when called by non-owner", async () => {
      await testSetAddresses(priceFeedTestnet, 2)
    })
  })


  describe('CommunityIssuance', async accounts => {
    it("setAddresses(): reverts when called by non-owner", async () => {
      const params = [lqtyToken.address,stabilityPool.address]
      await th.assertRevert(communityIssuance.setAddresses(...params, { from: alice }))

      // Owner can successfully set any address
      const txOwner = await communityIssuance.setAddresses(...params, { from: owner })

      assert.isTrue(txOwner.receipt.status)
      // fails if called twice
      await th.assertRevert(communityIssuance.setAddresses(...params, { from: owner }))
    })
  })

  describe('LQTYStaking', async accounts => {
    it("setAddresses(): reverts when called by non-owner", async () => {
      await testSetAddresses(lqtyStaking, 5)
    })
  })
})
<|MERGE_RESOLUTION|>--- conflicted
+++ resolved
@@ -7,16 +7,9 @@
   const [owner, alice, bob] = accounts;
   let contracts
   let priceFeed
-<<<<<<< HEAD
-  let priceFeedTestnet
-  let clvToken
-  let sortedCDPs
-  let cdpManager
-=======
   let lusdToken
   let sortedTroves
   let troveManager
->>>>>>> b980edbe
   let activePool
   let stabilityPool
   let defaultPool
@@ -32,17 +25,10 @@
     contracts = await deploymentHelper.deployLUSDToken(contracts)
     const LQTYContracts = await deploymentHelper.deployLQTYContracts()
 
-    priceFeed = contracts.priceFeed
-<<<<<<< HEAD
-    priceFeedTestnet = contracts.priceFeedTestnet
-    clvToken = contracts.clvToken
-    sortedCDPs = contracts.sortedCDPs
-    cdpManager = contracts.cdpManager
-=======
+    priceFeed = contracts.priceFeedTestnet
     lusdToken = contracts.lusdToken
     sortedTroves = contracts.sortedTroves
     troveManager = contracts.troveManager
->>>>>>> b980edbe
     activePool = contracts.activePool
     stabilityPool = contracts.stabilityPool
     defaultPool = contracts.defaultPool
