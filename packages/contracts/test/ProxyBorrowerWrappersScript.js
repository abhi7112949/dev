const deploymentHelper = require("../utils/deploymentHelpers.js")
const testHelpers = require("../utils/testHelpers.js")

const TroveManagerTester = artifacts.require("TroveManagerTester")
const LQTYTokenTester = artifacts.require("LQTYTokenTester")

const th = testHelpers.TestHelper

const dec = th.dec
const toBN = th.toBN
const mv = testHelpers.MoneyValues
const timeValues = testHelpers.TimeValues

const ZERO_ADDRESS = th.ZERO_ADDRESS
const assertRevert = th.assertRevert

const {
  buildUserProxies,
  BorrowerOperationsProxy,
  BorrowerWrappersProxy,
  TroveManagerProxy,
  StabilityPoolProxy,
  SortedTrovesProxy,
  TokenProxy,
  LQTYStakingProxy
} = require('../utils/proxyHelpers.js')

contract('BorrowerWrappers', async accounts => {

  const [
    owner, alice, bob, carol, dennis, whale,
    A, B, C, D, E,
    defaulter_1, defaulter_2,
    // frontEnd_1, frontEnd_2, frontEnd_3
  ] = accounts;

  const bountyAddress = accounts[998]
  const lpRewardsAddress = accounts[999]

  let priceFeed
  let lusdToken
  let sortedTroves
  let troveManagerOriginal
  let troveManager
  let activePool
  let stabilityPool
  let defaultPool
  let collSurplusPool
  let borrowerOperations
  let borrowerWrappers
  let lqtyTokenOriginal
  let lqtyToken
  let lqtyStaking

  let contracts

  let LUSD_GAS_COMPENSATION

  const getOpenTroveLUSDAmount = async (totalDebt) => th.getOpenTroveLUSDAmount(contracts, totalDebt)
  const getActualDebtFromComposite = async (compositeDebt) => th.getActualDebtFromComposite(compositeDebt, contracts)
  const getNetBorrowingAmount = async (debtWithFee) => th.getNetBorrowingAmount(contracts, debtWithFee)
  const openTrove = async (params) => th.openTrove(contracts, params)

  beforeEach(async () => {
    contracts = await deploymentHelper.deployLiquityCore()
    contracts.troveManager = await TroveManagerTester.new()
    contracts = await deploymentHelper.deployLUSDToken(contracts)
    const LQTYContracts = await deploymentHelper.deployLQTYTesterContractsHardhat(bountyAddress, lpRewardsAddress)

    await deploymentHelper.connectLQTYContracts(LQTYContracts)
    await deploymentHelper.connectCoreContracts(contracts, LQTYContracts)
    await deploymentHelper.connectLQTYContractsToCore(LQTYContracts, contracts)

    troveManagerOriginal = contracts.troveManager
    lqtyTokenOriginal = LQTYContracts.lqtyToken

    const users = [ alice, bob, carol, dennis, whale, A, B, C, D, E, defaulter_1, defaulter_2 ]
    await deploymentHelper.deployProxyScripts(contracts, LQTYContracts, owner, users)

    priceFeed = contracts.priceFeedTestnet
    lusdToken = contracts.lusdToken
    sortedTroves = contracts.sortedTroves
    troveManager = contracts.troveManager
    activePool = contracts.activePool
    stabilityPool = contracts.stabilityPool
    defaultPool = contracts.defaultPool
    collSurplusPool = contracts.collSurplusPool
    borrowerOperations = contracts.borrowerOperations
    borrowerWrappers = contracts.borrowerWrappers
    lqtyStaking = LQTYContracts.lqtyStaking
    lqtyToken = LQTYContracts.lqtyToken

    LUSD_GAS_COMPENSATION = await borrowerOperations.LUSD_GAS_COMPENSATION()
  })

  it('proxy owner can recover ETH', async () => {
    const amount = toBN(dec(1, 18))
    const proxyAddress = borrowerWrappers.getProxyAddressFromUser(alice)

    // send some ETH to proxy
    await web3.eth.sendTransaction({ from: owner, to: proxyAddress, value: amount })
    assert.equal(await web3.eth.getBalance(proxyAddress), amount.toString())

    const balanceBefore = toBN(await web3.eth.getBalance(alice))

    // recover ETH
    await borrowerWrappers.transferETH(alice, amount, { from: alice, gasPrice: 0 })
    const balanceAfter = toBN(await web3.eth.getBalance(alice))

    assert.equal(balanceAfter.sub(balanceBefore), amount.toString())
  })

  it('non proxy owner cannot recover ETH', async () => {
    const amount = toBN(dec(1, 18))
    const proxyAddress = borrowerWrappers.getProxyAddressFromUser(alice)

    // send some ETH to proxy
    await web3.eth.sendTransaction({ from: owner, to: proxyAddress, value: amount })
    assert.equal(await web3.eth.getBalance(proxyAddress), amount.toString())

    const balanceBefore = toBN(await web3.eth.getBalance(alice))

    // try to recover ETH
    const proxy = borrowerWrappers.getProxyFromUser(alice)
    const signature = 'transferETH(address,uint256)'
    const calldata = th.getTransactionData(signature, [alice, amount])
    await assertRevert(proxy.methods["execute(address,bytes)"](borrowerWrappers.scriptAddress, calldata, { from: bob }), 'ds-auth-unauthorized')

    assert.equal(await web3.eth.getBalance(proxyAddress), amount.toString())

    const balanceAfter = toBN(await web3.eth.getBalance(alice))
    assert.equal(balanceAfter, balanceBefore.toString())
  })

  // --- claimCollateralAndOpenTrove ---

  it('claimCollateralAndOpenTrove(): reverts if nothing to claim', async () => {
    // Whale opens Trove
    await openTrove({ ICR: toBN(dec(2, 18)), extraParams: { from: whale } })

    // alice opens Trove
    const { lusdAmount, collateral } = await openTrove({ ICR: toBN(dec(15, 17)), extraParams: { from: alice } })

    const proxyAddress = borrowerWrappers.getProxyAddressFromUser(alice)
    assert.equal(await web3.eth.getBalance(proxyAddress), '0')

    // skip bootstrapping phase
    await th.fastForwardTime(timeValues.SECONDS_IN_ONE_WEEK * 2, web3.currentProvider)

    // alice claims collateral and re-opens the trove
    await assertRevert(
      borrowerWrappers.claimCollateralAndOpenTrove(th._100pct, lusdAmount, alice, alice, { from: alice }),
      'CollSurplusPool: No collateral available to claim'
    )

    // check everything remain the same
    assert.equal(await web3.eth.getBalance(proxyAddress), '0')
    th.assertIsApproximatelyEqual(await collSurplusPool.getCollateral(proxyAddress), '0')
    th.assertIsApproximatelyEqual(await lusdToken.balanceOf(proxyAddress), lusdAmount)
    assert.equal(await troveManager.getTroveStatus(proxyAddress), 1)
    th.assertIsApproximatelyEqual(await troveManager.getTroveColl(proxyAddress), collateral)
  })

  it('claimCollateralAndOpenTrove(): without sending any value', async () => {
    // alice opens Trove
    const { lusdAmount, netDebt: redeemAmount, collateral } = await openTrove({extraLUSDAmount: 0, ICR: toBN(dec(3, 18)), extraParams: { from: alice } })
    // Whale opens Trove
    await openTrove({ extraLUSDAmount: redeemAmount, ICR: toBN(dec(5, 18)), extraParams: { from: whale } })

    const proxyAddress = borrowerWrappers.getProxyAddressFromUser(alice)
    assert.equal(await web3.eth.getBalance(proxyAddress), '0')

    // skip bootstrapping phase
    await th.fastForwardTime(timeValues.SECONDS_IN_ONE_WEEK * 2, web3.currentProvider)

    // whale redeems 150 LUSD
    await th.redeemCollateral(whale, contracts, redeemAmount)
    assert.equal(await web3.eth.getBalance(proxyAddress), '0')

    // surplus: 5 - 150/200
    const price = await priceFeed.getPrice();
    const expectedSurplus = collateral.sub(redeemAmount.mul(mv._1e18BN).div(price))
    th.assertIsApproximatelyEqual(await collSurplusPool.getCollateral(proxyAddress), expectedSurplus)
<<<<<<< HEAD
    assert.equal(await troveManager.getTroveStatus(proxyAddress), 4)  // status: closed by redemption
=======
    assert.equal(await troveManager.getTroveStatus(proxyAddress), 4) // closed by redemption
>>>>>>> 173a892b

    // alice claims collateral and re-opens the trove
    await borrowerWrappers.claimCollateralAndOpenTrove(th._100pct, lusdAmount, alice, alice, { from: alice })

    assert.equal(await web3.eth.getBalance(proxyAddress), '0')
    th.assertIsApproximatelyEqual(await collSurplusPool.getCollateral(proxyAddress), '0')
    th.assertIsApproximatelyEqual(await lusdToken.balanceOf(proxyAddress), lusdAmount.mul(toBN(2)))
    assert.equal(await troveManager.getTroveStatus(proxyAddress), 1)
    th.assertIsApproximatelyEqual(await troveManager.getTroveColl(proxyAddress), expectedSurplus)
  })

  it('claimCollateralAndOpenTrove(): sending value in the transaction', async () => {
    // alice opens Trove
    const { lusdAmount, netDebt: redeemAmount, collateral } = await openTrove({ extraParams: { from: alice } })
    // Whale opens Trove
    await openTrove({ extraLUSDAmount: redeemAmount, ICR: toBN(dec(2, 18)), extraParams: { from: whale } })

    const proxyAddress = borrowerWrappers.getProxyAddressFromUser(alice)
    assert.equal(await web3.eth.getBalance(proxyAddress), '0')

    // skip bootstrapping phase
    await th.fastForwardTime(timeValues.SECONDS_IN_ONE_WEEK * 2, web3.currentProvider)

    // whale redeems 150 LUSD
    await th.redeemCollateral(whale, contracts, redeemAmount)
    assert.equal(await web3.eth.getBalance(proxyAddress), '0')

    // surplus: 5 - 150/200
    const price = await priceFeed.getPrice();
    const expectedSurplus = collateral.sub(redeemAmount.mul(mv._1e18BN).div(price))
    th.assertIsApproximatelyEqual(await collSurplusPool.getCollateral(proxyAddress), expectedSurplus)
<<<<<<< HEAD
    assert.equal(await troveManager.getTroveStatus(proxyAddress), 4) // status: closed by redemption
=======
    assert.equal(await troveManager.getTroveStatus(proxyAddress), 4) // closed by redemption
>>>>>>> 173a892b

    // alice claims collateral and re-opens the trove
    await borrowerWrappers.claimCollateralAndOpenTrove(th._100pct, lusdAmount, alice, alice, { from: alice, value: collateral })

    assert.equal(await web3.eth.getBalance(proxyAddress), '0')
    th.assertIsApproximatelyEqual(await collSurplusPool.getCollateral(proxyAddress), '0')
    th.assertIsApproximatelyEqual(await lusdToken.balanceOf(proxyAddress), lusdAmount.mul(toBN(2)))
    assert.equal(await troveManager.getTroveStatus(proxyAddress), 1)
    th.assertIsApproximatelyEqual(await troveManager.getTroveColl(proxyAddress), expectedSurplus.add(collateral))
  })

  // --- claimSPRewardsAndRecycle ---

  it('claimSPRewardsAndRecycle(): only owner can call it', async () => {
    // Whale opens Trove
    await openTrove({ extraLUSDAmount: toBN(dec(1850, 18)), ICR: toBN(dec(2, 18)), extraParams: { from: whale } })
    // Whale deposits 1850 LUSD in StabilityPool
    await stabilityPool.provideToSP(dec(1850, 18), ZERO_ADDRESS, { from: whale })

    // alice opens trove and provides 150 LUSD to StabilityPool
    await openTrove({ extraLUSDAmount: toBN(dec(150, 18)), extraParams: { from: alice } })
    await stabilityPool.provideToSP(dec(150, 18), ZERO_ADDRESS, { from: alice })

    // Defaulter Trove opened
    await openTrove({ ICR: toBN(dec(210, 16)), extraParams: { from: defaulter_1 } })

    // price drops: defaulters' Troves fall below MCR, alice and whale Trove remain active
    const price = toBN(dec(100, 18))
    await priceFeed.setPrice(price);

    // Defaulter trove closed
    const liquidationTX_1 = await troveManager.liquidate(defaulter_1, { from: owner })
    const [liquidatedDebt_1] = await th.getEmittedLiquidationValues(liquidationTX_1)

    // Bob tries to claims SP rewards in behalf of Alice
    const proxy = borrowerWrappers.getProxyFromUser(alice)
    const signature = 'claimSPRewardsAndRecycle(uint256,address,address)'
    const calldata = th.getTransactionData(signature, [th._100pct, alice, alice])
    await assertRevert(proxy.methods["execute(address,bytes)"](borrowerWrappers.scriptAddress, calldata, { from: bob }), 'ds-auth-unauthorized')
  })

  it('claimSPRewardsAndRecycle():', async () => {
    // Whale opens Trove
    const whaleDeposit = toBN(dec(2350, 18))
    await openTrove({ extraLUSDAmount: whaleDeposit, ICR: toBN(dec(4, 18)), extraParams: { from: whale } })
    // Whale deposits 1850 LUSD in StabilityPool
    await stabilityPool.provideToSP(whaleDeposit, ZERO_ADDRESS, { from: whale })

    // alice opens trove and provides 150 LUSD to StabilityPool
    const aliceDeposit = toBN(dec(150, 18))
    await openTrove({ extraLUSDAmount: aliceDeposit, ICR: toBN(dec(3, 18)), extraParams: { from: alice } })
    await stabilityPool.provideToSP(aliceDeposit, ZERO_ADDRESS, { from: alice })

    // Defaulter Trove opened
    const { lusdAmount, netDebt, collateral } = await openTrove({ ICR: toBN(dec(210, 16)), extraParams: { from: defaulter_1 } })

    // price drops: defaulters' Troves fall below MCR, alice and whale Trove remain active
    const price = toBN(dec(100, 18))
    await priceFeed.setPrice(price);

    // Defaulter trove closed
    const liquidationTX_1 = await troveManager.liquidate(defaulter_1, { from: owner })
    const [liquidatedDebt_1] = await th.getEmittedLiquidationValues(liquidationTX_1)

    // Alice LUSDLoss is ((150/2500) * liquidatedDebt)
    const totalDeposits = whaleDeposit.add(aliceDeposit)
    const expectedLUSDLoss_A = liquidatedDebt_1.mul(aliceDeposit).div(totalDeposits)

    const expectedCompoundedLUSDDeposit_A = toBN(dec(150, 18)).sub(expectedLUSDLoss_A)
    const compoundedLUSDDeposit_A = await stabilityPool.getCompoundedLUSDDeposit(alice)
    // collateral * 150 / 2500 * 0.995
    const expectedETHGain_A = collateral.mul(aliceDeposit).div(totalDeposits).mul(toBN(dec(995, 15))).div(mv._1e18BN)

    assert.isAtMost(th.getDifference(expectedCompoundedLUSDDeposit_A, compoundedLUSDDeposit_A), 1000)

    const ethBalanceBefore = await web3.eth.getBalance(borrowerOperations.getProxyAddressFromUser(alice))
    const troveCollBefore = await troveManager.getTroveColl(alice)
    const lusdBalanceBefore = await lusdToken.balanceOf(alice)
    const troveDebtBefore = await troveManager.getTroveDebt(alice)
    const lqtyBalanceBefore = await lqtyToken.balanceOf(alice)
    const ICRBefore = await troveManager.getCurrentICR(alice, price)
    const depositBefore = (await stabilityPool.deposits(alice))[0]
    const stakeBefore = await lqtyStaking.stakes(alice)

    const proportionalLUSD = expectedETHGain_A.mul(price).div(ICRBefore)
    const borrowingRate = await troveManagerOriginal.getBorrowingRateWithDecay()
    const netDebtChange = proportionalLUSD.mul(mv._1e18BN).div(mv._1e18BN.add(borrowingRate))

    // to force LQTY issuance
    await th.fastForwardTime(timeValues.SECONDS_IN_ONE_WEEK * 2, web3.currentProvider)

    const expectedLQTYGain_A = toBN('50373424199406504708132')

    await priceFeed.setPrice(price.mul(toBN(2)));

    // Alice claims SP rewards and puts them back in the system through the proxy
    const proxyAddress = borrowerWrappers.getProxyAddressFromUser(alice)
    await borrowerWrappers.claimSPRewardsAndRecycle(th._100pct, alice, alice, { from: alice })

    const ethBalanceAfter = await web3.eth.getBalance(borrowerOperations.getProxyAddressFromUser(alice))
    const troveCollAfter = await troveManager.getTroveColl(alice)
    const lusdBalanceAfter = await lusdToken.balanceOf(alice)
    const troveDebtAfter = await troveManager.getTroveDebt(alice)
    const lqtyBalanceAfter = await lqtyToken.balanceOf(alice)
    const ICRAfter = await troveManager.getCurrentICR(alice, price)
    const depositAfter = (await stabilityPool.deposits(alice))[0]
    const stakeAfter = await lqtyStaking.stakes(alice)

    // check proxy balances remain the same
    assert.equal(ethBalanceAfter.toString(), ethBalanceBefore.toString())
    assert.equal(lusdBalanceAfter.toString(), lusdBalanceBefore.toString())
    assert.equal(lqtyBalanceAfter.toString(), lqtyBalanceBefore.toString())
    // check trove has increased debt by the ICR proportional amount to ETH gain
    th.assertIsApproximatelyEqual(troveDebtAfter, troveDebtBefore.add(proportionalLUSD))
    // check trove has increased collateral by the ETH gain
    th.assertIsApproximatelyEqual(troveCollAfter, troveCollBefore.add(expectedETHGain_A))
    // check that ICR remains constant
    th.assertIsApproximatelyEqual(ICRAfter, ICRBefore)
    // check that Stability Pool deposit
    th.assertIsApproximatelyEqual(depositAfter, depositBefore.sub(expectedLUSDLoss_A).add(netDebtChange))
    // check lqty balance remains the same
    th.assertIsApproximatelyEqual(lqtyBalanceAfter, lqtyBalanceBefore)

    // LQTY staking
    th.assertIsApproximatelyEqual(stakeAfter, stakeBefore.add(expectedLQTYGain_A))

    // Expect Alice has withdrawn all ETH gain
    const alice_pendingETHGain = await stabilityPool.getDepositorETHGain(alice)
    assert.equal(alice_pendingETHGain, 0)
  })


  // --- claimStakingGainsAndRecycle ---

  it('claimStakingGainsAndRecycle(): only owner can call it', async () => {
    // Whale opens Trove
    await openTrove({ extraLUSDAmount: toBN(dec(1850, 18)), ICR: toBN(dec(2, 18)), extraParams: { from: whale } })

    // alice opens trove
    await openTrove({ extraLUSDAmount: toBN(dec(150, 18)), extraParams: { from: alice } })

    // mint some LQTY
    await lqtyTokenOriginal.unprotectedMint(borrowerOperations.getProxyAddressFromUser(whale), dec(1850, 18))
    await lqtyTokenOriginal.unprotectedMint(borrowerOperations.getProxyAddressFromUser(alice), dec(150, 18))

    // stake LQTY
    await lqtyStaking.stake(dec(1850, 18), { from: whale })
    await lqtyStaking.stake(dec(150, 18), { from: alice })

    // Defaulter Trove opened
    const { lusdAmount, netDebt, totalDebt, collateral } = await openTrove({ ICR: toBN(dec(210, 16)), extraParams: { from: defaulter_1 } })

    // skip bootstrapping phase
    await th.fastForwardTime(timeValues.SECONDS_IN_ONE_WEEK * 2, web3.currentProvider)

    // whale redeems 100 LUSD
    const redeemedAmount = toBN(dec(100, 18))
    await th.redeemCollateral(whale, contracts, redeemedAmount)

    // Bob tries to claims staking gains in behalf of Alice
    const proxy = borrowerWrappers.getProxyFromUser(alice)
    const signature = 'claimStakingGainsAndRecycle(uint256,address,address)'
    const calldata = th.getTransactionData(signature, [th._100pct, alice, alice])
    await assertRevert(proxy.methods["execute(address,bytes)"](borrowerWrappers.scriptAddress, calldata, { from: bob }), 'ds-auth-unauthorized')
  })

  it('claimStakingGainsAndRecycle(): reverts if user has no trove', async () => {
    const price = toBN(dec(200, 18))

    // Whale opens Trove
    await openTrove({ extraLUSDAmount: toBN(dec(1850, 18)), ICR: toBN(dec(2, 18)), extraParams: { from: whale } })
    // Whale deposits 1850 LUSD in StabilityPool
    await stabilityPool.provideToSP(dec(1850, 18), ZERO_ADDRESS, { from: whale })

    // alice opens trove and provides 150 LUSD to StabilityPool
    //await openTrove({ extraLUSDAmount: toBN(dec(150, 18)), extraParams: { from: alice } })
    //await stabilityPool.provideToSP(dec(150, 18), ZERO_ADDRESS, { from: alice })

    // mint some LQTY
    await lqtyTokenOriginal.unprotectedMint(borrowerOperations.getProxyAddressFromUser(whale), dec(1850, 18))
    await lqtyTokenOriginal.unprotectedMint(borrowerOperations.getProxyAddressFromUser(alice), dec(150, 18))

    // stake LQTY
    await lqtyStaking.stake(dec(1850, 18), { from: whale })
    await lqtyStaking.stake(dec(150, 18), { from: alice })

    // Defaulter Trove opened
    const { lusdAmount, netDebt, totalDebt, collateral } = await openTrove({ ICR: toBN(dec(210, 16)), extraParams: { from: defaulter_1 } })
    const borrowingFee = netDebt.sub(lusdAmount)

    // Alice LUSD gain is ((150/2000) * borrowingFee)
    const expectedLUSDGain_A = borrowingFee.mul(toBN(dec(150, 18))).div(toBN(dec(2000, 18)))

    // skip bootstrapping phase
    await th.fastForwardTime(timeValues.SECONDS_IN_ONE_WEEK * 2, web3.currentProvider)

    // whale redeems 100 LUSD
    const redeemedAmount = toBN(dec(100, 18))
    await th.redeemCollateral(whale, contracts, redeemedAmount)

    const ethBalanceBefore = await web3.eth.getBalance(borrowerOperations.getProxyAddressFromUser(alice))
    const troveCollBefore = await troveManager.getTroveColl(alice)
    const lusdBalanceBefore = await lusdToken.balanceOf(alice)
    const troveDebtBefore = await troveManager.getTroveDebt(alice)
    const lqtyBalanceBefore = await lqtyToken.balanceOf(alice)
    const ICRBefore = await troveManager.getCurrentICR(alice, price)
    const depositBefore = (await stabilityPool.deposits(alice))[0]
    const stakeBefore = await lqtyStaking.stakes(alice)

    // Alice claims staking rewards and puts them back in the system through the proxy
    await assertRevert(
      borrowerWrappers.claimStakingGainsAndRecycle(th._100pct, alice, alice, { from: alice }),
      'BorrowerWrappersScript: caller must have an active trove'
    )

    const ethBalanceAfter = await web3.eth.getBalance(borrowerOperations.getProxyAddressFromUser(alice))
    const troveCollAfter = await troveManager.getTroveColl(alice)
    const lusdBalanceAfter = await lusdToken.balanceOf(alice)
    const troveDebtAfter = await troveManager.getTroveDebt(alice)
    const lqtyBalanceAfter = await lqtyToken.balanceOf(alice)
    const ICRAfter = await troveManager.getCurrentICR(alice, price)
    const depositAfter = (await stabilityPool.deposits(alice))[0]
    const stakeAfter = await lqtyStaking.stakes(alice)

    // check everything remains the same
    assert.equal(ethBalanceAfter.toString(), ethBalanceBefore.toString())
    assert.equal(lusdBalanceAfter.toString(), lusdBalanceBefore.toString())
    assert.equal(lqtyBalanceAfter.toString(), lqtyBalanceBefore.toString())
    th.assertIsApproximatelyEqual(troveDebtAfter, troveDebtBefore, 10000)
    th.assertIsApproximatelyEqual(troveCollAfter, troveCollBefore)
    th.assertIsApproximatelyEqual(ICRAfter, ICRBefore)
    th.assertIsApproximatelyEqual(depositAfter, depositBefore, 10000)
    th.assertIsApproximatelyEqual(lqtyBalanceBefore, lqtyBalanceAfter)
    // LQTY staking
    th.assertIsApproximatelyEqual(stakeAfter, stakeBefore)

    // Expect Alice has withdrawn all ETH gain
    const alice_pendingETHGain = await stabilityPool.getDepositorETHGain(alice)
    assert.equal(alice_pendingETHGain, 0)
  })

  it('claimStakingGainsAndRecycle(): with only ETH gain', async () => {
    const price = toBN(dec(200, 18))

    // Whale opens Trove
    await openTrove({ extraLUSDAmount: toBN(dec(1850, 18)), ICR: toBN(dec(2, 18)), extraParams: { from: whale } })

    // Defaulter Trove opened
    const { lusdAmount, netDebt, collateral } = await openTrove({ ICR: toBN(dec(210, 16)), extraParams: { from: defaulter_1 } })
    const borrowingFee = netDebt.sub(lusdAmount)

    // alice opens trove and provides 150 LUSD to StabilityPool
    await openTrove({ extraLUSDAmount: toBN(dec(150, 18)), extraParams: { from: alice } })
    await stabilityPool.provideToSP(dec(150, 18), ZERO_ADDRESS, { from: alice })

    // mint some LQTY
    await lqtyTokenOriginal.unprotectedMint(borrowerOperations.getProxyAddressFromUser(whale), dec(1850, 18))
    await lqtyTokenOriginal.unprotectedMint(borrowerOperations.getProxyAddressFromUser(alice), dec(150, 18))

    // stake LQTY
    await lqtyStaking.stake(dec(1850, 18), { from: whale })
    await lqtyStaking.stake(dec(150, 18), { from: alice })

    // skip bootstrapping phase
    await th.fastForwardTime(timeValues.SECONDS_IN_ONE_WEEK * 2, web3.currentProvider)

    // whale redeems 100 LUSD
    const redeemedAmount = toBN(dec(100, 18))
    await th.redeemCollateral(whale, contracts, redeemedAmount)

    // Alice ETH gain is ((150/2000) * (redemption fee over redeemedAmount) / price)
    const redemptionFee = await troveManager.getRedemptionFeeWithDecay(redeemedAmount)
    const expectedETHGain_A = redemptionFee.mul(toBN(dec(150, 18))).div(toBN(dec(2000, 18))).mul(mv._1e18BN).div(price)

    const ethBalanceBefore = await web3.eth.getBalance(borrowerOperations.getProxyAddressFromUser(alice))
    const troveCollBefore = await troveManager.getTroveColl(alice)
    const lusdBalanceBefore = await lusdToken.balanceOf(alice)
    const troveDebtBefore = await troveManager.getTroveDebt(alice)
    const lqtyBalanceBefore = await lqtyToken.balanceOf(alice)
    const ICRBefore = await troveManager.getCurrentICR(alice, price)
    const depositBefore = (await stabilityPool.deposits(alice))[0]
    const stakeBefore = await lqtyStaking.stakes(alice)

    const proportionalLUSD = expectedETHGain_A.mul(price).div(ICRBefore)
    const borrowingRate = await troveManagerOriginal.getBorrowingRateWithDecay()
    const netDebtChange = proportionalLUSD.mul(toBN(dec(1, 18))).div(toBN(dec(1, 18)).add(borrowingRate))

    const expectedLQTYGain_A = toBN('839557069990108416000000')

    const proxyAddress = borrowerWrappers.getProxyAddressFromUser(alice)
    // Alice claims staking rewards and puts them back in the system through the proxy
    await borrowerWrappers.claimStakingGainsAndRecycle(th._100pct, alice, alice, { from: alice })

    // Alice new LUSD gain due to her own Trove adjustment: ((150/2000) * (borrowing fee over netDebtChange))
    const newBorrowingFee = await troveManagerOriginal.getBorrowingFeeWithDecay(netDebtChange)
    const expectedNewLUSDGain_A = newBorrowingFee.mul(toBN(dec(150, 18))).div(toBN(dec(2000, 18)))

    const ethBalanceAfter = await web3.eth.getBalance(borrowerOperations.getProxyAddressFromUser(alice))
    const troveCollAfter = await troveManager.getTroveColl(alice)
    const lusdBalanceAfter = await lusdToken.balanceOf(alice)
    const troveDebtAfter = await troveManager.getTroveDebt(alice)
    const lqtyBalanceAfter = await lqtyToken.balanceOf(alice)
    const ICRAfter = await troveManager.getCurrentICR(alice, price)
    const depositAfter = (await stabilityPool.deposits(alice))[0]
    const stakeAfter = await lqtyStaking.stakes(alice)

    // check proxy balances remain the same
    assert.equal(ethBalanceAfter.toString(), ethBalanceBefore.toString())
    assert.equal(lqtyBalanceAfter.toString(), lqtyBalanceBefore.toString())
    // check proxy lusd balance has increased by own adjust trove reward
    th.assertIsApproximatelyEqual(lusdBalanceAfter, lusdBalanceBefore.add(expectedNewLUSDGain_A))
    // check trove has increased debt by the ICR proportional amount to ETH gain
    th.assertIsApproximatelyEqual(troveDebtAfter, troveDebtBefore.add(proportionalLUSD), 10000)
    // check trove has increased collateral by the ETH gain
    th.assertIsApproximatelyEqual(troveCollAfter, troveCollBefore.add(expectedETHGain_A))
    // check that ICR remains constant
    th.assertIsApproximatelyEqual(ICRAfter, ICRBefore)
    // check that Stability Pool deposit
    th.assertIsApproximatelyEqual(depositAfter, depositBefore.add(netDebtChange), 10000)
    // check lqty balance remains the same
    th.assertIsApproximatelyEqual(lqtyBalanceBefore, lqtyBalanceAfter)

    // LQTY staking
    th.assertIsApproximatelyEqual(stakeAfter, stakeBefore.add(expectedLQTYGain_A))

    // Expect Alice has withdrawn all ETH gain
    const alice_pendingETHGain = await stabilityPool.getDepositorETHGain(alice)
    assert.equal(alice_pendingETHGain, 0)
  })

  it('claimStakingGainsAndRecycle(): with only LUSD gain', async () => {
    const price = toBN(dec(200, 18))

    // Whale opens Trove
    await openTrove({ extraLUSDAmount: toBN(dec(1850, 18)), ICR: toBN(dec(2, 18)), extraParams: { from: whale } })

    // alice opens trove and provides 150 LUSD to StabilityPool
    await openTrove({ extraLUSDAmount: toBN(dec(150, 18)), extraParams: { from: alice } })
    await stabilityPool.provideToSP(dec(150, 18), ZERO_ADDRESS, { from: alice })

    // mint some LQTY
    await lqtyTokenOriginal.unprotectedMint(borrowerOperations.getProxyAddressFromUser(whale), dec(1850, 18))
    await lqtyTokenOriginal.unprotectedMint(borrowerOperations.getProxyAddressFromUser(alice), dec(150, 18))

    // stake LQTY
    await lqtyStaking.stake(dec(1850, 18), { from: whale })
    await lqtyStaking.stake(dec(150, 18), { from: alice })

    // Defaulter Trove opened
    const { lusdAmount, netDebt, collateral } = await openTrove({ ICR: toBN(dec(210, 16)), extraParams: { from: defaulter_1 } })
    const borrowingFee = netDebt.sub(lusdAmount)

    // Alice LUSD gain is ((150/2000) * borrowingFee)
    const expectedLUSDGain_A = borrowingFee.mul(toBN(dec(150, 18))).div(toBN(dec(2000, 18)))

    const ethBalanceBefore = await web3.eth.getBalance(borrowerOperations.getProxyAddressFromUser(alice))
    const troveCollBefore = await troveManager.getTroveColl(alice)
    const lusdBalanceBefore = await lusdToken.balanceOf(alice)
    const troveDebtBefore = await troveManager.getTroveDebt(alice)
    const lqtyBalanceBefore = await lqtyToken.balanceOf(alice)
    const ICRBefore = await troveManager.getCurrentICR(alice, price)
    const depositBefore = (await stabilityPool.deposits(alice))[0]
    const stakeBefore = await lqtyStaking.stakes(alice)

    const borrowingRate = await troveManagerOriginal.getBorrowingRateWithDecay()

    // Alice claims staking rewards and puts them back in the system through the proxy
    await borrowerWrappers.claimStakingGainsAndRecycle(th._100pct, alice, alice, { from: alice })

    const ethBalanceAfter = await web3.eth.getBalance(borrowerOperations.getProxyAddressFromUser(alice))
    const troveCollAfter = await troveManager.getTroveColl(alice)
    const lusdBalanceAfter = await lusdToken.balanceOf(alice)
    const troveDebtAfter = await troveManager.getTroveDebt(alice)
    const lqtyBalanceAfter = await lqtyToken.balanceOf(alice)
    const ICRAfter = await troveManager.getCurrentICR(alice, price)
    const depositAfter = (await stabilityPool.deposits(alice))[0]
    const stakeAfter = await lqtyStaking.stakes(alice)

    // check proxy balances remain the same
    assert.equal(ethBalanceAfter.toString(), ethBalanceBefore.toString())
    assert.equal(lqtyBalanceAfter.toString(), lqtyBalanceBefore.toString())
    // check proxy lusd balance has increased by own adjust trove reward
    th.assertIsApproximatelyEqual(lusdBalanceAfter, lusdBalanceBefore)
    // check trove has increased debt by the ICR proportional amount to ETH gain
    th.assertIsApproximatelyEqual(troveDebtAfter, troveDebtBefore, 10000)
    // check trove has increased collateral by the ETH gain
    th.assertIsApproximatelyEqual(troveCollAfter, troveCollBefore)
    // check that ICR remains constant
    th.assertIsApproximatelyEqual(ICRAfter, ICRBefore)
    // check that Stability Pool deposit
    th.assertIsApproximatelyEqual(depositAfter, depositBefore.add(expectedLUSDGain_A), 10000)
    // check lqty balance remains the same
    th.assertIsApproximatelyEqual(lqtyBalanceBefore, lqtyBalanceAfter)

    // Expect Alice has withdrawn all ETH gain
    const alice_pendingETHGain = await stabilityPool.getDepositorETHGain(alice)
    assert.equal(alice_pendingETHGain, 0)
  })

  it('claimStakingGainsAndRecycle(): with both ETH and LUSD gains', async () => {
    const price = toBN(dec(200, 18))

    // Whale opens Trove
    await openTrove({ extraLUSDAmount: toBN(dec(1850, 18)), ICR: toBN(dec(2, 18)), extraParams: { from: whale } })

    // alice opens trove and provides 150 LUSD to StabilityPool
    await openTrove({ extraLUSDAmount: toBN(dec(150, 18)), extraParams: { from: alice } })
    await stabilityPool.provideToSP(dec(150, 18), ZERO_ADDRESS, { from: alice })

    // mint some LQTY
    await lqtyTokenOriginal.unprotectedMint(borrowerOperations.getProxyAddressFromUser(whale), dec(1850, 18))
    await lqtyTokenOriginal.unprotectedMint(borrowerOperations.getProxyAddressFromUser(alice), dec(150, 18))

    // stake LQTY
    await lqtyStaking.stake(dec(1850, 18), { from: whale })
    await lqtyStaking.stake(dec(150, 18), { from: alice })

    // Defaulter Trove opened
    const { lusdAmount, netDebt, collateral } = await openTrove({ ICR: toBN(dec(210, 16)), extraParams: { from: defaulter_1 } })
    const borrowingFee = netDebt.sub(lusdAmount)

    // Alice LUSD gain is ((150/2000) * borrowingFee)
    const expectedLUSDGain_A = borrowingFee.mul(toBN(dec(150, 18))).div(toBN(dec(2000, 18)))

    // skip bootstrapping phase
    await th.fastForwardTime(timeValues.SECONDS_IN_ONE_WEEK * 2, web3.currentProvider)

    // whale redeems 100 LUSD
    const redeemedAmount = toBN(dec(100, 18))
    await th.redeemCollateral(whale, contracts, redeemedAmount)

    // Alice ETH gain is ((150/2000) * (redemption fee over redeemedAmount) / price)
    const redemptionFee = await troveManager.getRedemptionFeeWithDecay(redeemedAmount)
    const expectedETHGain_A = redemptionFee.mul(toBN(dec(150, 18))).div(toBN(dec(2000, 18))).mul(mv._1e18BN).div(price)

    const ethBalanceBefore = await web3.eth.getBalance(borrowerOperations.getProxyAddressFromUser(alice))
    const troveCollBefore = await troveManager.getTroveColl(alice)
    const lusdBalanceBefore = await lusdToken.balanceOf(alice)
    const troveDebtBefore = await troveManager.getTroveDebt(alice)
    const lqtyBalanceBefore = await lqtyToken.balanceOf(alice)
    const ICRBefore = await troveManager.getCurrentICR(alice, price)
    const depositBefore = (await stabilityPool.deposits(alice))[0]
    const stakeBefore = await lqtyStaking.stakes(alice)

    const proportionalLUSD = expectedETHGain_A.mul(price).div(ICRBefore)
    const borrowingRate = await troveManagerOriginal.getBorrowingRateWithDecay()
    const netDebtChange = proportionalLUSD.mul(toBN(dec(1, 18))).div(toBN(dec(1, 18)).add(borrowingRate))
    const expectedTotalLUSD = expectedLUSDGain_A.add(netDebtChange)

    const expectedLQTYGain_A = toBN('839557069990108416000000')

    // Alice claims staking rewards and puts them back in the system through the proxy
    await borrowerWrappers.claimStakingGainsAndRecycle(th._100pct, alice, alice, { from: alice })

    // Alice new LUSD gain due to her own Trove adjustment: ((150/2000) * (borrowing fee over netDebtChange))
    const newBorrowingFee = await troveManagerOriginal.getBorrowingFeeWithDecay(netDebtChange)
    const expectedNewLUSDGain_A = newBorrowingFee.mul(toBN(dec(150, 18))).div(toBN(dec(2000, 18)))

    const ethBalanceAfter = await web3.eth.getBalance(borrowerOperations.getProxyAddressFromUser(alice))
    const troveCollAfter = await troveManager.getTroveColl(alice)
    const lusdBalanceAfter = await lusdToken.balanceOf(alice)
    const troveDebtAfter = await troveManager.getTroveDebt(alice)
    const lqtyBalanceAfter = await lqtyToken.balanceOf(alice)
    const ICRAfter = await troveManager.getCurrentICR(alice, price)
    const depositAfter = (await stabilityPool.deposits(alice))[0]
    const stakeAfter = await lqtyStaking.stakes(alice)

    // check proxy balances remain the same
    assert.equal(ethBalanceAfter.toString(), ethBalanceBefore.toString())
    assert.equal(lqtyBalanceAfter.toString(), lqtyBalanceBefore.toString())
    // check proxy lusd balance has increased by own adjust trove reward
    th.assertIsApproximatelyEqual(lusdBalanceAfter, lusdBalanceBefore.add(expectedNewLUSDGain_A))
    // check trove has increased debt by the ICR proportional amount to ETH gain
    th.assertIsApproximatelyEqual(troveDebtAfter, troveDebtBefore.add(proportionalLUSD), 10000)
    // check trove has increased collateral by the ETH gain
    th.assertIsApproximatelyEqual(troveCollAfter, troveCollBefore.add(expectedETHGain_A))
    // check that ICR remains constant
    th.assertIsApproximatelyEqual(ICRAfter, ICRBefore)
    // check that Stability Pool deposit
    th.assertIsApproximatelyEqual(depositAfter, depositBefore.add(expectedTotalLUSD), 10000)
    // check lqty balance remains the same
    th.assertIsApproximatelyEqual(lqtyBalanceBefore, lqtyBalanceAfter)

    // LQTY staking
    th.assertIsApproximatelyEqual(stakeAfter, stakeBefore.add(expectedLQTYGain_A))

    // Expect Alice has withdrawn all ETH gain
    const alice_pendingETHGain = await stabilityPool.getDepositorETHGain(alice)
    assert.equal(alice_pendingETHGain, 0)
  })

})<|MERGE_RESOLUTION|>--- conflicted
+++ resolved
@@ -181,11 +181,7 @@
     const price = await priceFeed.getPrice();
     const expectedSurplus = collateral.sub(redeemAmount.mul(mv._1e18BN).div(price))
     th.assertIsApproximatelyEqual(await collSurplusPool.getCollateral(proxyAddress), expectedSurplus)
-<<<<<<< HEAD
-    assert.equal(await troveManager.getTroveStatus(proxyAddress), 4)  // status: closed by redemption
-=======
     assert.equal(await troveManager.getTroveStatus(proxyAddress), 4) // closed by redemption
->>>>>>> 173a892b
 
     // alice claims collateral and re-opens the trove
     await borrowerWrappers.claimCollateralAndOpenTrove(th._100pct, lusdAmount, alice, alice, { from: alice })
@@ -217,11 +213,7 @@
     const price = await priceFeed.getPrice();
     const expectedSurplus = collateral.sub(redeemAmount.mul(mv._1e18BN).div(price))
     th.assertIsApproximatelyEqual(await collSurplusPool.getCollateral(proxyAddress), expectedSurplus)
-<<<<<<< HEAD
-    assert.equal(await troveManager.getTroveStatus(proxyAddress), 4) // status: closed by redemption
-=======
     assert.equal(await troveManager.getTroveStatus(proxyAddress), 4) // closed by redemption
->>>>>>> 173a892b
 
     // alice claims collateral and re-opens the trove
     await borrowerWrappers.claimCollateralAndOpenTrove(th._100pct, lusdAmount, alice, alice, { from: alice, value: collateral })
