const deploymentHelper = require("../utils/deploymentHelpers.js")
const testHelpers = require("../utils/testHelpers.js")
const BorrowerOperationsTester = artifacts.require("./BorrowerOperationsTester.sol")
const NonPayable = artifacts.require('NonPayable.sol')

const th = testHelpers.TestHelper

const dec = th.dec
const toBN = th.toBN
const mv = testHelpers.MoneyValues
const timeValues = testHelpers.TimeValues

const ZERO_ADDRESS = th.ZERO_ADDRESS
const assertRevert = th.assertRevert

/* NOTE: Some of the borrowing tests do not test for specific LUSD fee values. They only test that the 
 * fees are non-zero when they should occur, and that they decay over time.
 *
 * Specific LUSD fee values will depend on the final fee schedule used, and the final choice for
 *  the parameter MINUTE_DECAY_FACTOR in the TroveManager, which is still TBD based on economic
 * modelling.
 * 
 */ 

contract('BorrowerOperations', async accounts => {

  const [
    owner, alice, bob, carol, dennis, whale,
    A, B, C, D, E,
    // defaulter_1, defaulter_2,
    frontEnd_1, frontEnd_2, frontEnd_3] = accounts;

  // const frontEnds = [frontEnd_1, frontEnd_2, frontEnd_3]

  let priceFeed
  let lusdToken
  let sortedTroves
  let troveManager
  let activePool
  let stabilityPool
  let defaultPool
  let borrowerOperations

  let contracts

  let LUSD_GAS_COMPENSATION

  before(async () => {

  })

  beforeEach(async () => {
    contracts = await deploymentHelper.deployLiquityCore()
    contracts.borrowerOperations = await BorrowerOperationsTester.new()
    contracts = await deploymentHelper.deployLUSDToken(contracts)
    const LQTYContracts = await deploymentHelper.deployLQTYContracts()

    priceFeed = contracts.priceFeedTestnet
    lusdToken = contracts.lusdToken
    sortedTroves = contracts.sortedTroves
    troveManager = contracts.troveManager
    activePool = contracts.activePool
    stabilityPool = contracts.stabilityPool
    defaultPool = contracts.defaultPool
    borrowerOperations = contracts.borrowerOperations
    hintHelpers = contracts.hintHelpers

    lqtyStaking = LQTYContracts.lqtyStaking
    lqtyToken = LQTYContracts.lqtyToken
    communityIssuance = LQTYContracts.communityIssuance
    lockupContractFactory = LQTYContracts.lockupContractFactory

    await deploymentHelper.connectLQTYContracts(LQTYContracts)
    await deploymentHelper.connectCoreContracts(contracts, LQTYContracts)
    await deploymentHelper.connectLQTYContractsToCore(LQTYContracts, contracts)
  
    LUSD_GAS_COMPENSATION = await borrowerOperations.LUSD_GAS_COMPENSATION()
  })

  it("addColl(): Increases the activePool ETH and raw ether balance by correct amount", async () => {

    await borrowerOperations.openTrove(0, alice, alice, { from: alice, value: dec(1, 'ether') })

    const activePool_ETH_Before = await activePool.getETH()
    const activePool_RawEther_Before = await web3.eth.getBalance(activePool.address)
    assert.equal(activePool_ETH_Before, dec(1, 'ether'))
    assert.equal(activePool_RawEther_Before, dec(1, 'ether'))

    await borrowerOperations.addColl(alice, alice, { from: alice, value: dec(1, 'ether') })

    const activePool_ETH_After = await activePool.getETH()
    const activePool_RawEther_After = await web3.eth.getBalance(activePool.address)
    assert.equal(activePool_ETH_After, dec(2, 'ether'))
    assert.equal(activePool_RawEther_After, dec(2, 'ether'))
  })

  it("addColl(), active Trove: adds the correct collateral amount to the Trove", async () => {
    // alice creates a Trove and adds first collateral
    await borrowerOperations.openTrove(0, alice, alice, { from: alice, value: dec(1, 'ether') })

    const alice_Trove_Before = await troveManager.Troves(alice)
    coll_Before = alice_Trove_Before[1]
    const status_Before = alice_Trove_Before[3]

    // check coll and status before
    assert.equal(coll_Before, dec(1, 'ether'))
    assert.equal(status_Before, 1)

    // Alice adds second collateral
    await borrowerOperations.addColl(alice, alice, { from: alice, value: dec(1, 'ether') })

    const alice_Trove_After = await troveManager.Troves(alice)
    const coll_After = alice_Trove_After[1]
    const status_After = alice_Trove_After[3]

    // check coll increases by correct amount,and status remains active
    assert.equal(coll_After, dec(2, 'ether'))
    assert.equal(status_After, 1)
  })

  it("addColl(), active Trove: Trove is in sortedList before and after", async () => {
    // alice creates a Trove and adds first collateral
    await borrowerOperations.openTrove(0, alice, alice, { from: alice, value: dec(1, 'ether') })

    // check Alice is in list before
    const aliceTroveInList_Before = await sortedTroves.contains(alice)
    const listIsEmpty_Before = await sortedTroves.isEmpty()
    assert.equal(aliceTroveInList_Before, true)
    assert.equal(listIsEmpty_Before, false)

    await borrowerOperations.addColl(alice, alice, { from: alice, value: dec(1, 'ether') })

    // check Alice is still in list after
    const aliceTroveInList_After = await sortedTroves.contains(alice)
    const listIsEmpty_After = await sortedTroves.isEmpty()
    assert.equal(aliceTroveInList_After, true)
    assert.equal(listIsEmpty_After, false)
  })

  it("addColl(), active Trove: updates the stake and updates the total stakes", async () => {
    //  Alice creates initial Trove with 1 ether
    await borrowerOperations.openTrove(0, alice, alice, { from: alice, value: dec(1, 'ether') })

    const alice_Trove_Before = await troveManager.Troves(alice)
    const alice_Stake_Before = alice_Trove_Before[2].toString()
    const totalStakes_Before = (await troveManager.totalStakes()).toString()

    assert.equal(alice_Stake_Before, '1000000000000000000')
    assert.equal(totalStakes_Before, '1000000000000000000')

    // Alice tops up Trove collateral with 2 ether
    await borrowerOperations.addColl(alice, alice, { from: alice, value: dec(2, 'ether') })

    // Check stake and total stakes get updated
    const alice_Trove_After = await troveManager.Troves(alice)
    const alice_Stake_After = alice_Trove_After[2].toString()
    const totalStakes_After = (await troveManager.totalStakes()).toString()

    assert.equal(alice_Stake_After, '3000000000000000000')
    assert.equal(totalStakes_After, '3000000000000000000')
  })

  it("addColl(), active Trove: applies pending rewards and updates user's L_ETH, L_LUSDDebt snapshots", async () => {
    // --- SETUP ---
    // Alice adds 15 ether, Bob adds 5 ether, Carol adds 1 ether.  Withdraw 90/90/170 LUSD (+ 10 LUSD for gas compensation)
    const LUSDwithdrawal_A = toBN(dec(90, 18))
    const LUSDwithdrawal_B = toBN(dec(90, 18))
    const LUSDwithdrawal_C = toBN(dec(170, 18))

    await borrowerOperations.openTrove(LUSDwithdrawal_A, alice, alice, { from: alice, value: dec(15, 'ether') })
    await borrowerOperations.openTrove(LUSDwithdrawal_B, bob, bob, { from: bob, value: dec(5, 'ether') })
    await borrowerOperations.openTrove(LUSDwithdrawal_C, carol, carol, { from: carol, value: dec(1, 'ether') })

    // --- TEST ---

    // price drops to 1ETH:100LUSD, reducing Carol's ICR below MCR
    await priceFeed.setPrice('100000000000000000000');

    // Close Carol's Trove, liquidating her 1 ether and 180LUSD.
    const tx = await troveManager.liquidate(carol, { from: owner });
    const liquidatedDebt_C = th.getEmittedLiquidatedDebt(tx)
    const liquidatedColl_C = th.getEmittedLiquidatedColl(tx)

    assert.isFalse(await sortedTroves.contains(carol))

    const L_ETH = await troveManager.L_ETH()
    const L_LUSDDebt = await troveManager.L_LUSDDebt()

    // check Alice and Bob's reward snapshots are zero before they alter their Troves
    const alice_rewardSnapshot_Before = await troveManager.rewardSnapshots(alice)
    const alice_ETHrewardSnapshot_Before = alice_rewardSnapshot_Before[0]
    const alice_LUSDDebtRewardSnapshot_Before = alice_rewardSnapshot_Before[1]

    const bob_rewardSnapshot_Before = await troveManager.rewardSnapshots(bob)
    const bob_ETHrewardSnapshot_Before = bob_rewardSnapshot_Before[0]
    const bob_LUSDDebtRewardSnapshot_Before = bob_rewardSnapshot_Before[1]

    assert.equal(alice_ETHrewardSnapshot_Before, 0)
    assert.equal(alice_LUSDDebtRewardSnapshot_Before, 0)
    assert.equal(bob_ETHrewardSnapshot_Before, 0)
    assert.equal(bob_LUSDDebtRewardSnapshot_Before, 0)

    // Alice and Bob top up their Troves
    await borrowerOperations.addColl(alice, alice, { from: alice, value: dec(5, 'ether') })
    await borrowerOperations.addColl(bob, bob, { from: bob, value: dec(1, 'ether') })

    /* Check that both alice and Bob have had pending rewards applied in addition to their top-ups. 
    
    When Carol defaulted, her liquidated debt and coll was distributed to A and B in proportion to their 
    collateral shares.  
    */
    const expectedCollReward_A = liquidatedColl_C.mul(toBN(dec(15, 'ether'))).div(toBN(dec(20, 'ether')))
    const expectedDebtReward_A = liquidatedDebt_C.mul(toBN(dec(15, 'ether'))).div(toBN(dec(20, 'ether')))
    const expectedCollReward_B = liquidatedColl_C.mul(toBN(dec(5, 'ether'))).div(toBN(dec(20, 'ether')))
    const expectedDebtReward_B = liquidatedDebt_C.mul(toBN(dec(5, 'ether'))).div(toBN(dec(20, 'ether')))

    const alice_Trove_After = await troveManager.Troves(alice)
    const alice_LUSDDebt_After = alice_Trove_After[0]
    const alice_Coll_After = alice_Trove_After[1]

    const bob_Trove_After = await troveManager.Troves(bob)
    const bob_LUSDDebt_After = bob_Trove_After[0]
    const bob_Coll_After = bob_Trove_After[1]

    // Expect Alice coll = 15 + 5  + reward
    // Expect Bob coll = 5 + 1 + reward
    assert.isAtMost(th.getDifference(alice_Coll_After, toBN(dec(20, 'ether')).add(expectedCollReward_A)), 100)
    assert.isAtMost(th.getDifference(alice_LUSDDebt_After, LUSDwithdrawal_A.add(expectedDebtReward_A).add(toBN(dec(10, 18)))), 100)

    assert.isAtMost(th.getDifference(bob_Coll_After, toBN(dec(6, 'ether')).add(expectedCollReward_B)), 100)
    assert.isAtMost(th.getDifference(bob_LUSDDebt_After, LUSDwithdrawal_B.add(expectedDebtReward_B).add(toBN(dec(10, 18)))), 100)

    /* After top up, both Alice and Bob's snapshots of the rewards-per-unit-staked metrics should be updated
    to the latest values of L_ETH and L_LUSDDebt */
    const alice_rewardSnapshot_After = await troveManager.rewardSnapshots(alice)
    const alice_ETHrewardSnapshot_After = alice_rewardSnapshot_After[0]
    const alice_LUSDDebtRewardSnapshot_After = alice_rewardSnapshot_After[1]

    const bob_rewardSnapshot_After = await troveManager.rewardSnapshots(bob)
    const bob_ETHrewardSnapshot_After = bob_rewardSnapshot_After[0]
    const bob_LUSDDebtRewardSnapshot_After = bob_rewardSnapshot_After[1]

    assert.isAtMost(th.getDifference(alice_ETHrewardSnapshot_After, L_ETH), 100)
    assert.isAtMost(th.getDifference(alice_LUSDDebtRewardSnapshot_After, L_LUSDDebt), 100)
    assert.isAtMost(th.getDifference(bob_ETHrewardSnapshot_After, L_ETH), 100)
    assert.isAtMost(th.getDifference(bob_LUSDDebtRewardSnapshot_After, L_LUSDDebt), 100)
  })

  // it("addColl(), active Trove: adds the right corrected stake after liquidations have occured", async () => {
  //  // TODO - check stake updates for addColl/withdrawColl/adustTrove ---

  //   // --- SETUP ---
  //   // A,B,C add 15/5/5 ETH, withdraw 100/100/900 LUSD
  //   await borrowerOperations.openTrove(dec(100, 18), alice, alice, { from: alice, value: dec(15, 'ether') })
  //   await borrowerOperations.openTrove(dec(100, 18), bob, bob, { from: bob, value: dec(4, 'ether') })
  //   await borrowerOperations.openTrove(dec(900, 18), carol, carol, { from: carol, value: dec(5, 'ether') })

  //   await borrowerOperations.openTrove(0, dennis, dennis, { from: dennis, value: dec(1, 'ether') })
  //   // --- TEST ---

  //   // price drops to 1ETH:100LUSD, reducing Carol's ICR below MCR
  //   await priceFeed.setPrice('100000000000000000000');

  //   // close Carol's Trove, liquidating her 5 ether and 900LUSD.
  //   await troveManager.liquidate(carol, { from: owner });

  //   // dennis tops up his trove by 1 ETH
  //   await borrowerOperations.addColl(dennis, dennis, { from: dennis, value: dec(1, 'ether') })

  //   /* Check that Dennis's recorded stake is the right corrected stake, less than his collateral. A corrected 
  //   stake is given by the formula: 

  //   s = totalStakesSnapshot / totalCollateralSnapshot 

  //   where snapshots are the values immediately after the last liquidation.  After Carol's liquidation, 
  //   the ETH from her Trove has now become the totalPendingETHReward. So:

  //   totalStakes = (alice_Stake + bob_Stake + dennis_orig_stake ) = (15 + 4 + 1) =  20 ETH.
  //   totalCollateral = (alice_Collateral + bob_Collateral + dennis_orig_coll + totalPendingETHReward) = (15 + 4 + 1 + 5)  = 25 ETH.

  //   Therefore, as Dennis adds 1 ether collateral, his corrected stake should be:  s = 2 * (20 / 25 ) = 1.6 ETH */
  //   const dennis_Trove = await troveManager.Troves(dennis)

  //   const dennis_Stake = dennis_Trove[2]
  //   console.log(dennis_Stake.toString())

  //   assert.isAtMost(th.getDifference(dennis_Stake), 100)
  // })

  it("addColl(), reverts if trove is non-existent or closed", async () => {
    // A, B open troves
    await borrowerOperations.openTrove(0, alice, alice, { from: alice, value: dec(1, 'ether') })
    await borrowerOperations.openTrove(dec(100, 18), bob, bob, { from: bob, value: dec(1, 'ether') })

    // Carol attempts to add collateral to her non-existent trove
    try {
      const txCarol = await borrowerOperations.addColl(carol, carol, { from: carol, value: dec(1, 'ether') })
      assert.isFalse(txCarol.receipt.status)
    } catch (error) {
      assert.include(error.message, "revert")
      assert.include(error.message, "Trove does not exist or is closed")
    }

    // Price drops
    await priceFeed.setPrice(dec(100, 18))

    // Bob gets liquidated
    await troveManager.liquidate(bob)

    assert.isFalse(await sortedTroves.contains(bob))

    // Bob attempts to add collateral to his closed trove
    try {
      const txBob = await borrowerOperations.addColl(bob, bob, { value: dec(1, 'ether') })
      assert.isFalse(txBob.receipt.status)
    } catch (error) {
      assert.include(error.message, "revert")
      assert.include(error.message, "Trove does not exist or is closed")
    }
  })

  it('addColl(): can add collateral in Recovery Mode', async () => {
    await borrowerOperations.openTrove(0, alice, alice, { from: alice, value: dec(1, 'ether') })
    await borrowerOperations.withdrawLUSD(dec(100, 18), alice, alice, { from: alice })

    assert.isFalse(await troveManager.checkRecoveryMode())

    await priceFeed.setPrice('105000000000000000000')

    assert.isTrue(await troveManager.checkRecoveryMode())

    await borrowerOperations.addColl(alice, alice, { from: alice, value: dec(1, 'ether') })

    // Check Alice's collateral
    const alice_collateral = (await troveManager.Troves(alice))[1].toString()
    assert.equal(alice_collateral, dec(2, 'ether'))
  })


  // --- withdrawColl() ---

  // reverts when calling address does not have active trove  
  it("withdrawColl(): reverts when calling address does not have active trove", async () => {
    await borrowerOperations.openTrove(0, alice, alice, { from: alice, value: dec(1, 'ether') })
    await borrowerOperations.openTrove(0, bob, bob, { from: bob, value: dec(1, 'ether') })

    // Bob successfully withdraws some coll
    const txBob = await borrowerOperations.withdrawColl(dec(100, 'finney'), bob, bob, { from: bob })
    assert.isTrue(txBob.receipt.status)

    // Carol with no active trove attempts to withdraw
    try {
      const txCarol = await borrowerOperations.withdrawColl(dec(1, 'ether'), carol, carol, { from: carol })
      assert.isFalse(txCarol.receipt.status)
    } catch (err) {
      assert.include(err.message, "revert")
    }
  })

  it("withdrawColl(): reverts when system is in Recovery Mode", async () => {
    await borrowerOperations.openTrove(0, alice, alice, { from: alice, value: dec(1, 'ether') })
    await borrowerOperations.openTrove(0, bob, bob, { from: bob, value: dec(1, 'ether') })
    await borrowerOperations.withdrawLUSD(dec(100, 18), alice, alice, { from: alice })
    await borrowerOperations.withdrawLUSD(dec(100, 18), bob, bob, { from: bob })

    assert.isFalse(await troveManager.checkRecoveryMode())

    // Withdrawal possible when recoveryMode == false
    const txAlice = await borrowerOperations.withdrawColl(1000, alice, alice, { from: alice })
    assert.isTrue(txAlice.receipt.status)

    await priceFeed.setPrice('105000000000000000000')

    assert.isTrue(await troveManager.checkRecoveryMode())

    //Check withdrawal impossible when recoveryMode == true
    try {
      const txBob = await borrowerOperations.withdrawColl(1000, bob, bob, { from: bob })
      assert.isFalse(txBob.receipt.status)
    } catch (err) {
      assert.include(err.message, "revert")
    }
  })

  it("withdrawColl(): reverts when requested ETH withdrawal is > the trove's collateral", async () => {
    await borrowerOperations.openTrove(0, alice, alice, { from: alice, value: dec(1, 'ether') })
    await borrowerOperations.openTrove(0, bob, bob, { from: bob, value: dec(1, 'ether') })
    await borrowerOperations.openTrove(0, carol, carol, { from: carol, value: dec(1, 'ether') })

    // Carol withdraws exactly all her collateral
    await assertRevert(
      borrowerOperations.withdrawColl('1000000000000000000', carol, carol, { from: carol }),
      'BorrowerOps: An operation that would result in ICR < MCR is not permitted'
    )

    // Bob attempts to withdraw 1 wei more than his collateral
    try {
      const txBob = await borrowerOperations.withdrawColl('1000000000000000001', bob, bob, { from: bob })
      assert.isFalse(txBob.receipt.status)
    } catch (err) {
      assert.include(err.message, "revert")
    }
  })

  it("withdrawColl(): reverts when withdrawal would bring the user's ICR < MCR", async () => {
    await priceFeed.setPrice(dec(100, 18))
    const price = await priceFeed.getPrice()

    await borrowerOperations.openTrove(0, whale, whale, { from: whale, value: dec(10, 'ether') })

    await borrowerOperations.openTrove(0, alice, alice, { from: alice, value: dec(1, 'ether') })
    await borrowerOperations.openTrove(0, bob, bob, { from: bob, value: dec(1, 'ether') })

    const LUSDwithdrawal_A = await dec(40, 18)
    const LUSDwithdrawal_B = await dec(40, 18)
    await borrowerOperations.withdrawLUSD(LUSDwithdrawal_A, alice, alice, { from: alice })
    await borrowerOperations.withdrawLUSD(LUSDwithdrawal_B, bob, bob, { from: bob })


    // Alice withdraws 0.45 ether, leaving 0.55 remaining. Her ICR = (0.55*100)/50 = 110%.
    const txAlice = await borrowerOperations.withdrawColl('450000000000000000', alice, alice, { from: alice })
    assert.isTrue(txAlice.receipt.status)

    // Bob attempts to withdraws 0.46 ether, Which would leave him with 0.54 coll and ICR = (0.54*100)/50 = 108%.
    try {
      const txBob = await borrowerOperations.withdrawColl('460000000000000000', bob, bob, { from: bob })
      assert.isFalse(txBob.receipt.status)
    } catch (err) {
      assert.include(err.message, "revert")
    }
  })

  it("withdrawColl(): reverts if system is in recovery mode", async () => {
    // --- SETUP ---
    await borrowerOperations.openTrove(0, alice, alice, { from: alice, value: dec(3, 'ether') })
    await borrowerOperations.openTrove(0, bob, bob, { from: bob, value: dec(3, 'ether') })

    //  Alice and Bob withdraw such that the TCR is ~150%
    await borrowerOperations.withdrawLUSD('390000000000000000000', alice, alice, { from: alice })
    await borrowerOperations.withdrawLUSD('390000000000000000000', bob, bob, { from: bob })

    const TCR = (await troveManager.getTCR()).toString()
    assert.equal(TCR, '1500000000000000000')

    // --- TEST ---

    // price drops to 1ETH:150LUSD, reducing TCR below 150%
    await priceFeed.setPrice('150000000000000000000');

    //Alice tries to withdraw collateral during Recovery Mode
    try {
      const txData = await borrowerOperations.withdrawColl('1', alice, alice, { from: alice })
      assert.isFalse(txData.receipt.status)
    } catch (err) {
      assert.include(err.message, 'revert')
    }
  })

  it("withdrawColl(): doesn’t allow a user to completely withdraw all collateral from their Trove (due to gas compensation)", async () => {
    await borrowerOperations.openTrove(0, whale, whale, { from: whale, value: dec(100, 'ether') })
    await borrowerOperations.openTrove(0, alice, alice, { from: alice, value: dec(100, 'finney') })

    // Alice attempts to withdraw all collateral
    await assertRevert(
      borrowerOperations.withdrawColl(dec(100, 'finney'), alice, alice, { from: alice }),
      'BorrowerOps: An operation that would result in ICR < MCR is not permitted'
    )
  })

  it("withdrawColl(): cannot withdraw all collateral (due to gas compensation)", async () => {
    // Open Troves
    await borrowerOperations.openTrove(0, whale, whale, { from: whale, value: dec(100, 'ether') })
    await borrowerOperations.openTrove(0, alice, alice, { from: alice, value: dec(1, 'ether') })

    // Check Trove is active
    const alice_Trove_Before = await troveManager.Troves(alice)
    const status_Before = alice_Trove_Before[3]
    assert.equal(status_Before, 1)
    assert.isTrue(await sortedTroves.contains(alice))

    // Withdraw all the collateral in the Trove
    await assertRevert(
      borrowerOperations.withdrawColl(dec(1, 'ether'), alice, alice, { from: alice }),
      'BorrowerOps: An operation that would result in ICR < MCR is not permitted'
    )
  })

  it("withdrawColl(): leaves the Trove active when the user withdraws less than all the collateral", async () => {
    // Open Trove 
    await borrowerOperations.openTrove(0, alice, alice, { from: alice, value: dec(1, 'ether') })

    // Check Trove is active
    const alice_Trove_Before = await troveManager.Troves(alice)
    const status_Before = alice_Trove_Before[3]
    assert.equal(status_Before, 1)
    assert.isTrue(await sortedTroves.contains(alice))

    // Withdraw some collateral
    await borrowerOperations.withdrawColl(dec(100, 'finney'), alice, alice, { from: alice })

    // Check Trove is still active
    const alice_Trove_After = await troveManager.Troves(alice)
    const status_After = alice_Trove_After[3]
    assert.equal(status_After, 1)
    assert.isTrue(await sortedTroves.contains(alice))
  })

  it("withdrawColl(): reduces the Trove's collateral by the correct amount", async () => {
    await borrowerOperations.openTrove(0, alice, alice, { from: alice, value: dec(2, 'ether') })

    // check before -  Alice has 2 ether in Trove 
    const alice_Trove_Before = await troveManager.Troves(alice)
    const coll_Before = alice_Trove_Before[1]
    assert.equal(coll_Before, dec(2, 'ether'))

    // Alice withdraws 1 ether
    await borrowerOperations.withdrawColl(dec(1, 'ether'), alice, alice, { from: alice })

    // Check 1 ether remaining
    const alice_Trove_After = await troveManager.Troves(alice)
    const coll_After = alice_Trove_After[1]
    assert.equal(coll_After, dec(1, 'ether'))
  })

  it("withdrawColl(): reduces ActivePool ETH and raw ether by correct amount", async () => {
    await borrowerOperations.openTrove(0, alice, alice, { from: alice, value: dec(2, 'ether') })

    // check before
    const activePool_ETH_before = await activePool.getETH()
    const activePool_RawEther_before = await web3.eth.getBalance(activePool.address)
    assert.equal(activePool_ETH_before, dec(2, 'ether'))
    assert.equal(activePool_RawEther_before, dec(2, 'ether'))

    await borrowerOperations.withdrawColl(dec(1, 'ether'), alice, alice, { from: alice })

    // check after
    const activePool_ETH_After = await activePool.getETH()
    const activePool_RawEther_After = await web3.eth.getBalance(activePool.address)
    assert.equal(activePool_ETH_After, dec(1, 'ether'))
    assert.equal(activePool_RawEther_After, dec(1, 'ether'))
  })

  it("withdrawColl(): updates the stake and updates the total stakes", async () => {
    //  Alice creates initial Trove with 2 ether
    await borrowerOperations.openTrove(0, alice, alice, { from: alice, value: dec(2, 'ether') })

    const alice_Trove_Before = await troveManager.Troves(alice)
    const alice_Stake_Before = alice_Trove_Before[2].toString()
    const totalStakes_Before = (await troveManager.totalStakes()).toString()

    assert.equal(alice_Stake_Before, '2000000000000000000')
    assert.equal(totalStakes_Before, '2000000000000000000')

    // Alice withdraws 1 ether
    await borrowerOperations.withdrawColl(dec(1, 'ether'), alice, alice, { from: alice })

    // Check stake and total stakes get updated
    const alice_Trove_After = await troveManager.Troves(alice)
    const alice_Stake_After = alice_Trove_After[2].toString()
    const totalStakes_After = (await troveManager.totalStakes()).toString()

    assert.equal(alice_Stake_After, '1000000000000000000')
    assert.equal(totalStakes_After, '1000000000000000000')
  })

  it("withdrawColl(): sends the correct amount of ETH to the user", async () => {
    await borrowerOperations.openTrove(0, alice, alice, { from: alice, value: dec(2, 'ether') })

    const alice_ETHBalance_Before = web3.utils.toBN(await web3.eth.getBalance(alice))
    await borrowerOperations.withdrawColl(dec(1, 'ether'), alice, alice, { from: alice, gasPrice: 0 })

    const alice_ETHBalance_After = web3.utils.toBN(await web3.eth.getBalance(alice))
    const balanceDiff = alice_ETHBalance_After.sub(alice_ETHBalance_Before)

    //   assert.equal(balanceDiff.toString(), dec(1, 'ether'))
  })

  it("withdrawColl(): applies pending rewards and updates user's L_ETH, L_LUSDDebt snapshots", async () => {
    // --- SETUP ---
    // Alice adds 15 ether, Bob adds 5 ether, Carol adds 1 ether
    await borrowerOperations.openTrove(0, alice, alice, { from: alice, value: dec(15, 'ether') })
    await borrowerOperations.openTrove(0, bob, bob, { from: bob, value: dec(5, 'ether') })
    await borrowerOperations.openTrove(0, bob, bob, { from: carol, value: dec(1, 'ether') })

    // Alice and Bob withdraw 90LUSD, Carol withdraws 170LUSD (+10 LUSD for gas compensation)
    const LUSDwithdrawal_A = await toBN(dec(90, 18))
    const LUSDwithdrawal_B = await toBN(dec(90, 18))
    const LUSDwithdrawal_C = await toBN(dec(170, 18))

    await borrowerOperations.withdrawLUSD(LUSDwithdrawal_A, alice, alice, { from: alice })
    await borrowerOperations.withdrawLUSD(LUSDwithdrawal_B, bob, bob, { from: bob })
    await borrowerOperations.withdrawLUSD(LUSDwithdrawal_C, carol, carol, { from: carol })

    // --- TEST ---

    // price drops to 1ETH:100LUSD, reducing Carol's ICR below MCR
    await priceFeed.setPrice('100000000000000000000');

    // close Carol's Trove, liquidating her 1 ether and 180LUSD.
    const liquidationTx_C = await troveManager.liquidate(carol, { from: owner });
    const [liquidatedDebt_C, liquidatedColl_C, gasComp_C] = th.getEmittedLiquidationValues(liquidationTx_C)

    const L_ETH = await troveManager.L_ETH()
    const L_LUSDDebt = await troveManager.L_LUSDDebt()

    // check Alice and Bob's reward snapshots are zero before they alter their Troves
    const alice_rewardSnapshot_Before = await troveManager.rewardSnapshots(alice)
    const alice_ETHrewardSnapshot_Before = alice_rewardSnapshot_Before[0]
    const alice_LUSDDebtRewardSnapshot_Before = alice_rewardSnapshot_Before[1]

    const bob_rewardSnapshot_Before = await troveManager.rewardSnapshots(bob)
    const bob_ETHrewardSnapshot_Before = bob_rewardSnapshot_Before[0]
    const bob_LUSDDebtRewardSnapshot_Before = bob_rewardSnapshot_Before[1]

    assert.equal(alice_ETHrewardSnapshot_Before, 0)
    assert.equal(alice_LUSDDebtRewardSnapshot_Before, 0)
    assert.equal(bob_ETHrewardSnapshot_Before, 0)
    assert.equal(bob_LUSDDebtRewardSnapshot_Before, 0)

    // Alice and Bob withdraw from their Troves
    await borrowerOperations.withdrawColl(dec(5, 'ether'), alice, alice, { from: alice })
    await borrowerOperations.withdrawColl(dec(1, 'ether'), bob, bob, { from: bob })
    /* Check that both alice and Bob have had pending rewards applied in addition to their top-ups. 
    
    When Carol defaulted, her liquidated debt and coll was distributed to A and B in proportion to their 
    collateral shares.  
    */
    const expectedCollReward_A = liquidatedColl_C.mul(toBN(dec(15, 'ether'))).div(toBN(dec(20, 'ether')))
    const expectedDebtReward_A = liquidatedDebt_C.mul(toBN(dec(15, 'ether'))).div(toBN(dec(20, 'ether')))
    const expectedCollReward_B = liquidatedColl_C.mul(toBN(dec(5, 'ether'))).div(toBN(dec(20, 'ether')))
    const expectedDebtReward_B = liquidatedDebt_C.mul(toBN(dec(5, 'ether'))).div(toBN(dec(20, 'ether')))

    const alice_Trove_After = await troveManager.Troves(alice)
    const alice_LUSDDebt_After = alice_Trove_After[0]
    const alice_Coll_After = alice_Trove_After[1]

    const bob_Trove_After = await troveManager.Troves(bob)
    const bob_LUSDDebt_After = bob_Trove_After[0]
    const bob_Coll_After = bob_Trove_After[1]

    // Expect Alice coll = 15 - 5  + reward
    // Expect Bob coll = 5 - 1 + reward
    assert.isAtMost(th.getDifference(alice_Coll_After, toBN(dec(10, 'ether')).add(expectedCollReward_A)), 100)
    assert.isAtMost(th.getDifference(alice_LUSDDebt_After, LUSDwithdrawal_A.add(expectedDebtReward_A).add(toBN(dec(10, 18)))), 100)

    assert.isAtMost(th.getDifference(bob_Coll_After, toBN(dec(4, 'ether')).add(expectedCollReward_B)), 100)
    assert.isAtMost(th.getDifference(bob_LUSDDebt_After, LUSDwithdrawal_B.add(expectedDebtReward_B).add(toBN(dec(10, 18)))), 100)

    /* After top up, both Alice and Bob's snapshots of the rewards-per-unit-staked metrics should be updated
    to the latest values of L_ETH and L_LUSDDebt */
    const alice_rewardSnapshot_After = await troveManager.rewardSnapshots(alice)
    const alice_ETHrewardSnapshot_After = alice_rewardSnapshot_After[0]
    const alice_LUSDDebtRewardSnapshot_After = alice_rewardSnapshot_After[1]

    const bob_rewardSnapshot_After = await troveManager.rewardSnapshots(bob)
    const bob_ETHrewardSnapshot_After = bob_rewardSnapshot_After[0]
    const bob_LUSDDebtRewardSnapshot_After = bob_rewardSnapshot_After[1]

    assert.isAtMost(th.getDifference(alice_ETHrewardSnapshot_After, L_ETH), 100)
    assert.isAtMost(th.getDifference(alice_LUSDDebtRewardSnapshot_After, L_LUSDDebt), 100)
    assert.isAtMost(th.getDifference(bob_ETHrewardSnapshot_After, L_ETH), 100)
    assert.isAtMost(th.getDifference(bob_LUSDDebtRewardSnapshot_After, L_LUSDDebt), 100)
  })

  // --- withdrawLUSD() ---

  it("withdrawLUSD(): decays a non-zero base rate", async () => {
    await borrowerOperations.openTrove(0, A, A, { from: whale, value: dec(100, 'ether') })

    await borrowerOperations.openTrove(dec(30, 18), A, A, { from: A, value: dec(1, 'ether') })
    await borrowerOperations.openTrove(dec(40, 18), B, B, { from: B, value: dec(1, 'ether') })
    await borrowerOperations.openTrove(dec(50, 18), C, C, { from: C, value: dec(1, 'ether') })

    // console.log(`activePool raw ETH bal: ${await web3.eth.getBalance(activePool.address)}`)
    // console.log(`activePool ETH tracker: ${await activePool.getETH()}`)
    // console.log(`activePool in TroveManager: ${await troveManager.activePool()}`)

    // A redeems 10 LUSD
    await th.redeemCollateral(A, contracts, dec(10, 18))

    // Check A's balance has decreased by 10 LUSD
    assert.equal(await lusdToken.balanceOf(A), dec(20, 18))

    // Check baseRate is now non-zero
    const baseRate_1 = await troveManager.baseRate()
    assert.isTrue(baseRate_1.gt(toBN('0')))

    // 2 hours pass
    th.fastForwardTime(7200, web3.currentProvider)

    // D withdraws LUSD
    await borrowerOperations.openTrove(0, D, D, { from: D, value: dec(5, 'ether') })
    await borrowerOperations.withdrawLUSD(dec(37, 18), D, D, { from: D })

    // Check baseRate has decreased
    const baseRate_2 = await troveManager.baseRate()
    assert.isTrue(baseRate_2.lt(baseRate_1))

    // 1 hour passes
    th.fastForwardTime(3600, web3.currentProvider)

    // E opens trove 
    await borrowerOperations.openTrove(dec(12, 18), E, E, { from: E, value: dec(3, 'ether') })

    const baseRate_3 = await troveManager.baseRate()
    assert.isTrue(baseRate_3.lt(baseRate_2))
  })

  it("withdrawLUSD(): doesn't change base rate if it is already zero", async () => {
    await borrowerOperations.openTrove(0, A, A, { from: whale, value: dec(100, 'ether') })

    await borrowerOperations.openTrove(dec(30, 18), A, A, { from: A, value: dec(1, 'ether') })
    await borrowerOperations.openTrove(dec(40, 18), B, B, { from: B, value: dec(1, 'ether') })
    await borrowerOperations.openTrove(dec(50, 18), C, C, { from: C, value: dec(1, 'ether') })

    // Check baseRate is zero
    const baseRate_1 = await troveManager.baseRate()
    assert.equal(baseRate_1, '0')

    // 2 hours pass
    th.fastForwardTime(7200, web3.currentProvider)

    // D withdraws LUSD
    await borrowerOperations.openTrove(0, D, D, { from: D, value: dec(5, 'ether') })
    await borrowerOperations.withdrawLUSD(dec(37, 18), D, D, { from: D })

    // Check baseRate is still 0
    const baseRate_2 = await troveManager.baseRate()
    assert.equal(baseRate_2, '0')

    // 1 hour passes
    th.fastForwardTime(3600, web3.currentProvider)

    // E opens trove 
    await borrowerOperations.openTrove(dec(12, 18), E, E, { from: E, value: dec(3, 'ether') })

    const baseRate_3 = await troveManager.baseRate()
    assert.equal(baseRate_3, '0')
  })

  it("withdrawLUSD(): lastFeeOpTime doesn't update if less time than decay interval has passed since the last fee operation", async () => {
    await borrowerOperations.openTrove(0, A, A, { from: whale, value: dec(100, 'ether') })

    await borrowerOperations.openTrove(dec(30, 18), A, A, { from: A, value: dec(1, 'ether') })
    await borrowerOperations.openTrove(dec(40, 18), B, B, { from: B, value: dec(1, 'ether') })
    await borrowerOperations.openTrove(dec(50, 18), C, C, { from: C, value: dec(1, 'ether') })

    // A redeems 10 LUSD
    await th.redeemCollateral(A, contracts, dec(10, 18))

    // Check A's balance has decreased by 10 LUSD
    assert.equal(await lusdToken.balanceOf(A), dec(20, 18))

    // Check baseRate is now non-zero
    const baseRate_1 = await troveManager.baseRate()
    assert.isTrue(baseRate_1.gt(toBN('0')))

    const lastFeeOpTime_1 = await troveManager.lastFeeOperationTime()

    // 50 seconds pass
    th.fastForwardTime(50, web3.currentProvider)

    // Borrower C triggers a fee
    await borrowerOperations.withdrawLUSD(dec(1, 18), C, C, { from: C })

    const lastFeeOpTime_2 = await troveManager.lastFeeOperationTime()

    // Check that the last fee operation time did not update, as borrower D's debt issuance occured
    // since before minimum interval had passed 
    assert.isTrue(lastFeeOpTime_2.eq(lastFeeOpTime_1))

    // 10 seconds passes
    th.fastForwardTime(60, web3.currentProvider)

    // Check that now, at least one minute has passed since lastFeeOpTime_1
    const timeNow = await th.getLatestBlockTimestamp(web3)
    assert.isTrue(toBN(timeNow).sub(lastFeeOpTime_1).gte(60))

    // Borrower C triggers a fee
    await borrowerOperations.withdrawLUSD(dec(1, 18), C, C, { from: C })

    const lastFeeOpTime_3 = await troveManager.lastFeeOperationTime()

    // Check that the last fee operation time DID update, as borrower's debt issuance occured
    // after minimum interval had passed 
    assert.isTrue(lastFeeOpTime_3.gt(lastFeeOpTime_1))
  })


  it("withdrawLUSD(): borrower can't grief the baseRate and stop it decaying by issuing debt at higher frequency than the decay granularity", async () => {
    await borrowerOperations.openTrove(0, A, A, { from: whale, value: dec(100, 'ether') })

    await borrowerOperations.openTrove(dec(30, 18), A, A, { from: A, value: dec(1, 'ether') })
    await borrowerOperations.openTrove(dec(40, 18), B, B, { from: B, value: dec(1, 'ether') })
    await borrowerOperations.openTrove(dec(50, 18), C, C, { from: C, value: dec(1, 'ether') })

    // A redeems 10 LUSD
    await th.redeemCollateral(A, contracts, dec(10, 18))

    // Check A's balance has decreased by 10 LUSD
    assert.equal(await lusdToken.balanceOf(A), dec(20, 18))

    // Check baseRate is now non-zero
    const baseRate_1 = await troveManager.baseRate()
    assert.isTrue(baseRate_1.gt(toBN('0')))

    // 59 minutes pass
    th.fastForwardTime(3540, web3.currentProvider)

    // Borrower C triggers a fee, before decay interval has passed
    await borrowerOperations.withdrawLUSD(dec(1, 18), C, C, { from: C })

    // 1 minute pass
    th.fastForwardTime(3540, web3.currentProvider)

    // Borrower C triggers another fee
    await borrowerOperations.withdrawLUSD(dec(1, 18), C, C, { from: C })

    // Check base rate has decreased even though Borrower tried to stop it decaying
    const baseRate_2 = await troveManager.baseRate()
    assert.isTrue(baseRate_2.lt(baseRate_1))
  })


  it("withdrawLUSD(): borrowing at non-zero base rate sends LUSD fee to LQTY staking contract", async () => {
    // time fast-forwards 1 year, and owner stakes 1 LQTY
    await th.fastForwardTime(timeValues.SECONDS_IN_ONE_YEAR, web3.currentProvider)
    await lqtyToken.approve(lqtyStaking.address, dec(1, 18), { from: owner })
    await lqtyStaking.stake(dec(1, 18), { from: owner })

    await borrowerOperations.openTrove(0, A, A, { from: whale, value: dec(100, 'ether') })

    await borrowerOperations.openTrove(dec(30, 18), A, A, { from: A, value: dec(1, 'ether') })
    await borrowerOperations.openTrove(dec(40, 18), B, B, { from: B, value: dec(1, 'ether') })
    await borrowerOperations.openTrove(dec(50, 18), C, C, { from: C, value: dec(1, 'ether') })

    // A redeems 10 LUSD
    await th.redeemCollateral(A, contracts, dec(10, 18))

    // Check A's balance has decreased by 10 LUSD
    assert.equal(await lusdToken.balanceOf(A), dec(20, 18))

    // Check baseRate is now non-zero
    const baseRate_1 = await troveManager.baseRate()
    assert.isTrue(baseRate_1.gt(toBN('0')))

    // 2 hours pass
    th.fastForwardTime(7200, web3.currentProvider)

    // Check LQTY LUSD balance before == 0
    const lqtyStaking_LUSDBalance_Before = await lusdToken.balanceOf(lqtyStaking.address)
    assert.equal(lqtyStaking_LUSDBalance_Before, '0')

    // D withdraws LUSD
    await borrowerOperations.openTrove(0, D, D, { from: D, value: dec(5, 'ether') })
    await borrowerOperations.withdrawLUSD(dec(37, 18), D, D, { from: D })

    // Check LQTY LUSD balance after has increased
    const lqtyStaking_LUSDBalance_After = await lusdToken.balanceOf(lqtyStaking.address)
    assert.isTrue(lqtyStaking_LUSDBalance_After.gt(lqtyStaking_LUSDBalance_Before))
  })

  it("withdrawLUSD(): borrowing at non-zero base records the (drawn debt + fee) on the Trove struct", async () => {
    // time fast-forwards 1 year, and owner stakes 1 LQTY
    await th.fastForwardTime(timeValues.SECONDS_IN_ONE_YEAR, web3.currentProvider)
    await lqtyToken.approve(lqtyStaking.address, dec(1, 18), { from: owner })
    await lqtyStaking.stake(dec(1, 18), { from: owner })

    await borrowerOperations.openTrove(0, A, A, { from: whale, value: dec(100, 'ether') })

    await borrowerOperations.openTrove(dec(30, 18), A, A, { from: A, value: dec(1, 'ether') })
    await borrowerOperations.openTrove(dec(40, 18), B, B, { from: B, value: dec(1, 'ether') })
    await borrowerOperations.openTrove(dec(50, 18), C, C, { from: C, value: dec(1, 'ether') })

    // A redeems 10 LUSD
    await th.redeemCollateral(A, contracts, dec(10, 18))

    // Check A's balance has decreased by 10 LUSD
    assert.equal(await lusdToken.balanceOf(A), dec(20, 18))

    // Check baseRate is now non-zero
    const baseRate_1 = await troveManager.baseRate()
    assert.isTrue(baseRate_1.gt(toBN('0')))

    // 2 hours pass
    th.fastForwardTime(7200, web3.currentProvider)

    // D withdraws LUSD
    const withdrawal_D = toBN(dec(37, 18))

    await borrowerOperations.openTrove(0, D, D, { from: D, value: dec(5, 'ether') })
    const withdrawalTx = await borrowerOperations.withdrawLUSD(dec(37, 18), D, D, { from: D })

    const emittedFee = toBN(th.getLUSDFeeFromLUSDBorrowingEvent(withdrawalTx))
    assert.isTrue(emittedFee.gt(toBN('0')))

    const gasComp = toBN(dec(10, 18))

    const newDebt = (await troveManager.Troves(D))[0]

    // console.log(`newDebt ${newDebt}`)
    // console.log(`withdrawal_D ${withdrawal_D}`)
    // console.log(`emittedFee ${emittedFee}`)
    // console.log(`withdrawal_D.add(emittedFee) ${withdrawal_D.add(emittedFee)}`)

    // Check debt on Trove struct equals drawn debt plus emitted fee
    assert.isTrue(newDebt.eq(withdrawal_D.add(emittedFee).add(gasComp)))
  })

  it("withdrawLUSD(): Borrowing at non-zero base rate increases the LQTY staking contract LUSD fees-per-unit-staked", async () => {
    // time fast-forwards 1 year, and owner stakes 1 LQTY
    await th.fastForwardTime(timeValues.SECONDS_IN_ONE_YEAR, web3.currentProvider)
    await lqtyToken.approve(lqtyStaking.address, dec(1, 18), { from: owner })
    await lqtyStaking.stake(dec(1, 18), { from: owner })

    await borrowerOperations.openTrove(0, A, A, { from: whale, value: dec(100, 'ether') })

    await borrowerOperations.openTrove(dec(30, 18), A, A, { from: A, value: dec(1, 'ether') })
    await borrowerOperations.openTrove(dec(40, 18), B, B, { from: B, value: dec(1, 'ether') })
    await borrowerOperations.openTrove(dec(50, 18), C, C, { from: C, value: dec(1, 'ether') })

    // A redeems 10 LUSD
    await th.redeemCollateral(A, contracts, dec(10, 18))

    // Check A's balance has decreased by 10 LUSD
    assert.equal(await lusdToken.balanceOf(A), dec(20, 18))

    // Check baseRate is now non-zero
    const baseRate_1 = await troveManager.baseRate()
    assert.isTrue(baseRate_1.gt(toBN('0')))

    // 2 hours pass
    th.fastForwardTime(7200, web3.currentProvider)

    // Check LQTY contract LUSD fees-per-unit-staked is zero
    const F_LUSD_Before = await lqtyStaking.F_LUSD()
    assert.equal(F_LUSD_Before, '0')

    // D withdraws LUSD
    await borrowerOperations.openTrove(0, D, D, { from: D, value: dec(5, 'ether') })
    await borrowerOperations.withdrawLUSD(dec(37, 18), D, D, { from: D })

    // Check LQTY contract LUSD fees-per-unit-staked has increased
    const F_LUSD_After = await lqtyStaking.F_LUSD()
    assert.isTrue(F_LUSD_After.gt(F_LUSD_Before))
  })

  it("withdrawLUSD(): Borrowing at non-zero base rate sends requested amount to the user", async () => {
    // time fast-forwards 1 year, and owner stakes 1 LQTY
    await th.fastForwardTime(timeValues.SECONDS_IN_ONE_YEAR, web3.currentProvider)
    await lqtyToken.approve(lqtyStaking.address, dec(1, 18), { from: owner })
    await lqtyStaking.stake(dec(1, 18), { from: owner })

    await borrowerOperations.openTrove(0, A, A, { from: whale, value: dec(100, 'ether') })

    await borrowerOperations.openTrove(dec(30, 18), A, A, { from: A, value: dec(1, 'ether') })
    await borrowerOperations.openTrove(dec(40, 18), B, B, { from: B, value: dec(1, 'ether') })
    await borrowerOperations.openTrove(dec(50, 18), C, C, { from: C, value: dec(1, 'ether') })

    // A redeems 10 LUSD
    await th.redeemCollateral(A, contracts, dec(10, 18))

    // Check LQTY Staking contract balance before == 0
    const lqtyStaking_LUSDBalance_Before = await lusdToken.balanceOf(lqtyStaking.address)
    assert.equal(lqtyStaking_LUSDBalance_Before, '0')

    // Check A's balance has decreased by 10 LUSD
    assert.equal(await lusdToken.balanceOf(A), dec(20, 18))

    // Check baseRate is now non-zero
    const baseRate_1 = await troveManager.baseRate()
    assert.isTrue(baseRate_1.gt(toBN('0')))

    // 2 hours pass
    th.fastForwardTime(7200, web3.currentProvider)

    // D withdraws LUSD
    await borrowerOperations.openTrove(0, D, D, { from: D, value: dec(5, 'ether') })
    const LUSDRequest_D = toBN(dec(40, 18))
    await borrowerOperations.withdrawLUSD(LUSDRequest_D, D, D, { from: D })

    // Check LQTY staking LUSD balance has increased
    const lqtyStaking_LUSDBalance_After = await lusdToken.balanceOf(lqtyStaking.address)
    assert.isTrue(lqtyStaking_LUSDBalance_After.gt(lqtyStaking_LUSDBalance_Before))

    // Check D's LUSD balance now equals their requested LUSD
    const LUSDBalance_D = await lusdToken.balanceOf(D)
    assert.isTrue(LUSDRequest_D.eq(LUSDBalance_D))
  })

  it("withdrawLUSD(): Borrowing at zero base rate does not change LUSD balance of LQTY staking contract", async () => {
    await borrowerOperations.openTrove(0, A, A, { from: whale, value: dec(100, 'ether') })

    await borrowerOperations.openTrove(dec(30, 18), A, A, { from: A, value: dec(1, 'ether') })
    await borrowerOperations.openTrove(dec(40, 18), B, B, { from: B, value: dec(1, 'ether') })
    await borrowerOperations.openTrove(dec(50, 18), C, C, { from: C, value: dec(1, 'ether') })

    // Check baseRate is zero
    const baseRate_1 = await troveManager.baseRate()
    assert.equal(baseRate_1, '0')

    // 2 hours pass
    th.fastForwardTime(7200, web3.currentProvider)

    // Check LQTY LUSD balance before == 0
    const lqtyStaking_LUSDBalance_Before = await lusdToken.balanceOf(lqtyStaking.address)
    assert.equal(lqtyStaking_LUSDBalance_Before, '0')

    // D withdraws LUSD
    await borrowerOperations.openTrove(0, D, D, { from: D, value: dec(5, 'ether') })
    await borrowerOperations.withdrawLUSD(dec(37, 18), D, D, { from: D })

    // Check LQTY LUSD balance after == 0
    const lqtyStaking_LUSDBalance_After = await lusdToken.balanceOf(lqtyStaking.address)
    assert.equal(lqtyStaking_LUSDBalance_After, '0')
  })

  it("withdrawLUSD(): Borrowing at zero base rate does not change LQTY staking contract LUSD fees-per-unit-staked", async () => {
    await borrowerOperations.openTrove(0, A, A, { from: whale, value: dec(100, 'ether') })

    await borrowerOperations.openTrove(dec(30, 18), A, A, { from: A, value: dec(1, 'ether') })
    await borrowerOperations.openTrove(dec(40, 18), B, B, { from: B, value: dec(1, 'ether') })
    await borrowerOperations.openTrove(dec(50, 18), C, C, { from: C, value: dec(1, 'ether') })

    // Check baseRate is zero
    const baseRate_1 = await troveManager.baseRate()
    assert.equal(baseRate_1, '0')

    // 2 hours pass
    th.fastForwardTime(7200, web3.currentProvider)

    // Check LQTY LUSD balance before == 0
    const F_LUSD_Before = await lqtyStaking.F_LUSD()
    assert.equal(F_LUSD_Before, '0')

    // D withdraws LUSD
    await borrowerOperations.openTrove(0, D, D, { from: D, value: dec(5, 'ether') })
    await borrowerOperations.withdrawLUSD(dec(37, 18), D, D, { from: D })

    // Check LQTY LUSD balance after == 0
    const F_LUSD_After = await lqtyStaking.F_LUSD()
    assert.equal(F_LUSD_After, '0')
  })

  it("withdrawLUSD(): Borrowing at zero base rate sends total requested LUSD to the user", async () => {
    await borrowerOperations.openTrove(0, A, A, { from: whale, value: dec(100, 'ether') })

    await borrowerOperations.openTrove(dec(30, 18), A, A, { from: A, value: dec(1, 'ether') })
    await borrowerOperations.openTrove(dec(40, 18), B, B, { from: B, value: dec(1, 'ether') })
    await borrowerOperations.openTrove(dec(50, 18), C, C, { from: C, value: dec(1, 'ether') })

    // Check baseRate is zero
    const baseRate_1 = await troveManager.baseRate()
    assert.equal(baseRate_1, '0')

    // 2 hours pass
    th.fastForwardTime(7200, web3.currentProvider)


    // D withdraws LUSD
    await borrowerOperations.openTrove(0, D, D, { from: D, value: dec(5, 'ether') })
    const LUSDRequest_D = toBN(dec(40, 18))
    await borrowerOperations.withdrawLUSD(LUSDRequest_D, D, D, { from: D })

    // Check D's LUSD balance now equals their requested LUSD
    const LUSDBalance_D = await lusdToken.balanceOf(D)

    assert.isTrue(LUSDRequest_D.eq(LUSDBalance_D))
  })

  it("withdrawLUSD(): reverts when calling address does not have active trove", async () => {
    await borrowerOperations.openTrove(0, alice, alice, { from: alice, value: dec(1, 'ether') })
    await borrowerOperations.openTrove(0, bob, bob, { from: bob, value: dec(1, 'ether') })

    // Bob successfully withdraws LUSD
    const txBob = await borrowerOperations.withdrawLUSD(dec(100, 18), bob, bob, { from: bob })
    assert.isTrue(txBob.receipt.status)

    // Carol with no active trove attempts to withdraw LUSD
    try {
      const txCarol = await borrowerOperations.withdrawLUSD(dec(100, 18), carol, carol, { from: carol })
      assert.isFalse(txCarol.receipt.status)
    } catch (err) {
      assert.include(err.message, "revert")
    }
  })

  it("withdrawLUSD(): reverts when requested withdrawal amount is zero LUSD", async () => {
    await borrowerOperations.openTrove(0, alice, alice, { from: alice, value: dec(1, 'ether') })
    await borrowerOperations.openTrove(0, bob, bob, { from: bob, value: dec(1, 'ether') })

    // Bob successfully withdraws 1e-18 LUSD
    const txBob = await borrowerOperations.withdrawLUSD(1, bob, bob, { from: bob })
    assert.isTrue(txBob.receipt.status)

    // Alice attempts to withdraw 0 LUSD
    try {
      const txAlice = await borrowerOperations.withdrawLUSD(0, alice, alice, { from: alice })
      assert.isFalse(txAlice.receipt.status)
    } catch (err) {
      assert.include(err.message, "revert")
    }
  })

  it("withdrawLUSD(): reverts when system is in Recovery Mode", async () => {
    await borrowerOperations.openTrove(0, alice, alice, { from: alice, value: dec(1, 'ether') })
    await borrowerOperations.openTrove(0, bob, bob, { from: bob, value: dec(1, 'ether') })

    assert.isFalse(await troveManager.checkRecoveryMode())

    // Withdrawal possible when recoveryMode == false
    const txAlice = await borrowerOperations.withdrawLUSD(dec(100, 18), alice, alice, { from: alice })
    assert.isTrue(txAlice.receipt.status)

    await priceFeed.setPrice('50000000000000000000')

    assert.isTrue(await troveManager.checkRecoveryMode())

    //Check LUSD withdrawal impossible when recoveryMode == true
    try {
      const txBob = await borrowerOperations.withdrawLUSD(1, bob, bob, { from: bob })
      assert.isFalse(txBob.receipt.status)
    } catch (err) {
      assert.include(err.message, "revert")
    }
  })


  it("withdrawLUSD(): reverts when withdrawal would bring the trove's ICR < MCR", async () => {
    await borrowerOperations.openTrove(0, alice, alice, { from: alice, value: dec(1, 'ether') })
    await borrowerOperations.openTrove(0, bob, bob, { from: bob, value: dec(1, 'ether') })

    // Alice withdraws to a composite debt of 171 LUSD (+10 LUSD for gas compensation)
    const LUSDwithdrawal_A = "171000000000000000000"
    const txAlice = await borrowerOperations.withdrawLUSD(LUSDwithdrawal_A, alice, alice, { from: alice })
    assert.isTrue(txAlice.receipt.status)

    const price = await priceFeed.getPrice()
    const aliceICR = await troveManager.getCurrentICR(alice, price)

    // Check Alice ICR > MCR
    assert.isTrue(aliceICR.gte(web3.utils.toBN("1100000000000000000")))

    // Bob tries to withdraw LUSD that would bring his ICR < MCR
    try {
      const txBob = await borrowerOperations.withdrawLUSD("172000000000000000000", bob, bob, { from: bob })
      assert.isFalse(txBob.receipt.status)
    } catch (err) {
      assert.include(err.message, "revert")
    }
  })

  it("withdrawLUSD(): reverts when a withdrawal would cause the TCR of the system to fall below the CCR", async () => {
    await priceFeed.setPrice(dec(100, 18))
    const price = await priceFeed.getPrice()

    // Alice and Bob creates troves with 3 ETH / 200 LUSD, and 150% ICR.  System TCR = 150%.
    const txAlice = await borrowerOperations.openTrove(dec(190, 18), alice, alice, { from: alice, value: dec(3, 'ether') })
    const aliceICR = await troveManager.getCurrentICR(alice, price)

<<<<<<< HEAD
    var txBob = await borrowerOperations.openTrove(dec(190, 18), bob, { from: bob, value: dec(3, 'ether') })
=======
    const txBob = await borrowerOperations.openTrove(dec(190, 18), bob, bob, { from: bob, value: dec(3, 'ether') })
>>>>>>> 3f259cee
    const bobICR = await troveManager.getCurrentICR(bob, price)

    var TCR = (await troveManager.getTCR()).toString()
    assert.equal(TCR, '1500000000000000000')

    // Bob attempts to withdraw 1 LUSD.
    // System TCR would be: ((3+3) * 100 ) / (200+201) = 600/401 = 149.62%, i.e. below CCR of 150%.
<<<<<<< HEAD
   
    const bob_Trove_Before = await troveManager.Troves(bob)

    txBob = await borrowerOperations.withdrawLUSD(dec(1, 18), bob, { from: bob })
    assert.isTrue(txBob.receipt.status)

    const bob_Trove_After = await troveManager.Troves(bob)
    
    assert.equal(bob_Trove_Before[0].toString(), bob_Trove_After[0].toString())
    assert.equal(bob_Trove_Before[1].toString(), bob_Trove_After[1].toString())

    TCR = (await troveManager.getTCR()).toString()
    assert.equal(TCR, '1500000000000000000')
=======
    try {
      const txBob = await borrowerOperations.withdrawLUSD(dec(1, 18), bob, bob, { from: bob })
      assert.isFalse(txBob.receipt.status)
    } catch (err) {
      assert.include(err.message, "revert")
    }
>>>>>>> 3f259cee
  })


  it("withdrawLUSD(): reverts if withdrawal would pull TCR below CCR", async () => {
    // --- SETUP ---
    await borrowerOperations.openTrove(0, alice, alice, { from: alice, value: dec(3, 'ether') })
    await borrowerOperations.openTrove(0, bob, bob, { from: bob, value: dec(3, 'ether') })

    //  Alice and Bob withdraw such that the TCR is 150%
    await borrowerOperations.withdrawLUSD('390000000000000000000', alice, alice, { from: alice })
    await borrowerOperations.withdrawLUSD('390000000000000000000', bob, bob, { from: bob })

    // --- TEST ---
    var TCR = (await troveManager.getTCR()).toString()
    assert.equal(TCR, '1500000000000000000')

    const alice_Trove_Before = await troveManager.Troves(alice)

    // Alice attempts to withdraw 10 LUSD, which would reducing TCR below 150%
<<<<<<< HEAD
    const txData = await borrowerOperations.withdrawLUSD('10000000000000000000', alice, { from: alice })
    assert.isTrue(txData.receipt.status)

    const alice_Trove_After = await troveManager.Troves(alice)
    
    assert.equal(alice_Trove_Before[0].toString(), alice_Trove_After[0].toString())
    assert.equal(alice_Trove_Before[1].toString(), alice_Trove_After[1].toString())

    TCR = (await troveManager.getTCR()).toString()
    assert.equal(TCR, '1500000000000000000')
=======
    try {
      const txData = await borrowerOperations.withdrawLUSD('10000000000000000000', alice, alice, { from: alice })
      assert.isFalse(txData.receipt.status)
    } catch (err) {
      assert.include(err.message, 'revert')
    }
>>>>>>> 3f259cee
  })

  it("withdrawLUSD(): reverts if system is in recovery mode", async () => {
    // --- SETUP ---
    await borrowerOperations.openTrove(0, alice, alice, { from: alice, value: dec(3, 'ether') })
    await borrowerOperations.openTrove(0, bob, bob, { from: bob, value: dec(3, 'ether') })

    //  Alice and Bob withdraw such that the TCR is ~150%
    await borrowerOperations.withdrawLUSD('390000000000000000000', alice, alice, { from: alice })
    await borrowerOperations.withdrawLUSD('390000000000000000000', bob, bob, { from: bob })

    // const TCR = (await troveManager.getTCR()).toString()
    // assert.equal(TCR, '1500000000000000000')

    // --- TEST ---

    // price drops to 1ETH:150LUSD, reducing TCR below 150%
    await priceFeed.setPrice('150000000000000000000');

    try {
      const txData = await borrowerOperations.withdrawLUSD('200', alice, alice, { from: alice })
      assert.isFalse(txData.receipt.status)
    } catch (err) {
      assert.include(err.message, 'revert')
    }
  })



  it("withdrawLUSD(): increases the Trove's LUSD debt by the correct amount", async () => {
    await borrowerOperations.openTrove(0, alice, alice, { from: alice, value: dec(1, 'ether') })

    // check before
    const alice_Trove_Before = await troveManager.Troves(alice)
    const debt_Before = alice_Trove_Before[0]
    assert.equal(debt_Before, dec(10, 18))

    await borrowerOperations.withdrawLUSD(100, alice, alice, { from: alice })

    // check after
    const alice_Trove_After = await troveManager.Troves(alice)
    const debt_After = alice_Trove_After[0]
    assert.equal(debt_After.toString(), toBN(dec(10, 18)).add(toBN(100)).toString())
  })

  it("withdrawLUSD(): increases LUSD debt in ActivePool by correct amount", async () => {
    await borrowerOperations.openTrove(0, alice, alice, { from: alice, value: dec(1, 'ether') })

    // check before
    const alice_Trove_Before = await troveManager.Troves(alice)
    const debt_Before = alice_Trove_Before[0]
    assert.equal(debt_Before, dec(10, 18))

    await borrowerOperations.withdrawLUSD(100, alice, alice, { from: alice })

    // check after
    const alice_Trove_After = await troveManager.Troves(alice)
    const debt_After = alice_Trove_After[0]
    assert.equal(debt_After.toString(), toBN(dec(10, 18)).add(toBN(100)).toString())
  })

  it("withdrawLUSD(): increases user LUSDToken balance by correct amount", async () => {
    await borrowerOperations.openTrove(0, alice, alice, { from: alice, value: dec(1, 'ether') })

    // check before
    const alice_LUSDTokenBalance_Before = await lusdToken.balanceOf(alice)
    assert.equal(alice_LUSDTokenBalance_Before, 0)

    await borrowerOperations.withdrawLUSD(100, alice, alice, { from: alice })

    // check after
    const alice_LUSDTokenBalance_After = await lusdToken.balanceOf(alice)
    assert.equal(alice_LUSDTokenBalance_After, 100)
  })

  // --- repayLUSD() ---

  it("repayLUSD(): reverts when calling address does not have active trove", async () => {
    await borrowerOperations.openTrove(0, alice, alice, { from: alice, value: dec(1, 'ether') })
    await borrowerOperations.openTrove(0, bob, bob, { from: bob, value: dec(1, 'ether') })
    await borrowerOperations.withdrawLUSD(dec(100, 18), alice, alice, { from: alice })
    await borrowerOperations.withdrawLUSD(dec(100, 18), bob, bob, { from: bob })

    // Bob successfully repays some LUSD
    const txBob = await borrowerOperations.repayLUSD(dec(10, 18), bob, bob, { from: bob })
    assert.isTrue(txBob.receipt.status)

    // Carol with no active trove attempts to repayLUSD
    try {
      const txCarol = await borrowerOperations.repayLUSD(dec(10, 18), carol, carol, { from: carol })
      assert.isFalse(txCarol.receipt.status)
    } catch (err) {
      assert.include(err.message, "revert")
    }
  })

  it("repayLUSD(): reverts when attempted repayment is > the debt of the trove", async () => {
    await borrowerOperations.openTrove(0, alice, alice, { from: alice, value: dec(1, 'ether') })
    await borrowerOperations.openTrove(0, bob, bob, { from: bob, value: dec(1, 'ether') })
    await borrowerOperations.withdrawLUSD(dec(100, 18), alice, alice, { from: alice })
    await borrowerOperations.withdrawLUSD(dec(100, 18), bob, bob, { from: bob })

    // Bob successfully repays some LUSD
    const txBob = await borrowerOperations.repayLUSD(dec(10, 18), bob, bob, { from: bob })
    assert.isTrue(txBob.receipt.status)

    // Alice attempts to repay more than her debt
    try {
      const txAlice = await borrowerOperations.repayLUSD('101000000000000000000', alice, alice, { from: alice })
      assert.isFalse(txAlice.receipt.status)
    } catch (err) {
      assert.include(err.message, "revert")
    }
  })



  //repayLUSD: reduces LUSD debt in Trove
  it("repayLUSD(): reduces the Trove's LUSD debt by the correct amount", async () => {
    await borrowerOperations.openTrove(0, alice, alice, { from: alice, value: dec(1, 'ether') })

    // check before
    await borrowerOperations.withdrawLUSD(100, alice, alice, { from: alice })
    const alice_Trove_Before = await troveManager.Troves(alice)
    const debt_Before = alice_Trove_Before[0]
    assert.equal(debt_Before.toString(), toBN(dec(10, 18)).add(toBN(100)).toString())

    await borrowerOperations.repayLUSD(100, alice, alice, { from: alice })

    // check after
    const alice_Trove_After = await troveManager.Troves(alice)
    const debt_After = alice_Trove_After[0]
    assert.equal(debt_After, dec(10, 18))
  })

  it("repayLUSD(): decreases LUSD debt in ActivePool by correct amount", async () => {
    await borrowerOperations.openTrove(0, alice, alice, { from: alice, value: dec(1, 'ether') })

    //check before
    await borrowerOperations.withdrawLUSD(100, alice, alice, { from: alice })
    const activePool_LUSD_Before = await activePool.getLUSDDebt()
    assert.equal(activePool_LUSD_Before.toString(), toBN(dec(10, 18)).add(toBN(100)).toString())

    await borrowerOperations.repayLUSD(100, alice, alice, { from: alice })

    // check after
    const activePool_LUSD_After = await activePool.getLUSDDebt()
    assert.equal(activePool_LUSD_After, dec(10, 18))
  })

  it("repayLUSD(): decreases user LUSDToken balance by correct amount", async () => {
    await borrowerOperations.openTrove(0, alice, alice, { from: alice, value: dec(1, 'ether') })

    // check before
    await borrowerOperations.withdrawLUSD(100, alice, alice, { from: alice })
    const alice_LUSDTokenBalance_Before = await lusdToken.balanceOf(alice)
    assert.equal(alice_LUSDTokenBalance_Before, 100)

    await borrowerOperations.repayLUSD(100, alice, alice, { from: alice })

    // check after
    const alice_LUSDTokenBalance_After = await lusdToken.balanceOf(alice)
    assert.equal(alice_LUSDTokenBalance_After, 0)
  })

  it('repayLUSD(): can repay debt in Recovery Mode', async () => {
    await borrowerOperations.openTrove(0, alice, alice, { from: alice, value: dec(1, 'ether') })
    await borrowerOperations.withdrawLUSD(dec(90, 18), alice, alice, { from: alice })

    assert.isFalse(await troveManager.checkRecoveryMode())

    await priceFeed.setPrice('105000000000000000000')

    assert.isTrue(await troveManager.checkRecoveryMode())

    await borrowerOperations.repayLUSD(dec(50, 18), alice, alice, { from: alice })

    // Check Alice's debt: 90 (withdrawn) + 10 (gas comp) - 50 (repaid)
    const alice_debt = (await troveManager.Troves(alice))[0].toString()
    assert.equal(alice_debt, dec(50, 18))
  })

  // --- adjustTrove() ---

  it("adjustTrove(): decays a non-zero base rate", async () => {
    await borrowerOperations.openTrove(0, A, A, { from: whale, value: dec(100, 'ether') })

    await borrowerOperations.openTrove(dec(30, 18), A, A, { from: A, value: dec(1, 'ether') })
    await borrowerOperations.openTrove(dec(40, 18), B, B, { from: B, value: dec(1, 'ether') })
    await borrowerOperations.openTrove(dec(50, 18), C, C, { from: C, value: dec(1, 'ether') })

    // A redeems 10 LUSD
    await th.redeemCollateral(A, contracts, dec(10, 18))

    // Check A's balance has decreased by 10 LUSD
    assert.equal(await lusdToken.balanceOf(A), dec(20, 18))

    // Check baseRate is now non-zero
    const baseRate_1 = await troveManager.baseRate()
    assert.isTrue(baseRate_1.gt(toBN('0')))

    // 2 hours pass
    th.fastForwardTime(7200, web3.currentProvider)

    // D adjusts trove
    await borrowerOperations.openTrove(0, D, D, { from: D, value: dec(5, 'ether') })
    await borrowerOperations.adjustTrove(0, dec(37, 18), true, D, D, { from: D })

    // Check baseRate has decreased
    const baseRate_2 = await troveManager.baseRate()
    assert.isTrue(baseRate_2.lt(baseRate_1))

    // 1 hour passes
    th.fastForwardTime(3600, web3.currentProvider)

    // E adjusts trove
    await borrowerOperations.openTrove(0, E, E, { from: E, value: dec(2, 'ether') })
    await borrowerOperations.adjustTrove(0, dec(37, 15), true, E, E, { from: D })

    const baseRate_3 = await troveManager.baseRate()
    assert.isTrue(baseRate_3.lt(baseRate_2))
  })

  it("adjustTrove(): doesn't change base rate if it is already zero", async () => {
    await borrowerOperations.openTrove(0, A, A, { from: whale, value: dec(100, 'ether') })

    await borrowerOperations.openTrove(dec(30, 18), A, A, { from: A, value: dec(1, 'ether') })
    await borrowerOperations.openTrove(dec(40, 18), B, B, { from: B, value: dec(1, 'ether') })
    await borrowerOperations.openTrove(dec(50, 18), C, C, { from: C, value: dec(1, 'ether') })

    // Check baseRate is zero
    const baseRate_1 = await troveManager.baseRate()
    assert.equal(baseRate_1, '0')

    // 2 hours pass
    th.fastForwardTime(7200, web3.currentProvider)

    // D adjusts trove
    await borrowerOperations.openTrove(0, D, D, { from: D, value: dec(5, 'ether') })
    await borrowerOperations.adjustTrove(0, dec(37, 18), true, D, D, { from: D })

    // Check baseRate is still 0
    const baseRate_2 = await troveManager.baseRate()
    assert.equal(baseRate_2, '0')

    // 1 hour passes
    th.fastForwardTime(3600, web3.currentProvider)

    // E adjusts trove
    await borrowerOperations.openTrove(0, E, E, { from: E, value: dec(2, 'ether') })
    await borrowerOperations.adjustTrove(0, dec(37, 15), true, E, E, { from: D })

    const baseRate_3 = await troveManager.baseRate()
    assert.equal(baseRate_3, '0')
  })

  it("adjustTrove(): lastFeeOpTime doesn't update if less time than decay interval has passed since the last fee operation", async () => {
    await borrowerOperations.openTrove(0, A, A, { from: whale, value: dec(100, 'ether') })

    await borrowerOperations.openTrove(dec(30, 18), A, A, { from: A, value: dec(1, 'ether') })
    await borrowerOperations.openTrove(dec(40, 18), B, B, { from: B, value: dec(1, 'ether') })
    await borrowerOperations.openTrove(dec(50, 18), C, C, { from: C, value: dec(1, 'ether') })

    // A redeems 10 LUSD
    await th.redeemCollateral(A, contracts, dec(10, 18))

    // Check A's balance has decreased by 10 LUSD
    assert.equal(await lusdToken.balanceOf(A), dec(20, 18))

    // Check baseRate is now non-zero
    const baseRate_1 = await troveManager.baseRate()
    assert.isTrue(baseRate_1.gt(toBN('0')))

    const lastFeeOpTime_1 = await troveManager.lastFeeOperationTime()

    // 50 seconds pass
    th.fastForwardTime(50, web3.currentProvider)

    // Borrower C triggers a fee
    await borrowerOperations.adjustTrove(0, dec(1, 18), true, C, C, { from: C })

    const lastFeeOpTime_2 = await troveManager.lastFeeOperationTime()

    // Check that the last fee operation time did not update, as borrower D's debt issuance occured
    // since before minimum interval had passed 
    assert.isTrue(lastFeeOpTime_2.eq(lastFeeOpTime_1))

    // 10 seconds passes
    th.fastForwardTime(10, web3.currentProvider)

    // Check that now, at least one minute has passed since lastFeeOpTime_1
    const timeNow = await th.getLatestBlockTimestamp(web3)
    assert.isTrue(toBN(timeNow).sub(lastFeeOpTime_1).gte(60))

    // Borrower C triggers a fee
    await borrowerOperations.adjustTrove(0, dec(1, 18), true, C, C, { from: C })

    const lastFeeOpTime_3 = await troveManager.lastFeeOperationTime()

    // Check that the last fee operation time DID update, as borrower's debt issuance occured
    // after minimum interval had passed 
    assert.isTrue(lastFeeOpTime_3.gt(lastFeeOpTime_1))
  })


  it("adjustTrove(): borrower can't grief the baseRate and stop it decaying by issuing debt at higher frequency than the decay granularity", async () => {
    await borrowerOperations.openTrove(0, A, A, { from: whale, value: dec(100, 'ether') })

    await borrowerOperations.openTrove(dec(30, 18), A, A, { from: A, value: dec(1, 'ether') })
    await borrowerOperations.openTrove(dec(40, 18), B, B, { from: B, value: dec(1, 'ether') })
    await borrowerOperations.openTrove(dec(50, 18), C, C, { from: C, value: dec(1, 'ether') })

    // A redeems 10 LUSD
    await th.redeemCollateral(A, contracts, dec(10, 18))

    // Check A's balance has decreased by 10 LUSD
    assert.equal(await lusdToken.balanceOf(A), dec(20, 18))

    // Check baseRate is now non-zero
    const baseRate_1 = await troveManager.baseRate()
    assert.isTrue(baseRate_1.gt(toBN('0')))

    // 59 minutes pass
    th.fastForwardTime(3540, web3.currentProvider)

    // Borrower C triggers a fee, before decay interval has passed
    await borrowerOperations.adjustTrove(0, dec(1, 18), true, C, C, { from: C })

    // 1 minute pass
    th.fastForwardTime(3540, web3.currentProvider)

    // Borrower C triggers another fee
    await borrowerOperations.adjustTrove(0, dec(1, 18), true, C, C, { from: C })

    // Check base rate has decreased even though Borrower tried to stop it decaying
    const baseRate_2 = await troveManager.baseRate()
    assert.isTrue(baseRate_2.lt(baseRate_1))
  })

  it("adjustTrove(): borrowing at non-zero base rate sends LUSD fee to LQTY staking contract", async () => {
    // time fast-forwards 1 year, and owner stakes 1 LQTY
    await th.fastForwardTime(timeValues.SECONDS_IN_ONE_YEAR, web3.currentProvider)
    await lqtyToken.approve(lqtyStaking.address, dec(1, 18), { from: owner })
    await lqtyStaking.stake(dec(1, 18), { from: owner })

    await borrowerOperations.openTrove(0, A, A, { from: whale, value: dec(100, 'ether') })

    await borrowerOperations.openTrove(dec(30, 18), A, A, { from: A, value: dec(1, 'ether') })
    await borrowerOperations.openTrove(dec(40, 18), B, B, { from: B, value: dec(1, 'ether') })
    await borrowerOperations.openTrove(dec(50, 18), C, C, { from: C, value: dec(1, 'ether') })

    // A redeems 10 LUSD
    await th.redeemCollateral(A, contracts, dec(10, 18))

    // Check A's balance has decreased by 10 LUSD
    assert.equal(await lusdToken.balanceOf(A), dec(20, 18))

    // Check baseRate is now non-zero
    const baseRate_1 = await troveManager.baseRate()
    assert.isTrue(baseRate_1.gt(toBN('0')))

    // 2 hours pass
    th.fastForwardTime(7200, web3.currentProvider)

    // Check LQTY LUSD balance before == 0
    const lqtyStaking_LUSDBalance_Before = await lusdToken.balanceOf(lqtyStaking.address)
    assert.equal(lqtyStaking_LUSDBalance_Before, '0')

    // D adjusts trove
    await borrowerOperations.openTrove(0, D, D, { from: D, value: dec(5, 'ether') })
    await borrowerOperations.adjustTrove(0, dec(37, 18), true, D, D, { from: D })

    // Check LQTY LUSD balance after has increased
    const lqtyStaking_LUSDBalance_After = await lusdToken.balanceOf(lqtyStaking.address)
    assert.isTrue(lqtyStaking_LUSDBalance_After.gt(lqtyStaking_LUSDBalance_Before))
  })

  it("adjustTrove(): borrowing at non-zero base records the (drawn debt + fee) on the Trove struct", async () => {
    // time fast-forwards 1 year, and owner stakes 1 LQTY
    await th.fastForwardTime(timeValues.SECONDS_IN_ONE_YEAR, web3.currentProvider)
    await lqtyToken.approve(lqtyStaking.address, dec(1, 18), { from: owner })
    await lqtyStaking.stake(dec(1, 18), { from: owner })

    await borrowerOperations.openTrove(0, A, A, { from: whale, value: dec(100, 'ether') })

    await borrowerOperations.openTrove(dec(30, 18), A, A, { from: A, value: dec(1, 'ether') })
    await borrowerOperations.openTrove(dec(40, 18), B, B, { from: B, value: dec(1, 'ether') })
    await borrowerOperations.openTrove(dec(50, 18), C, C, { from: C, value: dec(1, 'ether') })

    // A redeems 10 LUSD
    await th.redeemCollateral(A, contracts, dec(10, 18))

    // Check A's balance has decreased by 10 LUSD
    assert.equal(await lusdToken.balanceOf(A), dec(20, 18))

    // Check baseRate is now non-zero
    const baseRate_1 = await troveManager.baseRate()
    assert.isTrue(baseRate_1.gt(toBN('0')))

    // 2 hours pass
    th.fastForwardTime(7200, web3.currentProvider)

    const withdrawal_D = toBN(dec(37, 18))

    // D withdraws LUSD
    await borrowerOperations.openTrove(0, D, D, { from: D, value: dec(5, 'ether') })
    const adjustmentTx = await borrowerOperations.adjustTrove(0, withdrawal_D, true, D, D, { from: D })

    const emittedFee = toBN(th.getLUSDFeeFromLUSDBorrowingEvent(adjustmentTx))
    assert.isTrue(emittedFee.gt(toBN('0')))

    const gasComp = toBN(dec(10, 18))

    const newDebt = (await troveManager.Troves(D))[0]

    // Check debt on Trove struct equals drawn debt plus emitted fee
    assert.isTrue(newDebt.eq(withdrawal_D.add(emittedFee).add(gasComp)))
  })

  it("adjustTrove(): Borrowing at non-zero base rate increases the LQTY staking contract LUSD fees-per-unit-staked", async () => {
    // time fast-forwards 1 year, and owner stakes 1 LQTY
    await th.fastForwardTime(timeValues.SECONDS_IN_ONE_YEAR, web3.currentProvider)
    await lqtyToken.approve(lqtyStaking.address, dec(1, 18), { from: owner })
    await lqtyStaking.stake(dec(1, 18), { from: owner })

    await borrowerOperations.openTrove(0, A, A, { from: whale, value: dec(100, 'ether') })

    await borrowerOperations.openTrove(dec(30, 18), A, A, { from: A, value: dec(1, 'ether') })
    await borrowerOperations.openTrove(dec(40, 18), B, B, { from: B, value: dec(1, 'ether') })
    await borrowerOperations.openTrove(dec(50, 18), C, C, { from: C, value: dec(1, 'ether') })

    // A redeems 10 LUSD
    await th.redeemCollateral(A, contracts, dec(10, 18))

    // Check A's balance has decreased by 10 LUSD
    assert.equal(await lusdToken.balanceOf(A), dec(20, 18))

    // Check baseRate is now non-zero
    const baseRate_1 = await troveManager.baseRate()
    assert.isTrue(baseRate_1.gt(toBN('0')))

    // 2 hours pass
    th.fastForwardTime(7200, web3.currentProvider)

    // Check LQTY contract LUSD fees-per-unit-staked is zero
    const F_LUSD_Before = await lqtyStaking.F_LUSD()
    assert.equal(F_LUSD_Before, '0')

    // D adjusts trove
    await borrowerOperations.openTrove(0, D, D, { from: D, value: dec(5, 'ether') })
    await borrowerOperations.adjustTrove(0, dec(37, 18), true, D, D, { from: D })

    // Check LQTY contract LUSD fees-per-unit-staked has increased
    const F_LUSD_After = await lqtyStaking.F_LUSD()
    assert.isTrue(F_LUSD_After.gt(F_LUSD_Before))
  })

  it("adjustTrove(): Borrowing at non-zero base rate sends requested amount to the user", async () => {
    // time fast-forwards 1 year, and owner stakes 1 LQTY
    await th.fastForwardTime(timeValues.SECONDS_IN_ONE_YEAR, web3.currentProvider)
    await lqtyToken.approve(lqtyStaking.address, dec(1, 18), { from: owner })
    await lqtyStaking.stake(dec(1, 18), { from: owner })

    await borrowerOperations.openTrove(0, A, A, { from: whale, value: dec(100, 'ether') })

    await borrowerOperations.openTrove(dec(30, 18), A, A, { from: A, value: dec(1, 'ether') })
    await borrowerOperations.openTrove(dec(40, 18), B, B, { from: B, value: dec(1, 'ether') })
    await borrowerOperations.openTrove(dec(50, 18), C, C, { from: C, value: dec(1, 'ether') })

    // A redeems 10 LUSD
    await th.redeemCollateral(A, contracts, dec(10, 18))

    // Check LQTY Staking contract balance before == 0
    const lqtyStaking_LUSDBalance_Before = await lusdToken.balanceOf(lqtyStaking.address)
    assert.equal(lqtyStaking_LUSDBalance_Before, '0')

    // Check A's balance has decreased by 10 LUSD
    assert.equal(await lusdToken.balanceOf(A), dec(20, 18))

    // Check baseRate is now non-zero
    const baseRate_1 = await troveManager.baseRate()
    assert.isTrue(baseRate_1.gt(toBN('0')))

    // 2 hours pass
    th.fastForwardTime(7200, web3.currentProvider)

    // D adjusts trove
    await borrowerOperations.openTrove(0, D, D, { from: D, value: dec(5, 'ether') })
    const LUSDRequest_D = toBN(dec(40, 18))
    await borrowerOperations.adjustTrove(0, LUSDRequest_D, true, D, D, { from: D })

    // Check LQTY staking LUSD balance has increased
    const lqtyStaking_LUSDBalance_After = await lusdToken.balanceOf(lqtyStaking.address)
    assert.isTrue(lqtyStaking_LUSDBalance_After.gt(lqtyStaking_LUSDBalance_Before))

    // Check D's LUSD balance now equals their requested LUSD
    const LUSDBalance_D = await lusdToken.balanceOf(D)
    assert.isTrue(LUSDRequest_D.eq(LUSDBalance_D))
  })

  it("adjustTrove(): Borrowing at zero base rate does not change LUSD balance of LQTY staking contract", async () => {
    await borrowerOperations.openTrove(0, A, A, { from: whale, value: dec(100, 'ether') })

    await borrowerOperations.openTrove(dec(30, 18), A, A, { from: A, value: dec(1, 'ether') })
    await borrowerOperations.openTrove(dec(40, 18), B, B, { from: B, value: dec(1, 'ether') })
    await borrowerOperations.openTrove(dec(50, 18), C, C, { from: C, value: dec(1, 'ether') })

    // Check baseRate is zero
    const baseRate_1 = await troveManager.baseRate()
    assert.equal(baseRate_1, '0')

    // 2 hours pass
    th.fastForwardTime(7200, web3.currentProvider)

    // Check LQTY LUSD balance before == 0
    const lqtyStaking_LUSDBalance_Before = await lusdToken.balanceOf(lqtyStaking.address)
    assert.equal(lqtyStaking_LUSDBalance_Before, '0')

    // D adjusts trove
    await borrowerOperations.openTrove(0, D, D, { from: D, value: dec(5, 'ether') })
    await borrowerOperations.adjustTrove(0, dec(37, 18), true, D, D, { from: D })

    // Check LQTY LUSD balance after == 0
    const lqtyStaking_LUSDBalance_After = await lusdToken.balanceOf(lqtyStaking.address)
    assert.equal(lqtyStaking_LUSDBalance_After, '0')
  })

  it("adjustTrove(): Borrowing at zero base rate does not change LQTY staking contract LUSD fees-per-unit-staked", async () => {
    await borrowerOperations.openTrove(0, A, A, { from: whale, value: dec(100, 'ether') })

    await borrowerOperations.openTrove(dec(30, 18), A, A, { from: A, value: dec(1, 'ether') })
    await borrowerOperations.openTrove(dec(40, 18), B, B, { from: B, value: dec(1, 'ether') })
    await borrowerOperations.openTrove(dec(50, 18), C, C, { from: C, value: dec(1, 'ether') })

    // Check baseRate is zero
    const baseRate_1 = await troveManager.baseRate()
    assert.equal(baseRate_1, '0')

    // 2 hours pass
    th.fastForwardTime(7200, web3.currentProvider)

    // Check LQTY LUSD balance before == 0
    const F_LUSD_Before = await lqtyStaking.F_LUSD()
    assert.equal(F_LUSD_Before, '0')

    // D adjusts trove
    await borrowerOperations.openTrove(0, D, D, { from: D, value: dec(5, 'ether') })
    await borrowerOperations.adjustTrove(0, dec(37, 18), true, D, D, { from: D })

    // Check LQTY LUSD balance after == 0
    const F_LUSD_After = await lqtyStaking.F_LUSD()
    assert.equal(F_LUSD_After, '0')
  })

  it("adjustTrove(): Borrowing at zero base rate sends total requested LUSD to the user", async () => {
    await borrowerOperations.openTrove(0, A, A, { from: whale, value: dec(100, 'ether') })

    await borrowerOperations.openTrove(dec(30, 18), A, A, { from: A, value: dec(1, 'ether') })
    await borrowerOperations.openTrove(dec(40, 18), B, B, { from: B, value: dec(1, 'ether') })
    await borrowerOperations.openTrove(dec(50, 18), C, C, { from: C, value: dec(1, 'ether') })

    // Check baseRate is zero
    const baseRate_1 = await troveManager.baseRate()
    assert.equal(baseRate_1, '0')

    // 2 hours pass
    th.fastForwardTime(7200, web3.currentProvider)

    // D adjusts trove
    await borrowerOperations.openTrove(0, D, D, { from: D, value: dec(5, 'ether') })
    const LUSDRequest_D = toBN(dec(40, 18))
    await borrowerOperations.adjustTrove(0, LUSDRequest_D, true, D, D, { from: D })

    // Check D's LUSD balance now equals their requested LUSD
    const LUSDBalance_D = await lusdToken.balanceOf(D)

    assert.isTrue(LUSDRequest_D.eq(LUSDBalance_D))
  })

  it("adjustTrove(): reverts when calling address has no active trove", async () => {
    await borrowerOperations.openTrove(dec(100, 18), alice, alice, { from: alice, value: dec(1, 'ether') })
    await borrowerOperations.openTrove(dec(100, 18), bob, bob, { from: bob, value: dec(1, 'ether') })

    // Alice coll and debt increase(+1 ETH, +50LUSD)
    await borrowerOperations.adjustTrove(0, dec(50, 18), true, alice, alice, { from: alice, value: dec(1, 'ether') })

    try {
      const txCarol = await borrowerOperations.adjustTrove(0, dec(50, 18), true, carol, carol, { from: carol, value: dec(1, 'ether') })
      assert.isFalse(txCarol.receipt.status)
    } catch (err) {
      assert.include(err.message, "revert")
    }
  })

<<<<<<< HEAD
  it("adjustTrove(): reverts ICR reduction when system is in Recovery Mode", async () => {
    await borrowerOperations.openTrove(dec(100, 18), alice, { from: alice, value: dec(1, 'ether') })
    await borrowerOperations.openTrove(dec(100, 18), bob, { from: bob, value: dec(1, 'ether') })
=======
  it("adjustTrove(): reverts when system is in Recovery Mode", async () => {
    await borrowerOperations.openTrove(dec(100, 18), alice, alice, { from: alice, value: dec(1, 'ether') })
    await borrowerOperations.openTrove(dec(100, 18), bob, bob, { from: bob, value: dec(1, 'ether') })
>>>>>>> 3f259cee

    assert.isFalse(await troveManager.checkRecoveryMode())

    const txAlice = await borrowerOperations.adjustTrove(0, dec(50, 18), true, alice, alice, { from: alice, value: dec(1, 'ether') })
    assert.isTrue(txAlice.receipt.status)

    await priceFeed.setPrice(dec(100, 18)) // trigger 50% drop in ETH price

    assert.isTrue(await troveManager.checkRecoveryMode())

<<<<<<< HEAD
    await assertRevert( // debt increase should fail
      borrowerOperations.adjustTrove(0, dec(50, 18), true, bob, { from: bob }),
      "BorrowerOps: Cannot decrease your Trove's ICR in Recovery Mode"
    )
    await assertRevert( // collateral withdrawal should also fail
      borrowerOperations.adjustTrove(dec(1, 'ether'), 0, false, alice, { from: alice }),
      "BorrowerOps: Cannot decrease your Trove's ICR in Recovery Mode"
    )
=======
    // Check operation impossible when system is in Recovery Mode
    try {
      const txBob = await borrowerOperations.adjustTrove(0, dec(50, 18), true, bob, bob, { from: bob, value: dec(1, 'ether') })
      assert.isFalse(txBob.receipt.status)
    } catch (err) {
      assert.include(err.message, "revert")
    }
>>>>>>> 3f259cee
  })

  it("adjustTrove(): a debtIncrease at TCR = CCR fails to trigger Recovery Mode", async () => {
    await priceFeed.setPrice(dec(100, 18))

    await borrowerOperations.openTrove(dec(190, 18), alice, alice, { from: alice, value: dec(3, 'ether') })
    await borrowerOperations.openTrove(dec(190, 18), bob, bob, { from: bob, value: dec(3, 'ether') })

    // Check TCR and Recovery Mode
    const TCR = (await troveManager.getTCR()).toString()
    assert.equal(TCR, '1500000000000000000')
    assert.isFalse(await troveManager.checkRecoveryMode())

<<<<<<< HEAD
    const bob_Trove_Before = await troveManager.Troves(bob)
    const bob_Debt_Before = bob_Trove_Before[0].toString()

    // Bob attempts a debtIncrease that would bring the TCR below the CCR
    const txBob = await borrowerOperations.adjustTrove(0, dec(1, 18), true, bob, { from: bob })
    assert.isTrue(txBob.receipt.status)
    assert.equal(TCR, (await troveManager.getTCR()).toString())

    const bob_Trove_After = await troveManager.Troves(bob)
    const bob_Debt_After = bob_Trove_After[0].toString()
    
    assert.equal(bob_Debt_Before, bob_Debt_After)
  })

  it("adjustTrove(): allow portion of collWithdrawl that would trigger Recovery Mode", async () => {
    await priceFeed.setPrice(dec(100, 18))

    await borrowerOperations.openTrove(dec(190, 18), alice, { from: alice, value: dec(3, 'ether') })
    await borrowerOperations.openTrove(dec(180, 18), bob, { from: bob, value: dec(3, 'ether') })
    
    // try to withdraw 0.2 ETH, see that only 0.15 ETH was withdrawn
    const txAlice = await borrowerOperations.adjustTrove(dec(2, 17), 0, false, alice, { from: alice })
    assert.isTrue(txAlice.receipt.status)
    
    const alice_Trove_After = await troveManager.Troves(alice)
    const alice_Coll_After = alice_Trove_After[1].toString()
    assert.equal(alice_Coll_After, "2850000000000000000")
    
    // Check TCR and Recovery Mode
    const TCR = (await troveManager.getTCR()).toString()
    assert.equal(TCR, '1500000000000000000')
    assert.isFalse(await troveManager.checkRecoveryMode())   
  })

  it("adjustTrove(): allow portion of debtIncrease that would trigger Recovery Mode", async () => {
    await priceFeed.setPrice(dec(100, 18))

    await borrowerOperations.openTrove(dec(190, 18), alice, { from: alice, value: dec(3, 'ether') })
    await borrowerOperations.openTrove(dec(180, 18), bob, { from: bob, value: dec(3, 'ether') })

    // try to draw 20 debt, see that only 10 debt was drawn
    const txBob = await borrowerOperations.adjustTrove(0, dec(30, 18), true, bob, { from: bob })
    assert.isTrue(txBob.receipt.status)

    const bob_Trove_After = await troveManager.Troves(bob)
    const bob_Debt_After = bob_Trove_After[0].toString()
    assert.equal(bob_Debt_After, "200000000000000000000")

    // Check TCR and Recovery Mode
    const TCR = (await troveManager.getTCR()).toString()
    assert.equal(TCR, '1500000000000000000')
    assert.isFalse(await troveManager.checkRecoveryMode())
=======
    // Bob attempts an operation that would bring the TCR below the CCR
    try {
      const txBob = await borrowerOperations.adjustTrove(0, dec(1, 18), true, bob, bob, { from: bob })
      assert.isFalse(txBob.receipt.status)
    } catch (err) {
      assert.include(err.message, "revert")
    }
>>>>>>> 3f259cee
  })

  it("adjustTrove(): reverts when LUSD repaid is > debt of the trove", async () => {
    await borrowerOperations.openTrove(dec(100, 18), alice, alice, { from: alice, value: dec(1, 'ether') })
    await borrowerOperations.openTrove(dec(100, 18), bob, bob, { from: bob, value: dec(1, 'ether') })
    await borrowerOperations.openTrove(dec(100, 18), carol, carol, { from: carol, value: dec(1, 'ether') })

    // Check Bob can make an adjustment that fully repays his debt
    const txBob = await borrowerOperations.adjustTrove(0, dec(100, 18), false, bob, bob, { from: bob, value: dec(1, 'ether') })
    assert.isTrue(txBob.receipt.status)

    // Carol attempts an adjustment that would repay more than her debt
    try {
      const txCarol = await borrowerOperations.adjustTrove(0, dec(101, 18), false, carol, carol, { from: carol })
      assert.isFalse(txCarol.receipt.status)
    } catch (err) {
      assert.include(err.message, "revert")
    }
  })

  it("adjustTrove(): reverts when attempted ETH withdrawal is >= the trove's collateral", async () => {
    await borrowerOperations.openTrove(0, alice, alice, { from: alice, value: dec(1, 'ether') })
    await borrowerOperations.openTrove(0, bob, bob, { from: bob, value: dec(1, 'ether') })
    await borrowerOperations.openTrove(0, carol, carol, { from: carol, value: dec(1, 'ether') })

    // Bob attempts an adjustment that would withdraw his entire ETH
    await assertRevert(
      borrowerOperations.adjustTrove(dec(1, 'ether'), 0, false, bob, bob, { from: bob }),
      'BorrowerOps: An operation that would result in ICR < MCR is not permitted'
    )

    // Carol attempts an adjustment that would withdraw more than her ETH
    try {
      const txCarol = await borrowerOperations.adjustTrove('1000000000000000001', 0, true, carol, carol, { from: carol })
      assert.isFalse(txCarol.receipt.status)
    } catch (err) {
      assert.include(err.message, "revert")
    }
  })

  it("adjustTrove(): reverts when change would cause the ICR of the trove to fall below the MCR", async () => {
    await borrowerOperations.openTrove(0, whale, whale, { from: whale, value: dec(100, 'ether') })

    await priceFeed.setPrice(dec(100, 18))

    await borrowerOperations.openTrove(dec(100, 18), alice, alice, { from: alice, value: dec(2, 'ether') })
    await borrowerOperations.openTrove(dec(100, 18), bob, bob, { from: bob, value: dec(2, 'ether') })

    // Alice decreases coll by 1 ETH and increass debt by 100 LUSD. 
    // New ICR would be: ((2+1) * 100) / (100 + 100) = 300/200 = 150%, 
    const txAlice = await borrowerOperations.adjustTrove(0, dec(100, 18), true, alice, alice, { from: alice, value: dec(1, 'ether') })
    assert.isTrue(txAlice.receipt.status)

    // Bob attempts to decrease coll  by 1 ETH and increase debt by 200 LUSD. 
    // New ICR would be: ((2+1) * 100) / (100 + 200) = 300/300 = 100%, below the MCR.
    try {
      const txBob = await borrowerOperations.adjustTrove(0, dec(200, 18), true, bob, bob, { from: bob, value: dec(1, 'ether') })
      assert.isFalse(txBob.receipt.status)
    } catch (err) {
      assert.include(err.message, "revert")
    }
  })

  it("adjustTrove(): With 0 coll change, doesnt change borrower's coll or ActivePool coll", async () => {
    await borrowerOperations.openTrove(0, whale, whale, { from: whale, value: dec(100, 'ether') })

    await borrowerOperations.openTrove(dec(100, 18), alice, alice, { from: alice, value: dec(10, 'ether') })

    const collBefore = ((await troveManager.Troves(alice))[1]).toString()
    const activePoolCollBefore = (await activePool.getETH()).toString()

    assert.equal(collBefore, dec(10, 'ether'))
    assert.equal(activePoolCollBefore, '110000000000000000000')

    // Alice adjusts trove. No coll change, and a debt increase (+50LUSD)
    await borrowerOperations.adjustTrove(0, dec(50, 18), true, alice, alice, { from: alice, value: 0 })

    const collAfter = ((await troveManager.Troves(alice))[1]).toString()
    const activePoolCollAfter = (await activePool.getETH()).toString()

    assert.equal(collAfter, collBefore)
    assert.equal(activePoolCollAfter, activePoolCollBefore)
  })

  it("adjustTrove(): With 0 debt change, doesnt change borrower's debt or ActivePool debt", async () => {
    await borrowerOperations.openTrove(0, whale, whale, { from: whale, value: dec(100, 'ether') })

    await borrowerOperations.openTrove(dec(100, 18), alice, alice, { from: alice, value: dec(10, 'ether') })

    const debtBefore = ((await troveManager.Troves(alice))[0]).toString()
    const activePoolDebtBefore = (await activePool.getLUSDDebt()).toString()

    assert.equal(debtBefore, dec(110, 18))
    assert.equal(activePoolDebtBefore, dec(120, 18))

    // Alice adjusts trove. No coll change, no debt change
    await borrowerOperations.adjustTrove(0, 0, true, alice, alice, { from: alice, value: dec(1, 'ether') })

    const debtAfter = ((await troveManager.Troves(alice))[0]).toString()
    // const collAfter = ((await troveManager.Troves(alice))[1]).toString()
    const activePoolDebtAfter = (await activePool.getLUSDDebt()).toString()

    assert.equal(debtAfter, debtBefore)
    assert.equal(activePoolDebtAfter, activePoolDebtBefore)
  })

  it("adjustTrove(): updates borrower's debt and coll with an increase in both", async () => {
    await borrowerOperations.openTrove(0, whale, whale, { from: whale, value: dec(100, 'ether') })

    await borrowerOperations.openTrove(dec(100, 18), alice, alice, { from: alice, value: dec(1, 'ether') })

    const debtBefore = ((await troveManager.Troves(alice))[0]).toString()
    const collBefore = ((await troveManager.Troves(alice))[1]).toString()

    assert.equal(debtBefore, dec(110, 18))
    assert.equal(collBefore, dec(1, 'ether'))

    // Alice adjusts trove. Coll and debt increase(+1 ETH, +50LUSD)
    await borrowerOperations.adjustTrove(0, dec(50, 18), true, alice, alice, { from: alice, value: dec(1, 'ether') })

    const debtAfter = ((await troveManager.Troves(alice))[0]).toString()
    const collAfter = ((await troveManager.Troves(alice))[1]).toString()

    assert.equal(debtAfter, dec(160, 18))
    assert.equal(collAfter, dec(2, 'ether'))
  })


  it("adjustTrove(): updates borrower's debt and coll with a decrease in both", async () => {
    await borrowerOperations.openTrove(0, whale, whale, { from: whale, value: dec(100, 'ether') })

    await borrowerOperations.openTrove(dec(100, 18), alice, alice, { from: alice, value: dec(1, 'ether') })

    const debtBefore = ((await troveManager.Troves(alice))[0]).toString()
    const collBefore = ((await troveManager.Troves(alice))[1]).toString()

    assert.equal(debtBefore, dec(110, 18))
    assert.equal(collBefore, dec(1, 'ether'))

    // Alice adjusts trove coll and debt decrease (-0.5 ETH, -50LUSD)
    await borrowerOperations.adjustTrove(dec(500, 'finney'), dec(50, 18), false, alice, alice, { from: alice })

    const debtAfter = ((await troveManager.Troves(alice))[0]).toString()
    const collAfter = ((await troveManager.Troves(alice))[1]).toString()

    assert.equal(debtAfter, dec(60, 18))
    assert.equal(collAfter, dec(500, 'finney'))
  })

<<<<<<< HEAD
  it("adjustTrove(): in Recovery Mode updates borrower's debt and coll with a decrease in both, improving the ICR", async () => {
    await borrowerOperations.openTrove(dec(100, 18), alice, { from: alice, value: dec(1, 'ether') })
    await borrowerOperations.openTrove(dec(100, 18), bob, { from: bob, value: dec(1, 'ether') })

    assert.isFalse(await troveManager.checkRecoveryMode())

    const txAlice = await borrowerOperations.adjustTrove(0, dec(50, 18), true, alice, { from: alice, value: dec(1, 'ether') })
    assert.isTrue(txAlice.receipt.status)

    await priceFeed.setPrice(dec(100, 18)) // trigger 50% drop in ETH price

    assert.isTrue(await troveManager.checkRecoveryMode())

    // Alice adjusts trove coll and debt decrease (-0.005 ETH, -50LUSD)
    const txAlice2 = await borrowerOperations.adjustTrove(dec(5, 'finney'), dec(50, 18), false, alice, { from: alice })
    assert.isTrue(txAlice2.receipt.status)
  })

  it("adjustTrove(): updates borrower's debt and coll with coll increase, debt decrease", async () => {
    await borrowerOperations.openTrove(0, whale, { from: whale, value: dec(100, 'ether') })
=======
  it("adjustTrove(): updates borrower's  debt and coll with coll increase, debt decrease", async () => {
    await borrowerOperations.openTrove(0, whale, whale, { from: whale, value: dec(100, 'ether') })
>>>>>>> 3f259cee

    await borrowerOperations.openTrove(dec(100, 18), alice, alice, { from: alice, value: dec(1, 'ether') })

    const debtBefore = ((await troveManager.Troves(alice))[0]).toString()
    const collBefore = ((await troveManager.Troves(alice))[1]).toString()

    assert.equal(debtBefore, dec(110, 18))
    assert.equal(collBefore, dec(1, 'ether'))

    // Alice adjusts trove - coll increase and debt decrease (+0.5 ETH, -50LUSD)
    await borrowerOperations.adjustTrove(0, dec(50, 18), false, alice, alice, { from: alice, value: dec(500, 'finney') })

    const debtAfter = ((await troveManager.Troves(alice))[0]).toString()
    const collAfter = ((await troveManager.Troves(alice))[1]).toString()

    assert.equal(debtAfter, dec(60, 18))
    assert.equal(collAfter, dec(1500, 'finney'))
  })


  it("adjustTrove(): updates borrower's debt and coll with coll decrease, debt increase", async () => {
    await borrowerOperations.openTrove(0, whale, whale, { from: whale, value: dec(100, 'ether') })

    await borrowerOperations.openTrove(dec(100, 18), alice, alice, { from: alice, value: dec(1, 'ether') })

    const debtBefore = ((await troveManager.Troves(alice))[0]).toString()
    const collBefore = ((await troveManager.Troves(alice))[1]).toString()

    assert.equal(debtBefore, dec(110, 18))
    assert.equal(collBefore, dec(1, 'ether'))

    // Alice adjusts trove - coll decrease and debt increase (0.1 ETH, 10LUSD)
    await borrowerOperations.adjustTrove('100000000000000000', dec(10, 18), true, alice, alice, { from: alice })

    const debtAfter = ((await troveManager.Troves(alice))[0]).toString()
    const collAfter = ((await troveManager.Troves(alice))[1]).toString()

    assert.equal(debtAfter, dec(120, 18))
    assert.equal(collAfter, '900000000000000000')
  })

  it("adjustTrove(): updates borrower's stake and totalStakes with a coll increase", async () => {
    await borrowerOperations.openTrove(0, whale, whale, { from: whale, value: dec(100, 'ether') })

    await borrowerOperations.openTrove(dec(100, 18), alice, alice, { from: alice, value: dec(1, 'ether') })

    const stakeBefore = ((await troveManager.Troves(alice))[2]).toString()
    const totalStakesBefore = await troveManager.totalStakes();

    assert.equal(stakeBefore, dec(1, 'ether'))
    assert.equal(totalStakesBefore, '101000000000000000000')

    // Alice adjusts trove - coll and debt increase (+1 ETH, +50 LUSD)
    await borrowerOperations.adjustTrove(0, dec(50, 18), true, alice, alice, { from: alice, value: dec(1, 'ether') })

    const stakeAfter = ((await troveManager.Troves(alice))[2]).toString()
    const totalStakesAfter = await troveManager.totalStakes();

    assert.equal(stakeAfter, dec(2, 'ether'))
    assert.equal(totalStakesAfter, '102000000000000000000')
  })

  it("adjustTrove():  updates borrower's stake and totalStakes with a coll decrease", async () => {
    await borrowerOperations.openTrove(0, whale, whale, { from: whale, value: dec(100, 'ether') })

    await borrowerOperations.openTrove(dec(100, 18), alice, alice, { from: alice, value: dec(1, 'ether') })

    const stakeBefore = ((await troveManager.Troves(alice))[2]).toString()
    const totalStakesBefore = await troveManager.totalStakes();

    assert.equal(stakeBefore, dec(1, 'ether'))
    assert.equal(totalStakesBefore, '101000000000000000000')

    // Alice adjusts trove - coll decrease and debt decrease
    await borrowerOperations.adjustTrove(dec(500, 'finney'), dec(50, 18), false, alice, alice, { from: alice })

    const stakeAfter = ((await troveManager.Troves(alice))[2]).toString()
    const totalStakesAfter = await troveManager.totalStakes();

    assert.equal(stakeAfter, '500000000000000000')
    assert.equal(totalStakesAfter, '100500000000000000000')
  })

  it("adjustTrove(): changes LUSDToken balance by the requested decrease", async () => {
    await borrowerOperations.openTrove(0, whale, whale, { from: whale, value: dec(100, 'ether') })

    await borrowerOperations.openTrove(dec(100, 18), alice, alice, { from: alice, value: dec(1, 'ether') })

    const alice_LUSDTokenBalance_Before = (await lusdToken.balanceOf(alice)).toString()
    assert.equal(alice_LUSDTokenBalance_Before, dec(100, 18))

    // Alice adjusts trove - coll decrease and debt decrease
    await borrowerOperations.adjustTrove(dec(100, 'finney'), dec(10, 18), false, alice, alice, { from: alice })

    // check after
    const alice_LUSDTokenBalance_After = (await lusdToken.balanceOf(alice)).toString()
    assert.equal(alice_LUSDTokenBalance_After, dec(90, 18))
  })

  it("adjustTrove(): changes LUSDToken balance by the requested increase", async () => {
    await borrowerOperations.openTrove(0, whale, whale, { from: whale, value: dec(100, 'ether') })

    await borrowerOperations.openTrove(dec(100, 18), alice, alice, { from: alice, value: dec(1, 'ether') })

    const alice_LUSDTokenBalance_Before = (await lusdToken.balanceOf(alice)).toString()
    assert.equal(alice_LUSDTokenBalance_Before, dec(100, 18))

    // Alice adjusts trove - coll increase and debt increase
    await borrowerOperations.adjustTrove(0, dec(100, 18), true, alice, alice, { from: alice, value: dec(1, 'ether') })

    // check after
    const alice_LUSDTokenBalance_After = (await lusdToken.balanceOf(alice)).toString()
    assert.equal(alice_LUSDTokenBalance_After, dec(200, 18))
  })

  it("adjustTrove(): Changes the activePool ETH and raw ether balance by the requested decrease", async () => {
    await borrowerOperations.openTrove(0, whale, whale, { from: whale, value: dec(100, 'ether') })

    await borrowerOperations.openTrove(dec(100, 18), alice, alice, { from: alice, value: dec(1, 'ether') })

    const activePool_ETH_Before = (await activePool.getETH()).toString()
    const activePool_RawEther_Before = (await web3.eth.getBalance(activePool.address)).toString()
    assert.equal(activePool_ETH_Before, '101000000000000000000')
    assert.equal(activePool_RawEther_Before, '101000000000000000000')

    // Alice adjusts trove - coll decrease and debt decrease
    await borrowerOperations.adjustTrove(dec(100, 'finney'), dec(10, 18), false, alice, alice, { from: alice })

    const activePool_ETH_After = await activePool.getETH()
    const activePool_RawEther_After = await web3.eth.getBalance(activePool.address)
    assert.equal(activePool_ETH_After, '100900000000000000000')
    assert.equal(activePool_RawEther_After, '100900000000000000000')
  })

  it("adjustTrove(): Changes the activePool ETH and raw ether balance by the amount of ETH sent", async () => {
    await borrowerOperations.openTrove(0, whale, whale, { from: whale, value: dec(100, 'ether') })

    await borrowerOperations.openTrove(dec(100, 18), alice, alice, { from: alice, value: dec(1, 'ether') })

    const activePool_ETH_Before = (await activePool.getETH()).toString()
    const activePool_RawEther_Before = (await web3.eth.getBalance(activePool.address)).toString()
    assert.equal(activePool_ETH_Before, '101000000000000000000')
    assert.equal(activePool_RawEther_Before, '101000000000000000000')

    // Alice adjusts trove - coll increase and debt increase
    await borrowerOperations.adjustTrove(0, dec(100, 18), true, alice, alice, { from: alice, value: dec(1, 'ether') })

    const activePool_ETH_After = (await activePool.getETH()).toString()
    const activePool_RawEther_After = (await web3.eth.getBalance(activePool.address)).toString()
    assert.equal(activePool_ETH_After, '102000000000000000000')
    assert.equal(activePool_RawEther_After, '102000000000000000000')
  })

  it("adjustTrove(): Changes the LUSD debt in ActivePool by requested decrease", async () => {
    await borrowerOperations.openTrove(0, whale, whale, { from: whale, value: dec(100, 'ether') })

    await borrowerOperations.openTrove(dec(100, 18), alice, alice, { from: alice, value: dec(1, 'ether') })

    const activePool_LUSDDebt_Before = (await activePool.getLUSDDebt()).toString()
    assert.equal(activePool_LUSDDebt_Before, dec(120, 18))

    // Alice adjusts trove - coll increase and debt decrease
    await borrowerOperations.adjustTrove(0, dec(50, 18), false, alice, alice, { from: alice, value: dec(1, 'ether') })

    const activePool_LUSDDebt_After = (await activePool.getLUSDDebt()).toString()
    assert.equal(activePool_LUSDDebt_After, dec(70, 18))
  })

  it("adjustTrove():Changes the LUSD debt in ActivePool by requested increase", async () => {
    await borrowerOperations.openTrove(0, whale, whale, { from: whale, value: dec(100, 'ether') })

    await borrowerOperations.openTrove(dec(100, 18), alice, alice, { from: alice, value: dec(1, 'ether') })

    const activePool_LUSDDebt_Before = (await activePool.getLUSDDebt()).toString()
    assert.equal(activePool_LUSDDebt_Before, dec(120, 18))

    // Alice adjusts trove - coll increase and debt increase
    await borrowerOperations.adjustTrove(0, dec(100, 18), true, alice, alice, { from: alice, value: dec(1, 'ether') })

    const activePool_LUSDDebt_After = (await activePool.getLUSDDebt()).toString()
    assert.equal(activePool_LUSDDebt_After, dec(220, 18))
  })

  it("adjustTrove(): new coll = 0 and new debt = 0 is not allowed, as gas compensation still counts toward ICR", async () => {
    await borrowerOperations.openTrove(0, whale, whale, { from: whale, value: dec(100, 'ether') })
    await borrowerOperations.openTrove(dec(90, 18), alice, alice, { from: alice, value: dec(1, 'ether') })

    const status_Before = (await troveManager.Troves(alice))[3]
    const isInSortedList_Before = await sortedTroves.contains(alice)

    assert.equal(status_Before, 1)  // 1: Active
    assert.isTrue(isInSortedList_Before)

    await assertRevert(
      borrowerOperations.adjustTrove(dec(1, 'ether'), dec(90, 18), true, alice, alice, { from: alice }),
      'BorrowerOps: An operation that would result in ICR < MCR is not permitted'
    )
  })


  it("adjustTrove(): Reverts if requested coll withdrawal and ether is sent", async () => {
    await borrowerOperations.openTrove(0, whale, whale, { from: whale, value: dec(100, 'ether') })
    await borrowerOperations.openTrove(dec(100, 18), alice, alice, { from: alice, value: dec(1, 'ether') })

    const aliceColl_Before = (await troveManager.Troves(alice))[1].toString()
    assert.equal(aliceColl_Before, dec(1, 'ether'))

    await assertRevert(borrowerOperations.adjustTrove(dec(1, 'ether'), dec(100, 18), true, alice, alice, { from: alice, value: dec(3, 'ether') }), 'BorrowerOperations: Cannot withdraw and add coll')
  })

  it("adjustTrove(): Reverts if requested coll withdrawal is greater than trove's collateral", async () => { 
    await borrowerOperations.openTrove(dec(100, 18), alice, alice, { from: alice, value: dec(1, 'ether') })
    await borrowerOperations.openTrove(dec(100, 18), bob, bob, { from: bob, value: dec(1, 'ether') })

    // Requested coll withdrawal > coll in the trove
    const txPromise_B = borrowerOperations.adjustTrove(dec(37, 'ether'), 0 , false, bob, bob, {from: bob})
    const txPromise_A = borrowerOperations.adjustTrove('1000000000000000001', 0 , false, alice, alice, {from: alice})

    assertRevert(txPromise_A)
    assertRevert(txPromise_B)
  })

  // --- Internal _adjustTrove() ---

  it("Internal _adjustTrove(): reverts when _borrower param is not the msg.sender", async () => {
    await borrowerOperations.openTrove(dec(100, 18), alice, alice, { from: alice, value: dec(1, 'ether') })
    await borrowerOperations.openTrove(dec(100, 18), bob, bob, { from: bob, value: dec(1, 'ether') })

    const txPromise_A = borrowerOperations.callInternalAdjustLoan(alice, dec(1, 18),  dec(1, 18), true, alice, alice, {from: bob} )
    const txPromise_B = borrowerOperations.callInternalAdjustLoan(bob, dec(1, 18),  dec(1, 18), true, alice, alice, {from: owner} )
    const txPromise_C = borrowerOperations.callInternalAdjustLoan(carol, dec(1, 18),  dec(1, 18), true, alice, alice, {from: bob} )
  
    assertRevert(txPromise_A)
    assertRevert(txPromise_B)
    assertRevert(txPromise_C)
  })

  // --- closeTrove() ---

  it("closeTrove(): reverts when calling address does not have active trove", async () => {
    await borrowerOperations.openTrove(0, alice, alice, { from: alice, value: dec(1, 'ether') })
    await borrowerOperations.openTrove(0, bob, bob, { from: bob, value: dec(1, 'ether') })

    // Bob successfully closes his trove
    const txBob = await borrowerOperations.closeTrove({ from: bob })
    assert.isTrue(txBob.receipt.status)

    // Carol with no active trove attempts to close her trove
    try {
      const txCarol = await borrowerOperations.closeTrove({ from: carol })
      assert.isFalse(txCarol.receipt.status)
    } catch (err) {
      assert.include(err.message, "revert")
    }
  })

  it("closeTrove(): reverts when system is in Recovery Mode", async () => {
    await borrowerOperations.openTrove(dec(100, 18), alice, alice, { from: alice, value: dec(1, 'ether') })
    await borrowerOperations.openTrove(dec(100, 18), bob, bob, { from: bob, value: dec(1, 'ether') })
    await borrowerOperations.openTrove(dec(100, 18), carol, carol, { from: carol, value: dec(1, 'ether') })

    // check recovery mode 
    assert.isFalse(await troveManager.checkRecoveryMode())

    // Bob successfully closes his trove
    const txBob = await borrowerOperations.closeTrove({ from: bob })
    assert.isTrue(txBob.receipt.status)

    await priceFeed.setPrice(dec(100, 18))

    assert.isTrue(await troveManager.checkRecoveryMode())

    // Carol attempts to close her trove during Recovery Mode
    try {
      const txCarol = await borrowerOperations.closeTrove({ from: carol })
      assert.isFalse(txCarol.receipt.status)
    } catch (err) {
      assert.include(err.message, "revert")
    }
  })

  it("closeTrove(): reverts when trove is the only one in the system", async () => {
    await borrowerOperations.openTrove(dec(100, 18), alice, alice, { from: alice, value: dec(1, 'ether') })

    // check recovery mode 
    assert.isFalse(await troveManager.checkRecoveryMode())

    // Alice attempts to close her trove
    try {
      const txAlice = await borrowerOperations.closeTrove({ from: alice })
      assert.isFalse(txAlice.receipt.status)
    } catch (err) {
      // assert.include(err.message, "revert")
      // assert.include(err.message, "TroveManager: Only one trove in the system")
    }
  })

  it("closeTrove(): reduces a Trove's collateral to zero", async () => {
    await borrowerOperations.openTrove(0, dennis, dennis, { from: dennis, value: dec(10, 'ether') })
    // await borrowerOperations.withdrawLUSD(dec(100, 18), dennis, dennis, { from: dennis })

    await borrowerOperations.openTrove(0, alice, alice, { from: alice, value: dec(1, 'ether') })
    await borrowerOperations.withdrawLUSD(dec(100, 18), alice, alice, { from: alice })

    const collBefore = ((await troveManager.Troves(alice))[1]).toString()
    assert.equal(collBefore, dec(1, 'ether'))

    // Alice attempts to close trove
    await borrowerOperations.closeTrove({ from: alice })

    const collAfter = ((await troveManager.Troves(alice))[1]).toString()
    assert.equal(collAfter, '0')
    // check withdrawal was successful
  })

  it("closeTrove(): reduces a Trove's debt to zero", async () => {
    await borrowerOperations.openTrove(0, dennis, dennis, { from: dennis, value: dec(10, 'ether') })

    await borrowerOperations.openTrove(0, alice, alice, { from: alice, value: dec(1, 'ether') })
    await borrowerOperations.withdrawLUSD(dec(100, 18), alice, alice, { from: alice })

    const debtBefore = ((await troveManager.Troves(alice))[0]).toString()
    assert.equal(debtBefore, dec(110, 18))

    // Alice attempts to close trove
    await borrowerOperations.closeTrove({ from: alice })

    const debtAfter = ((await troveManager.Troves(alice))[0]).toString()
    assert.equal(debtAfter, '0')
    // check withdrawal was successful
  })

  it("closeTrove(): sets Trove's stake to zero", async () => {
    await borrowerOperations.openTrove(0, dennis, dennis, { from: dennis, value: dec(10, 'ether') })

    await borrowerOperations.openTrove(0, alice, alice, { from: alice, value: dec(1, 'ether') })
    await borrowerOperations.withdrawLUSD(dec(100, 18), alice, alice, { from: alice })

    const stakeBefore = ((await troveManager.Troves(alice))[2]).toString()
    assert.equal(stakeBefore, dec(1, 'ether'))

    // Alice attempts to close trove
    await borrowerOperations.closeTrove({ from: alice })

    const stakeAfter = ((await troveManager.Troves(alice))[2]).toString()
    assert.equal(stakeAfter, '0')
    // check withdrawal was successful
  })

  it("closeTrove(): zero's the troves reward snapshots", async () => {

    // Dennis opens trove and transfers tokens to alice
    await borrowerOperations.openTrove(dec(100, 18), dennis, dennis, { from: dennis, value: dec(10, 'ether') })
    await lusdToken.transfer(alice, dec(100, 18), { from: dennis })

    await borrowerOperations.openTrove(dec(100, 18), bob, bob, { from: bob, value: dec(1, 'ether') })

    // Price drops
    await priceFeed.setPrice(dec(100, 18))

    // Liquidate Bob
    await troveManager.liquidate(bob)
    assert.isFalse(await sortedTroves.contains(bob))

    // Price bounces back
    await priceFeed.setPrice(dec(200, 18))

    await borrowerOperations.openTrove(dec(100, 18), alice, alice, { from: alice, value: dec(1, 'ether') })
    await borrowerOperations.openTrove(dec(100, 18), carol, carol, { from: carol, value: dec(1, 'ether') })

    // Price drops ...again
    await priceFeed.setPrice(dec(100, 18))

    // Get Alice's pending reward snapshots 
    const L_ETH_A_Snapshot = (await troveManager.rewardSnapshots(alice))[0]
    const L_LUSDDebt_A_Snapshot = (await troveManager.rewardSnapshots(alice))[1]

    assert.isTrue(L_ETH_A_Snapshot.gt(toBN('0')))
    assert.isTrue(L_LUSDDebt_A_Snapshot.gt(toBN('0')))

    // Liquidate Carol
    await troveManager.liquidate(carol)
    assert.isFalse(await sortedTroves.contains(carol))

    // Get Alice's pending reward snapshots after Carol's liquidation. Check above 0
    const L_ETH_Snapshot_A_AfterLiquidation = (await troveManager.rewardSnapshots(alice))[0]
    const L_LUSDDebt_Snapshot_A_AfterLiquidation = (await troveManager.rewardSnapshots(alice))[1]

    assert.isTrue(L_ETH_Snapshot_A_AfterLiquidation.gt(toBN('0')))
    assert.isTrue(L_LUSDDebt_Snapshot_A_AfterLiquidation.gt(toBN('0')))

    // Alice closes trove
    await borrowerOperations.closeTrove({ from: alice })

    // Check Alice's pending reward snapshots are zero
    const L_ETH_Snapshot_A_afterAliceCloses = (await troveManager.rewardSnapshots(alice))[0]
    const L_LUSDDebt_Snapshot_A_afterAliceCloses = (await troveManager.rewardSnapshots(alice))[1]

    assert.equal(L_ETH_Snapshot_A_afterAliceCloses, '0')
    assert.equal(L_LUSDDebt_Snapshot_A_afterAliceCloses, '0')
  })

  it("closeTrove(): closes the Trove", async () => {
    await borrowerOperations.openTrove(0, dennis, dennis, { from: dennis, value: dec(10, 'ether') })

    await borrowerOperations.openTrove(0, alice, alice, { from: alice, value: dec(1, 'ether') })
    await borrowerOperations.withdrawLUSD(dec(100, 18), alice, alice, { from: alice })

    // Check Trove is active
    const alice_Trove_Before = await troveManager.Troves(alice)
    const status_Before = alice_Trove_Before[3]

    assert.equal(status_Before, 1)
    assert.isTrue(await sortedTroves.contains(alice))

    // Close the trove
    await borrowerOperations.closeTrove({ from: alice })

    const alice_Trove_After = await troveManager.Troves(alice)
    const status_After = alice_Trove_After[3]

    assert.equal(status_After, 2)
    assert.isFalse(await sortedTroves.contains(alice))
  })

  it("closeTrove(): reduces ActivePool ETH and raw ether by correct amount", async () => {
    await borrowerOperations.openTrove(0, dennis, dennis, { from: dennis, value: dec(10, 'ether') })

    await borrowerOperations.openTrove(0, alice, alice, { from: alice, value: dec(1, 'ether') })
    await borrowerOperations.withdrawLUSD(dec(100, 18), alice, alice, { from: alice })

    // Check before
    const activePool_ETH_before = await activePool.getETH()
    const activePool_RawEther_before = await web3.eth.getBalance(activePool.address)
    assert.equal(activePool_ETH_before, dec(11, 'ether'))
    assert.equal(activePool_RawEther_before, dec(11, 'ether'))

    // Close the trove
    await borrowerOperations.closeTrove({ from: alice })

    // Check after
    const activePool_ETH_After = await activePool.getETH()
    const activePool_RawEther_After = await web3.eth.getBalance(activePool.address)
    assert.equal(activePool_ETH_After, dec(10, 'ether'))
    assert.equal(activePool_RawEther_After, dec(10, 'ether'))
  })

  it("closeTrove(): reduces ActivePool debt by correct amount", async () => {
    await borrowerOperations.openTrove(0, dennis, dennis, { from: dennis, value: dec(10, 'ether') })

    await borrowerOperations.openTrove(0, alice, alice, { from: alice, value: dec(1, 'ether') })
    await borrowerOperations.withdrawLUSD(dec(100, 18), alice, alice, { from: alice })

    // Check before
    const activePool_Debt_before = (await activePool.getETH()).toString()
    assert.equal(activePool_Debt_before, dec(11, 'ether'))

    // Close the trove
    await borrowerOperations.closeTrove({ from: alice })

    // Check after
    const activePool_Debt_After = (await activePool.getLUSDDebt()).toString()
    assert.equal(activePool_Debt_After, dec(10, 18))
  })

  it("closeTrove(): updates the the total stakes", async () => {
    await borrowerOperations.openTrove(0, dennis, dennis, { from: dennis, value: dec(10, 'ether') })
    //  Alice creates initial Trove with 1 ether
    await borrowerOperations.openTrove(0, alice, alice, { from: alice, value: dec(1, 'ether') })
    await borrowerOperations.openTrove(0, bob, bob, { from: bob, value: dec(1, 'ether') })

    const alice_Trove_Before = await troveManager.Troves(alice)
    const alice_Stake_Before = alice_Trove_Before[2].toString()
    const totalStakes_Before = (await troveManager.totalStakes()).toString()

    assert.equal(alice_Stake_Before, '1000000000000000000')
    assert.equal(totalStakes_Before, '12000000000000000000')

    // Alice closes trove
    await borrowerOperations.closeTrove({ from: alice })

    // Check stake and total stakes get updated
    const alice_Trove_After = await troveManager.Troves(alice)
    const alice_Stake_After = alice_Trove_After[2].toString()
    const totalStakes_After = (await troveManager.totalStakes()).toString()

    assert.equal(alice_Stake_After, 0)
    assert.equal(totalStakes_After, dec(11, 'ether'))
  })

  it("closeTrove(): sends the correct amount of ETH to the user", async () => {
    await borrowerOperations.openTrove(0, dennis, dennis, { from: dennis, value: dec(10, 'ether') })
    await borrowerOperations.openTrove(0, alice, alice, { from: alice, value: dec(1, 'ether') })

    const alice_ETHBalance_Before = web3.utils.toBN(await web3.eth.getBalance(alice))
    await borrowerOperations.closeTrove({ from: alice, gasPrice: 0 })

    const alice_ETHBalance_After = web3.utils.toBN(await web3.eth.getBalance(alice))
    const balanceDiff = alice_ETHBalance_After.sub(alice_ETHBalance_Before)

    assert.equal(balanceDiff, dec(1, 'ether'))
  })

  it("closeTrove(): subtracts the debt of the closed Trove from the Borrower's LUSDToken balance", async () => {
    await borrowerOperations.openTrove(0, dennis, dennis, { from: dennis, value: dec(10, 'ether') })

    await borrowerOperations.openTrove(0, alice, alice, { from: alice, value: dec(1, 'ether') })
    await borrowerOperations.withdrawLUSD(dec(100, 18), alice, alice, { from: alice })

    const alice_LUSDBalance_Before = await lusdToken.balanceOf(alice)
    assert.equal(alice_LUSDBalance_Before, dec(100, 18))

    // close trove
    await borrowerOperations.closeTrove({ from: alice })

    //   // check alive LUSD balance after

    const alice_LUSDBalance_After = await lusdToken.balanceOf(alice)
    assert.equal(alice_LUSDBalance_After, 0)
  })

  it("closeTrove(): applies pending rewards", async () => {
    // --- SETUP ---
    // Alice adds 15 ether, Bob adds 5 ether, Carol adds 1 ether
    await borrowerOperations.openTrove(0, alice, alice, { from: alice, value: dec(15, 'ether') })
    await borrowerOperations.openTrove(0, bob, bob, { from: bob, value: dec(5, 'ether') })
    await borrowerOperations.openTrove(0, carol, carol, { from: carol, value: dec(1, 'ether') })

    // Alice and Bob withdraw 90LUSD, Carol withdraws 170LUSD
    const LUSDwithdrawal_A = dec(90, 18)
    const LUSDwithdrawal_B = dec(90, 18)
    const LUSDwithdrawal_C = dec(170, 18)
    await borrowerOperations.withdrawLUSD(LUSDwithdrawal_A, alice, alice, { from: alice })
    await borrowerOperations.withdrawLUSD(LUSDwithdrawal_B, bob, bob, { from: bob })
    await borrowerOperations.withdrawLUSD(LUSDwithdrawal_C, carol, carol, { from: carol })

    // --- TEST ---

    // price drops to 1ETH:100LUSD, reducing Carol's ICR below MCR
    await priceFeed.setPrice('100000000000000000000');
    const price = await priceFeed.getPrice()

    // close Carol's Trove, liquidating her 1 ether and 180LUSD. Alice and Bob earn rewards.
    const liquidationTx = await troveManager.liquidate(carol, { from: owner });
    const [liquidatedDebt_C, liquidatedColl_C, gasComp_C] = th.getEmittedLiquidationValues(liquidationTx)
    // Dennis opens a new Trove with 10 Ether, withdraws LUSD and sends 135 LUSD to Alice, and 45 LUSD to Bob.

    await borrowerOperations.openTrove(0, dennis, dennis, { from: dennis, value: dec(100, 'ether') })
    const LUSDwithdrawal_D = await dec(200, 18)
    await borrowerOperations.withdrawLUSD(LUSDwithdrawal_D, dennis, dennis, { from: dennis })
    await lusdToken.transfer(alice, '135000000000000000000', { from: dennis })
    await lusdToken.transfer(bob, '45000000000000000000', { from: dennis })

    // check Alice and Bob's reward snapshots are zero before they alter their Troves
    alice_rewardSnapshot_Before = await troveManager.rewardSnapshots(alice)
    const alice_ETHrewardSnapshot_Before = alice_rewardSnapshot_Before[0]
    const alice_LUSDDebtRewardSnapshot_Before = alice_rewardSnapshot_Before[1]

    const bob_rewardSnapshot_Before = await troveManager.rewardSnapshots(bob)
    const bob_ETHrewardSnapshot_Before = bob_rewardSnapshot_Before[0]
    const bob_LUSDDebtRewardSnapshot_Before = bob_rewardSnapshot_Before[1]

    assert.equal(alice_ETHrewardSnapshot_Before, 0)
    assert.equal(alice_LUSDDebtRewardSnapshot_Before, 0)
    assert.equal(bob_ETHrewardSnapshot_Before, 0)
    assert.equal(bob_LUSDDebtRewardSnapshot_Before, 0)

    const L_ETH = await troveManager.L_ETH()
    const L_LUSDDebt = await troveManager.L_LUSDDebt()

    const defaultPool_ETH = await defaultPool.getETH()
    const defaultPool_LUSDDebt = await defaultPool.getLUSDDebt()

    // Carol's liquidated coll (1 ETH) and drawn debt should have entered the Default Pool
    assert.isAtMost(th.getDifference(defaultPool_ETH, liquidatedColl_C), 100)
    assert.isAtMost(th.getDifference(defaultPool_LUSDDebt, liquidatedDebt_C), 100)

    // Close Alice's trove. Alice's pending rewards should be removed from the DefaultPool when she close.
    await borrowerOperations.closeTrove({ from: alice })

    const expectedCollReward_A = liquidatedColl_C.mul(toBN(dec(15, 'ether'))).div(toBN(dec(20, 'ether')))
    const expectedDebtReward_A = liquidatedDebt_C.mul(toBN(dec(15, 'ether'))).div(toBN(dec(20, 'ether')))

    const defaultPool_ETH_afterAliceCloses = await defaultPool.getETH()
    const defaultPool_LUSDDebt_afterAliceCloses = await defaultPool.getLUSDDebt()

    assert.isAtMost(th.getDifference(defaultPool_ETH_afterAliceCloses,
      defaultPool_ETH.sub(expectedCollReward_A)), 100)
    assert.isAtMost(th.getDifference(defaultPool_LUSDDebt_afterAliceCloses,
      defaultPool_LUSDDebt.sub(expectedDebtReward_A)), 100)

    // Close Bob's trove. Expect DefaultPool coll and debt to drop to 0, since closing pulls his rewards out.
    await borrowerOperations.closeTrove({ from: bob })

    const defaultPool_ETH_afterBobCloses = await defaultPool.getETH()
    const defaultPool_LUSDDebt_afterBobCloses = await defaultPool.getLUSDDebt()

    assert.isAtMost(th.getDifference(defaultPool_ETH_afterBobCloses, 0), 100)
    assert.isAtMost(th.getDifference(defaultPool_LUSDDebt_afterBobCloses, 0), 100)
  })

  // --- openTrove() ---

  it("openTrove(): emits a TroveUpdated event with the correct collateral and debt", async () => { 
    const txA = await borrowerOperations.openTrove(dec(30, 18), A, A, { from: A, value: dec(1, 'ether') })
    const txB = await borrowerOperations.openTrove(dec(40, 18), B, B, { from: B, value: dec(1, 'ether') })
    const txC = await borrowerOperations.openTrove(dec(50, 18), C, C, { from: C, value: dec(1, 'ether') })

    const A_emittedDebt = th.getEventArgByName(txA, "TroveUpdated", "_debt")
    const A_emittedColl = th.getEventArgByName(txA, "TroveUpdated", "_coll")
    const B_emittedDebt = th.getEventArgByName(txB, "TroveUpdated", "_debt")
    const B_emittedColl = th.getEventArgByName(txB, "TroveUpdated", "_coll")
    const C_emittedDebt = th.getEventArgByName(txC, "TroveUpdated", "_debt")
    const C_emittedColl = th.getEventArgByName(txC, "TroveUpdated", "_coll")

    // Check emitted debts include 10 LUSD gas comp
    assert.equal(A_emittedDebt, dec(40, 18))
    assert.equal(B_emittedDebt, dec(50, 18))
    assert.equal(C_emittedDebt, dec(60, 18))
 
    // Check coll values are 1 ETH
    for (const coll of [A_emittedColl, B_emittedColl, C_emittedColl] ) {
      assert.equal(coll, dec(1, 18))
    }
    
    // Redemption occurs, increasing baseRate
    await th.redeemCollateral(A, contracts, dec(30, 18))
    assert.isTrue((await troveManager.baseRate()).gt(toBN('0')))

    const LUSDGasComp = toBN(dec(10, 18))
    const D_drawnDebt = toBN(dec(60, 18))
    const E_drawnDebt = toBN(dec(70, 18))
    
    const txD = await borrowerOperations.openTrove(D_drawnDebt, D, D, { from: D, value: dec(1, 'ether') })
    const txE = await borrowerOperations.openTrove(E_drawnDebt, E, E, { from: E, value: dec(1, 'ether') })

    const D_emittedDebt = toBN(th.getEventArgByName(txD, "TroveUpdated", "_debt"))
    const D_emittedFee = toBN(th.getEventArgByName(txD, "LUSDBorrowingFeePaid", "_LUSDFee"))
    const D_emittedColl = th.getEventArgByName(txD, "TroveUpdated", "_coll")
    
    const E_emittedDebt = th.getEventArgByName(txE, "TroveUpdated", "_debt")
    const E_emittedFee = toBN(th.getEventArgByName(txE, "LUSDBorrowingFeePaid", "_LUSDFee"))
    const E_emittedColl = th.getEventArgByName(txE, "TroveUpdated", "_coll")

    // Expected emitted debt is the debt issuance request + gas comp + fee
    const D_expectedEmittedDebt = D_drawnDebt.add(LUSDGasComp).add(D_emittedFee)
    const E_expectedEmittedDebt = E_drawnDebt.add(LUSDGasComp).add(E_emittedFee)

    // Check emitted debts include 10 LUSD gas comp
    assert.isTrue(D_expectedEmittedDebt.eq(D_emittedDebt))
    assert.isTrue(E_expectedEmittedDebt.eq(E_emittedDebt))

    // Check coll values are 1 ETH
    for (const coll of [D_emittedColl, E_emittedColl] ) {
      assert.equal(coll, dec(1, 18))
    }
  })

  it("openTrove(): decays a non-zero base rate", async () => {
    await borrowerOperations.openTrove(0, A, A, { from: whale, value: dec(100, 'ether') })

    await borrowerOperations.openTrove(dec(30, 18), A, A, { from: A, value: dec(1, 'ether') })
    await borrowerOperations.openTrove(dec(40, 18), B, B, { from: B, value: dec(1, 'ether') })
    await borrowerOperations.openTrove(dec(50, 18), C, C, { from: C, value: dec(1, 'ether') })

    // A redeems 10 LUSD
    await th.redeemCollateral(A, contracts, dec(10, 18))

    // Check A's balance has decreased by 10 LUSD
    assert.equal(await lusdToken.balanceOf(A), dec(20, 18))

    // Check baseRate is now non-zero
    const baseRate_1 = await troveManager.baseRate()
    assert.isTrue(baseRate_1.gt(toBN('0')))

    // 2 hours pass
    th.fastForwardTime(7200, web3.currentProvider)

    // D opens trove 
    await borrowerOperations.openTrove(dec(37, 18), D, D, { from: D, value: dec(5, 'ether') })

    // Check baseRate has decreased
    const baseRate_2 = await troveManager.baseRate()
    assert.isTrue(baseRate_2.lt(baseRate_1))

    // 1 hour passes
    th.fastForwardTime(3600, web3.currentProvider)

    // E opens trove 
    await borrowerOperations.openTrove(dec(12, 18), E, E, { from: E, value: dec(3, 'ether') })

    const baseRate_3 = await troveManager.baseRate()
    assert.isTrue(baseRate_3.lt(baseRate_2))
  })

  it("openTrove(): updates base rate when user issues 0 debt (aside from gas comp)", async () => {
    await borrowerOperations.openTrove(0, A, A, { from: whale, value: dec(100, 'ether') })

    await borrowerOperations.openTrove(dec(30, 18), A, A, { from: A, value: dec(1, 'ether') })
    await borrowerOperations.openTrove(dec(40, 18), B, B, { from: B, value: dec(1, 'ether') })
    await borrowerOperations.openTrove(dec(50, 18), C, C, { from: C, value: dec(1, 'ether') })

    // A redeems 10 LUSD
    await th.redeemCollateral(A, contracts, dec(10, 18))

    // Check A's balance has decreased by 10 LUSD
    assert.equal(await lusdToken.balanceOf(A), dec(20, 18))

    // Check baseRate is now non-zero
    const baseRate_1 = await troveManager.baseRate()
    assert.isTrue(baseRate_1.gt(toBN('0')))

    // 2 hours pass
    th.fastForwardTime(7200, web3.currentProvider)

    // D opens trove with 0 debt
    await borrowerOperations.openTrove(0, D, D, { from: D, value: dec(5, 'ether') })

    // Check baseRate has decayed
    const baseRate_2 = await troveManager.baseRate()
    assert.isTrue(baseRate_2.lt(baseRate_1))
  })

  it("openTrove(): doesn't change base rate if it is already zero", async () => {
    await borrowerOperations.openTrove(0, A, A, { from: whale, value: dec(100, 'ether') })

    await borrowerOperations.openTrove(dec(30, 18), A, A, { from: A, value: dec(1, 'ether') })
    await borrowerOperations.openTrove(dec(40, 18), B, B, { from: B, value: dec(1, 'ether') })
    await borrowerOperations.openTrove(dec(50, 18), C, C, { from: C, value: dec(1, 'ether') })

    // Check baseRate is zero
    const baseRate_1 = await troveManager.baseRate()
    assert.equal(baseRate_1, '0')

    // 2 hours pass
    th.fastForwardTime(7200, web3.currentProvider)

    // D opens trove 
    await borrowerOperations.openTrove(dec(37, 18), D, D, { from: D, value: dec(5, 'ether') })

    // Check baseRate is still 0
    const baseRate_2 = await troveManager.baseRate()
    assert.equal(baseRate_2, '0')

    // 1 hour passes
    th.fastForwardTime(3600, web3.currentProvider)

    // E opens trove 
    await borrowerOperations.openTrove(dec(12, 18), E, E, { from: E, value: dec(3, 'ether') })

    const baseRate_3 = await troveManager.baseRate()
    assert.equal(baseRate_3, '0')
  })

  it("openTrove(): lastFeeOpTime doesn't update if less time than decay interval has passed since the last fee operation", async () => {
    await borrowerOperations.openTrove(0, A, A, { from: whale, value: dec(100, 'ether') })

    await borrowerOperations.openTrove(dec(30, 18), A, A, { from: A, value: dec(1, 'ether') })
    await borrowerOperations.openTrove(dec(40, 18), B, B, { from: B, value: dec(1, 'ether') })
    await borrowerOperations.openTrove(dec(50, 18), C, C, { from: C, value: dec(1, 'ether') })

    // A redeems 10 LUSD
    await th.redeemCollateral(A, contracts, dec(10, 18))

    // Check A's balance has decreased by 10 LUSD
    assert.equal(await lusdToken.balanceOf(A), dec(20, 18))

    // Check baseRate is now non-zero
    const baseRate_1 = await troveManager.baseRate()
    assert.isTrue(baseRate_1.gt(toBN('0')))

    const lastFeeOpTime_1 = await troveManager.lastFeeOperationTime()

    // 50 seconds pass
    th.fastForwardTime(50, web3.currentProvider)

    // Borrower D triggers a fee
    await borrowerOperations.openTrove(dec(1, 18), D, D, { from: D, value: dec(1, 'ether') })

    const lastFeeOpTime_2 = await troveManager.lastFeeOperationTime()

    // Check that the last fee operation time did not update, as borrower D's debt issuance occured
    // since before minimum interval had passed 
    assert.isTrue(lastFeeOpTime_2.eq(lastFeeOpTime_1))

    // 10 seconds passes
    th.fastForwardTime(10, web3.currentProvider)

    // Check that now, at least one hour has passed since lastFeeOpTime_1
    const timeNow = await th.getLatestBlockTimestamp(web3)
    assert.isTrue(toBN(timeNow).sub(lastFeeOpTime_1).gte(3600))

    // Borrower E triggers a fee
    await borrowerOperations.openTrove(dec(1, 18), E, E, { from: E, value: dec(1, 'ether') })

    const lastFeeOpTime_3 = await troveManager.lastFeeOperationTime()

    // Check that the last fee operation time DID update, as borrower's debt issuance occured
    // after minimum interval had passed 
    assert.isTrue(lastFeeOpTime_3.gt(lastFeeOpTime_1))
  })


  it("openTrove(): borrower can't grief the baseRate and stop it decaying by issuing debt at higher frequency than the decay granularity", async () => {
    await borrowerOperations.openTrove(0, A, A, { from: whale, value: dec(100, 'ether') })

    await borrowerOperations.openTrove(dec(30, 18), A, A, { from: A, value: dec(1, 'ether') })
    await borrowerOperations.openTrove(dec(40, 18), B, B, { from: B, value: dec(1, 'ether') })
    await borrowerOperations.openTrove(dec(50, 18), C, C, { from: C, value: dec(1, 'ether') })

    // A redeems 10 LUSD
    await th.redeemCollateral(A, contracts, dec(10, 18))

    // Check A's balance has decreased by 10 LUSD
    assert.equal(await lusdToken.balanceOf(A), dec(20, 18))

    // Check baseRate is now non-zero
    const baseRate_1 = await troveManager.baseRate()
    assert.isTrue(baseRate_1.gt(toBN('0')))

    // 59 minutes pass
    th.fastForwardTime(3540, web3.currentProvider)

    // Assume Borrower also owns accounts D and E
    // Borrower triggers a fee, before decay interval has passed
    await borrowerOperations.openTrove(dec(1, 18), D, D, { from: D, value: dec(1, 'ether') })

    // 1 minute pass
    th.fastForwardTime(3540, web3.currentProvider)

    // Borrower triggers another fee
    await borrowerOperations.openTrove(dec(1, 18), E, E, { from: E, value: dec(1, 'ether') })

    // Check base rate has decreased even though Borrower tried to stop it decaying
    const baseRate_2 = await troveManager.baseRate()
    assert.isTrue(baseRate_2.lt(baseRate_1))
  })

  it("openTrove(): borrowing at non-zero base rate sends LUSD fee to LQTY staking contract", async () => {
    // time fast-forwards 1 year, and owner stakes 1 LQTY
    await th.fastForwardTime(timeValues.SECONDS_IN_ONE_YEAR, web3.currentProvider)
    await lqtyToken.approve(lqtyStaking.address, dec(1, 18), { from: owner })
    await lqtyStaking.stake(dec(1, 18), { from: owner })

    await borrowerOperations.openTrove(0, A, A, { from: whale, value: dec(100, 'ether') })

    await borrowerOperations.openTrove(dec(30, 18), A, A, { from: A, value: dec(1, 'ether') })
    await borrowerOperations.openTrove(dec(40, 18), B, B, { from: B, value: dec(1, 'ether') })
    await borrowerOperations.openTrove(dec(50, 18), C, C, { from: C, value: dec(1, 'ether') })

    // A redeems 10 LUSD
    await th.redeemCollateral(A, contracts, dec(10, 18))

    // Check A's balance has decreased by 10 LUSD
    assert.equal(await lusdToken.balanceOf(A), dec(20, 18))

    // Check baseRate is now non-zero
    const baseRate_1 = await troveManager.baseRate()
    assert.isTrue(baseRate_1.gt(toBN('0')))

    // 2 hours pass
    th.fastForwardTime(7200, web3.currentProvider)

    // Check LQTY LUSD balance before == 0
    const lqtyStaking_LUSDBalance_Before = await lusdToken.balanceOf(lqtyStaking.address)
    assert.equal(lqtyStaking_LUSDBalance_Before, '0')

    // D opens trove 
    await borrowerOperations.openTrove(dec(37, 18), D, D, { from: D, value: dec(5, 'ether') })

    // Check LQTY LUSD balance after has increased
    const lqtyStaking_LUSDBalance_After = await lusdToken.balanceOf(lqtyStaking.address)
    assert.isTrue(lqtyStaking_LUSDBalance_After.gt(lqtyStaking_LUSDBalance_Before))
  })

  it("openTrove(): borrowing at non-zero base records the (drawn debt + fee) on the Trove struct", async () => {
    // time fast-forwards 1 year, and owner stakes 1 LQTY
    await th.fastForwardTime(timeValues.SECONDS_IN_ONE_YEAR, web3.currentProvider)
    await lqtyToken.approve(lqtyStaking.address, dec(1, 18), { from: owner })
    await lqtyStaking.stake(dec(1, 18), { from: owner })

    await borrowerOperations.openTrove(0, A, A, { from: whale, value: dec(100, 'ether') })

    await borrowerOperations.openTrove(dec(30, 18), A, A, { from: A, value: dec(1, 'ether') })
    await borrowerOperations.openTrove(dec(40, 18), B, B, { from: B, value: dec(1, 'ether') })
    await borrowerOperations.openTrove(dec(50, 18), C, C, { from: C, value: dec(1, 'ether') })

    // A redeems 10 LUSD
    await th.redeemCollateral(A, contracts, dec(10, 18))

    // Check A's balance has decreased by 10 LUSD
    assert.equal(await lusdToken.balanceOf(A), dec(20, 18))

    // Check baseRate is now non-zero
    const baseRate_1 = await troveManager.baseRate()
    assert.isTrue(baseRate_1.gt(toBN('0')))

    // 2 hours pass
    th.fastForwardTime(7200, web3.currentProvider)

    const withdrawal_D = toBN(dec(37, 18))

    gasComp = toBN(dec(10, 18))

    // D withdraws LUSD
    const openTroveTx = await borrowerOperations.openTrove(withdrawal_D, D, D, { from: D, value: dec(5, 'ether') })
    
    const emittedFee = toBN(th.getLUSDFeeFromLUSDBorrowingEvent(openTroveTx))
    assert.isTrue(toBN(emittedFee).gt(toBN('0')))

    const newDebt = (await troveManager.Troves(D))[0]

    // Check debt on Trove struct equals drawn debt plus emitted fee
    assert.isTrue(newDebt.eq(withdrawal_D.add(emittedFee).add(gasComp)))
  })

  it("openTrove(): Borrowing at non-zero base rate increases the LQTY staking contract LUSD fees-per-unit-staked", async () => {
    // time fast-forwards 1 year, and owner stakes 1 LQTY
    await th.fastForwardTime(timeValues.SECONDS_IN_ONE_YEAR, web3.currentProvider)
    await lqtyToken.approve(lqtyStaking.address, dec(1, 18), { from: owner })
    await lqtyStaking.stake(dec(1, 18), { from: owner })

    await borrowerOperations.openTrove(0, A, A, { from: whale, value: dec(100, 'ether') })

    await borrowerOperations.openTrove(dec(30, 18), A, A, { from: A, value: dec(1, 'ether') })
    await borrowerOperations.openTrove(dec(40, 18), B, B, { from: B, value: dec(1, 'ether') })
    await borrowerOperations.openTrove(dec(50, 18), C, C, { from: C, value: dec(1, 'ether') })

    // A redeems 10 LUSD
    await th.redeemCollateral(A, contracts, dec(10, 18))

    // Check A's balance has decreased by 10 LUSD
    assert.equal(await lusdToken.balanceOf(A), dec(20, 18))

    // Check baseRate is now non-zero
    const baseRate_1 = await troveManager.baseRate()
    assert.isTrue(baseRate_1.gt(toBN('0')))

    // 2 hours pass
    th.fastForwardTime(7200, web3.currentProvider)

    // Check LQTY contract LUSD fees-per-unit-staked is zero
    const F_LUSD_Before = await lqtyStaking.F_LUSD()
    assert.equal(F_LUSD_Before, '0')

    // D opens trove 
    await borrowerOperations.openTrove(dec(37, 18), D, D, { from: D, value: dec(5, 'ether') })

    // Check LQTY contract LUSD fees-per-unit-staked has increased
    const F_LUSD_After = await lqtyStaking.F_LUSD()
    assert.isTrue(F_LUSD_After.gt(F_LUSD_Before))
  })

  it("openTrove(): Borrowing at non-zero base rate sends requested amount to the user", async () => {
    // time fast-forwards 1 year, and owner stakes 1 LQTY
    await th.fastForwardTime(timeValues.SECONDS_IN_ONE_YEAR, web3.currentProvider)
    await lqtyToken.approve(lqtyStaking.address, dec(1, 18), { from: owner })
    await lqtyStaking.stake(dec(1, 18), { from: owner })

    await borrowerOperations.openTrove(0, A, A, { from: whale, value: dec(100, 'ether') })

    await borrowerOperations.openTrove(dec(30, 18), A, A, { from: A, value: dec(1, 'ether') })
    await borrowerOperations.openTrove(dec(40, 18), B, B, { from: B, value: dec(1, 'ether') })
    await borrowerOperations.openTrove(dec(50, 18), C, C, { from: C, value: dec(1, 'ether') })

    // A redeems 10 LUSD
    await th.redeemCollateral(A, contracts, dec(10, 18))

    // Check LQTY Staking contract balance before == 0
    const lqtyStaking_LUSDBalance_Before = await lusdToken.balanceOf(lqtyStaking.address)
    assert.equal(lqtyStaking_LUSDBalance_Before, '0')

    // Check A's balance has decreased by 10 LUSD
    assert.equal(await lusdToken.balanceOf(A), dec(20, 18))

    // Check baseRate is now non-zero
    const baseRate_1 = await troveManager.baseRate()
    assert.isTrue(baseRate_1.gt(toBN('0')))

    // 2 hours pass
    th.fastForwardTime(7200, web3.currentProvider)

    // D opens trove 
    const LUSDRequest_D = toBN(dec(40, 18))
    await borrowerOperations.openTrove(LUSDRequest_D, D, D, { from: D, value: dec(5, 'ether') })

    // Check LQTY staking LUSD balance has increased
    const lqtyStaking_LUSDBalance_After = await lusdToken.balanceOf(lqtyStaking.address)
    assert.isTrue(lqtyStaking_LUSDBalance_After.gt(lqtyStaking_LUSDBalance_Before))

    // Check D's LUSD balance now equals their requested LUSD
    const LUSDBalance_D = await lusdToken.balanceOf(D)
    assert.isTrue(LUSDRequest_D.eq(LUSDBalance_D))
  })

  it("openTrove(): Borrowing at zero base rate does not change LUSD balance of LQTY staking contract", async () => {
    await borrowerOperations.openTrove(0, A, A, { from: whale, value: dec(100, 'ether') })

    await borrowerOperations.openTrove(dec(30, 18), A, A, { from: A, value: dec(1, 'ether') })
    await borrowerOperations.openTrove(dec(40, 18), B, B, { from: B, value: dec(1, 'ether') })
    await borrowerOperations.openTrove(dec(50, 18), C, C, { from: C, value: dec(1, 'ether') })

    // Check baseRate is zero
    const baseRate_1 = await troveManager.baseRate()
    assert.equal(baseRate_1, '0')

    // 2 hours pass
    th.fastForwardTime(7200, web3.currentProvider)

    // Check LQTY LUSD balance before == 0
    const lqtyStaking_LUSDBalance_Before = await lusdToken.balanceOf(lqtyStaking.address)
    assert.equal(lqtyStaking_LUSDBalance_Before, '0')

    // D opens trove 
    await borrowerOperations.openTrove(dec(37, 18), D, D, { from: D, value: dec(5, 'ether') })

    // Check LQTY LUSD balance after == 0
    const lqtyStaking_LUSDBalance_After = await lusdToken.balanceOf(lqtyStaking.address)
    assert.equal(lqtyStaking_LUSDBalance_After, '0')
  })

  it("openTrove(): Borrowing at zero base rate does not change LQTY staking contract LUSD fees-per-unit-staked", async () => {
    await borrowerOperations.openTrove(0, A, A, { from: whale, value: dec(100, 'ether') })

    await borrowerOperations.openTrove(dec(30, 18), A, A, { from: A, value: dec(1, 'ether') })
    await borrowerOperations.openTrove(dec(40, 18), B, B, { from: B, value: dec(1, 'ether') })
    await borrowerOperations.openTrove(dec(50, 18), C, C, { from: C, value: dec(1, 'ether') })

    // Check baseRate is zero
    const baseRate_1 = await troveManager.baseRate()
    assert.equal(baseRate_1, '0')

    // 2 hours pass
    th.fastForwardTime(7200, web3.currentProvider)

    // Check LQTY LUSD balance before == 0
    const F_LUSD_Before = await lqtyStaking.F_LUSD()
    assert.equal(F_LUSD_Before, '0')

    // D opens trove 
    await borrowerOperations.openTrove(dec(37, 18), D, D, { from: D, value: dec(5, 'ether') })

    // Check LQTY LUSD balance after == 0
    const F_LUSD_After = await lqtyStaking.F_LUSD()
    assert.equal(F_LUSD_After, '0')
  })

  it("openTrove(): Borrowing at zero base rate sends total requested LUSD to the user", async () => {
    await borrowerOperations.openTrove(0, A, A, { from: whale, value: dec(100, 'ether') })

    await borrowerOperations.openTrove(dec(30, 18), A, A, { from: A, value: dec(1, 'ether') })
    await borrowerOperations.openTrove(dec(40, 18), B, B, { from: B, value: dec(1, 'ether') })
    await borrowerOperations.openTrove(dec(50, 18), C, C, { from: C, value: dec(1, 'ether') })

    // Check baseRate is zero
    const baseRate_1 = await troveManager.baseRate()
    assert.equal(baseRate_1, '0')

    // 2 hours pass
    th.fastForwardTime(7200, web3.currentProvider)

    // D opens trove 
    const LUSDRequest_D = toBN(dec(40, 18))
    await borrowerOperations.openTrove(LUSDRequest_D, D, D, { from: D, value: dec(5, 'ether') })

    // Check D's LUSD balance now equals their requested LUSD
    const LUSDBalance_D = await lusdToken.balanceOf(D)

    assert.isTrue(LUSDRequest_D.eq(LUSDBalance_D))
  })


  it("openTrove(): reverts when system is in Recovery Mode", async () => {

    await borrowerOperations.openTrove(dec(100, 18), alice, alice, { from: alice, value: dec(1, 'ether') })

    assert.isFalse(await troveManager.checkRecoveryMode())

    // price drops, and recovery mode kicks in
    await priceFeed.setPrice(dec(100, 18))

    assert.isTrue(await troveManager.checkRecoveryMode())

    // Bob tries to open a trove with same coll and debt, during Recovery Mode
    try {
      const txBob = await borrowerOperations.openTrove(dec(100, 18), bob, bob, { from: bob, value: dec(1, 'ether') })
      assert.isFalse(txBob.receipt.status)
    } catch (err) {
      assert.include(err.message, "revert")
    }
  })

  it("openTrove(): reverts when trove ICR < MCR", async () => {
    const txAlice = await borrowerOperations.openTrove(dec(100, 18), alice, alice, { from: alice, value: dec(1, 'ether') })
    const price = await priceFeed.getPrice()
    const aliceICR = await troveManager.getCurrentICR(alice, price)

    assert.isTrue(txAlice.receipt.status)
    assert.isTrue(aliceICR.gte(web3.utils.toBN('110000000000000000')))

    // Bob attempts to open a trove with coll = 1 ETH, debt = 182 LUSD. At ETH:USD price = 200, his ICR = 1 * 200 / 182 =   109.8%.
    try {
      const txBob = await borrowerOperations.openTrove('182000000000000000000', bob, bob, { from: bob, value: dec(1, 'ether') })
      assert.isFalse(txBob.receipt.status)
    } catch (err) {
      assert.include(err.message, "revert")
    }
  })

  it("openTrove(): reverts when opening the trove causes the TCR of the system to fall below the CCR", async () => {
    await priceFeed.setPrice(dec(100, 18))

    // Alice creates trove with 3 ETH / 200 LUSD, and 150% ICR.  System TCR = 150%.
    const txAlice = await borrowerOperations.openTrove(dec(190, 18), alice, alice, { from: alice, value: dec(3, 'ether') })
    const price = await priceFeed.getPrice()

    const TCR = await troveManager.getTCR()
    assert.equal(TCR, '1500000000000000000')

    // Bob attempts to open a trove with coll = 1 ETH, actual debt = 201 LUSD. At ETH:USD price = 1, his ICR = 300 / 201 =   149.25%`

    // System TCR would be: ((3+3) * 100 ) / (200+201) = 600/401 = 149.62%, i.e. below CCR of 150%.
    try {
      const txBob = await borrowerOperations.openTrove('191000000000000000000', bob, bob, { from: bob, value: dec(3, 'ether') })
      assert.isFalse(txBob.receipt.status)
    } catch (err) {
      assert.include(err.message, "revert")
    }
  })

  it("openTrove(): reverts if withdrawal would pull TCR below CCR", async () => {
    // --- SETUP ---
    await borrowerOperations.openTrove(0, alice, alice, { from: alice, value: dec(3, 'ether') })
    await borrowerOperations.openTrove(0, bob, bob, { from: bob, value: dec(3, 'ether') })

    //  Alice and Bob withdraw such that the TCR is ~150%
    await borrowerOperations.withdrawLUSD('390000000000000000000', alice, alice, { from: alice })
    await borrowerOperations.withdrawLUSD('390000000000000000000', bob, bob, { from: bob })

    const TCR = (await troveManager.getTCR()).toString()
    assert.equal(TCR, '1500000000000000000')

    // --- TEST ---

    // Carol attempts to open a trove, which would reduce TCR to below 150%
    try {
      const txData = await borrowerOperations.openTrove('180000000000000000000', carol, carol, { from: carol, value: dec(1, 'ether') })
      assert.isFalse(txData.receipt.status)
    } catch (err) {
      assert.include(err.message, 'revert')
    }
  })

  it("openTrove(): with ICR < 300%, reverts when system is in recovery mode", async () => {
    // --- SETUP ---
    await borrowerOperations.openTrove(0, alice, alice, { from: alice, value: dec(3, 'ether') })
    await borrowerOperations.openTrove(0, bob, bob, { from: bob, value: dec(3, 'ether') })

    //  Alice and Bob withdraw such that the TCR is ~150%
    await borrowerOperations.withdrawLUSD('390000000000000000000', alice, alice, { from: alice })
    await borrowerOperations.withdrawLUSD('390000000000000000000', bob, bob, { from: bob })

    const TCR = (await troveManager.getTCR()).toString()
    assert.equal(TCR, '1500000000000000000')

    // --- TEST ---

    // price drops to 1ETH:150LUSD, reducing TCR below 150%
    await priceFeed.setPrice('150000000000000000000');

    try {                                                
      const txData = await borrowerOperations.openTrove('101000000000000000000', carol, carol, { from: carol, value: dec(1, 'ether') })
      assert.isFalse(txData.receipt.status)
    } catch (err) {
      assert.include(err.message, 'revert')
    }
    // this should work as the ICR is exactly 300% (incl the virtual debt)
    await borrowerOperations.openTrove('90000000000000000000', carol, carol, { from: carol, value: dec(2, 'ether') })
  })

  it("openTrove(): reverts if trove is already active", async () => {
    await borrowerOperations.openTrove(0, whale, whale, { from: whale, value: dec(10, 'ether') })

    await borrowerOperations.openTrove(dec(50, 18), alice, alice, { from: alice, value: dec(1, 'ether') })
    await borrowerOperations.openTrove(dec(50, 18), bob, bob, { from: bob, value: dec(1, 'ether') })

    try {
      const txB_1 = await borrowerOperations.openTrove(dec(100, 18), bob, bob, { from: bob, value: dec(1, 'ether') })
      assert.isFalse(txB_1.receipt.status)
    } catch (err) {
      assert.include(err.message, 'revert')
    }

    try {
      const txB_2 = await borrowerOperations.openTrove(0, bob, bob, { from: bob, value: dec(1, 'ether') })
      assert.isFalse(txB_2.receipt.status)
    } catch (err) {
      assert.include(err.message, 'revert')
    }
  })

  it("openTrove(): Can open a trove with zero debt (plus gas comp) when system is in recovery mode, if ICR >= 300%", async () => {
    // --- SETUP ---
    //  Alice and Bob add coll and withdraw such  that the TCR is ~150%
    await borrowerOperations.openTrove(0, alice, alice, { from: alice, value: dec(3, 'ether') })
    await borrowerOperations.openTrove(0, bob, bob, { from: bob, value: dec(3, 'ether') })
    await borrowerOperations.withdrawLUSD('390000000000000000000', alice, alice, { from: alice })
    await borrowerOperations.withdrawLUSD('390000000000000000000', bob, bob, { from: bob })

    const TCR = (await troveManager.getTCR()).toString()
    assert.equal(TCR, '1500000000000000000')

    // price drops to 1ETH:100LUSD, reducing TCR below 150%
    await priceFeed.setPrice('100000000000000000000');
    

    assert.isTrue(await troveManager.checkRecoveryMode())

    await assertRevert(
      borrowerOperations.openTrove(dec(80, 18), carol, carol, { from: carol, value: dec(1, 'ether') }),
      'BorrowerOps: In Recovery Mode new troves must have ICR >= R_MCR'
    )
    const txCarol = await borrowerOperations.openTrove(0, carol, carol, { from: carol, value: dec(1, 'ether') })
    assert.isTrue(txCarol.receipt.status)

    assert.isTrue(await troveManager.checkRecoveryMode())

    assert.isTrue(await sortedTroves.contains(carol))

    const carol_TroveStatus = await troveManager.getTroveStatus(carol)
    assert.equal(carol_TroveStatus, 1)
  })

  it("openTrove(): creates a new Trove and assigns the correct collateral and debt amount", async () => {
    const alice_Trove_Before = await troveManager.Troves(alice)

    const debt_Before = alice_Trove_Before[0]
    const coll_Before = alice_Trove_Before[1]
    const status_Before = alice_Trove_Before[3]

    // check coll and debt before
    assert.equal(debt_Before, 0)
    assert.equal(coll_Before, 0)

    // check non-existent status
    assert.equal(status_Before, 0)

    await borrowerOperations.openTrove('50000000000000000000', alice, alice, { from: alice, value: dec(1, 'ether') })

    const alice_Trove_After = await troveManager.Troves(alice)

    const debt_After = alice_Trove_After[0].toString()
    const coll_After = alice_Trove_After[1]
    const status_After = alice_Trove_After[3]

    // check coll and debt after
    assert.equal(debt_After, '60000000000000000000')
    assert.equal(coll_After, dec(1, 'ether'))

    // check active status
    assert.equal(status_After, 1)
  })

  it("openTrove(): adds Trove owner to TroveOwners array", async () => {
    const TroveOwnersCount_Before = (await troveManager.getTroveOwnersCount()).toString();
    assert.equal(TroveOwnersCount_Before, '0')

    await borrowerOperations.openTrove('50000000000000000000', alice, alice, { from: alice, value: dec(1, 'ether') })

    const TroveOwnersCount_After = (await troveManager.getTroveOwnersCount()).toString();
    assert.equal(TroveOwnersCount_After, '1')
  })

  it("openTrove(): creates a stake and adds it to total stakes", async () => {
    const alice_Trove_Before = await troveManager.Troves(alice)
    const alice_Stake_Before = alice_Trove_Before[2].toString()
    const totalStakes_Before = (await troveManager.totalStakes()).toString()

    assert.equal(alice_Stake_Before, '0')
    assert.equal(totalStakes_Before, '0')

    await borrowerOperations.openTrove('50000000000000000000', alice, alice, { from: alice, value: dec(1, 'ether') })

    const alice_Trove_After = await troveManager.Troves(alice)
    const alice_Stake_After = alice_Trove_After[2].toString()
    const totalStakes_After = (await troveManager.totalStakes()).toString()

    assert.equal(alice_Stake_After, '1000000000000000000')
    assert.equal(totalStakes_After, '1000000000000000000')
  })

  it("openTrove(): inserts Trove to Sorted Troves list", async () => {
    // check before
    const aliceTroveInList_Before = await sortedTroves.contains(alice)
    const listIsEmpty_Before = await sortedTroves.isEmpty()
    assert.equal(aliceTroveInList_Before, false)
    assert.equal(listIsEmpty_Before, true)

    await borrowerOperations.openTrove('50000000000000000000', alice, alice, { from: alice, value: dec(1, 'ether') })

    // check after
    const aliceTroveInList_After = await sortedTroves.contains(alice)
    const listIsEmpty_After = await sortedTroves.isEmpty()
    assert.equal(aliceTroveInList_After, true)
    assert.equal(listIsEmpty_After, false)
  })

  it("openTrove(): Increases the activePool ETH and raw ether balance by correct amount", async () => {
    const activePool_ETH_Before = await activePool.getETH()
    const activePool_RawEther_Before = await web3.eth.getBalance(activePool.address)
    assert.equal(activePool_ETH_Before, 0)
    assert.equal(activePool_RawEther_Before, 0)

    await borrowerOperations.openTrove('50000000000000000000', alice, alice, { from: alice, value: dec(1, 'ether') })

    const activePool_ETH_After = await activePool.getETH()
    const activePool_RawEther_After = await web3.eth.getBalance(activePool.address)
    assert.equal(activePool_ETH_After, dec(1, 'ether'))
    assert.equal(activePool_RawEther_After, dec(1, 'ether'))
  })

  it("openTrove(): records up-to-date initial snapshots of L_ETH and L_LUSDDebt", async () => {
    // --- SETUP ---
    /* Alice adds 10 ether
    Carol adds 1 ether */
    await borrowerOperations.openTrove(0, alice, alice, { from: alice, value: dec(10, 'ether') })
    await borrowerOperations.openTrove(0, carol, carol, { from: carol, value: dec(1, 'ether') })

    // Alice withdraws 90LUSD, Carol withdraws 170LUSD
    const A_LUSDWithdrawal = dec(90, 18)
    const C_LUSDWithdrawal = dec(170, 18)
    await borrowerOperations.withdrawLUSD(A_LUSDWithdrawal, alice, alice, { from: alice })
    await borrowerOperations.withdrawLUSD(C_LUSDWithdrawal, carol, carol, { from: carol })

    // --- TEST ---

    // price drops to 1ETH:100LUSD, reducing Carol's ICR below MCR
    await priceFeed.setPrice(dec(100, 18));

    // close Carol's Trove, liquidating her 1 ether and 180LUSD.
    const liquidationTx = await troveManager.liquidate(carol, { from: owner });
    const [liquidatedDebt, liquidatedColl, gasComp] = th.getEmittedLiquidationValues(liquidationTx)

    /* with total stakes = 10 ether, after liquidation, L_ETH should equal 1/10 ether per-ether-staked,
     and L_LUSD should equal 18 LUSD per-ether-staked. */

    const L_ETH = await troveManager.L_ETH()
    const L_LUSD = await troveManager.L_LUSDDebt()

    assert.isAtMost(th.getDifference(L_ETH, liquidatedColl.div(toBN('10'))), 100)
    assert.isAtMost(th.getDifference(L_LUSD, liquidatedDebt.div(toBN('10'))), 100)

    // Bob opens trove
    await borrowerOperations.openTrove('50000000000000000000', bob, bob, { from: bob, value: dec(1, 'ether') })

    // check Bob's snapshots of L_ETH and L_LUSD equal the respective current values
    const bob_rewardSnapshot = await troveManager.rewardSnapshots(bob)
    const bob_ETHrewardSnapshot = bob_rewardSnapshot[0]
    const bob_LUSDDebtRewardSnapshot = bob_rewardSnapshot[1]

    assert.isAtMost(th.getDifference(bob_ETHrewardSnapshot, L_ETH), 100)
    assert.isAtMost(th.getDifference(bob_LUSDDebtRewardSnapshot, L_LUSD), 100)
  })

  it("openTrove(): allows a user to open a Trove, then close it, then re-open it", async () => {
    // Open Troves
    await borrowerOperations.openTrove(0, whale, whale, { from: whale, value: dec(100, 'ether') })
    await borrowerOperations.openTrove('50000000000000000000', alice, alice, { from: alice, value: dec(1, 'ether') })

    // Check Trove is active
    const alice_Trove_1 = await troveManager.Troves(alice)
    const status_1 = alice_Trove_1[3]
    assert.equal(status_1, 1)
    assert.isTrue(await sortedTroves.contains(alice))

    // Repay and close Trove
    await borrowerOperations.closeTrove({ from: alice })
    /*
    await borrowerOperations.repayLUSD('50000000000000000000', alice, alice, { from: alice })
    await borrowerOperations.withdrawColl(dec(1, 'ether'), alice, alice, { from: alice })
    */

    // Check Trove is closed
    const alice_Trove_2 = await troveManager.Troves(alice)
    const status_2 = alice_Trove_2[3]
    assert.equal(status_2, 2)
    assert.isFalse(await sortedTroves.contains(alice))

    // Re-open Trove
    await borrowerOperations.openTrove('25000000000000000000', alice, alice, { from: alice, value: dec(1, 'ether') })

    // Check Trove is re-opened
    const alice_Trove_3 = await troveManager.Troves(alice)
    const status_3 = alice_Trove_3[3]
    assert.equal(status_3, 1)
    assert.isTrue(await sortedTroves.contains(alice))
  })

  it("openTrove(): increases the Trove's LUSD debt by the correct amount", async () => {
    // check before
    const alice_Trove_Before = await troveManager.Troves(alice)
    const debt_Before = alice_Trove_Before[0]
    assert.equal(debt_Before, 0)

    await borrowerOperations.openTrove('50000000000000000000', alice, alice, { from: alice, value: dec(1, 'ether') })

    // check after
    const alice_Trove_After = await troveManager.Troves(alice)
    const debt_After = alice_Trove_After[0]
    assert.equal(debt_After, '60000000000000000000')
  })

  it("openTrove(): increases LUSD debt in ActivePool by (drawn debt + gas comp)", async () => {
    const activePool_LUSDDebt_Before = await activePool.getLUSDDebt()
    assert.equal(activePool_LUSDDebt_Before, 0)

    await borrowerOperations.openTrove(dec(50, 18), alice, alice, { from: alice, value: dec(1, 'ether') })

    const activePool_LUSDDebt_After = await activePool.getLUSDDebt()
    assert.equal(activePool_LUSDDebt_After, dec(60, 18))
  })

  it("openTrove(): increases user LUSDToken balance by correct amount", async () => {
    // check before
    const alice_LUSDTokenBalance_Before = await lusdToken.balanceOf(alice)
    assert.equal(alice_LUSDTokenBalance_Before, 0)

    await borrowerOperations.openTrove('50000000000000000000', alice, alice, { from: alice, value: dec(1, 'ether') })

    // check after
    const alice_LUSDTokenBalance_After = await lusdToken.balanceOf(alice)
    assert.equal(alice_LUSDTokenBalance_After, '50000000000000000000')
  })

  //  --- getNewICRFromTroveChange ---

  describe("getNewICRFromTroveChange() returns the correct ICR", async () => {


    // 0, 0
    it("collChange = 0, debtChange = 0", async () => {
      price = await priceFeed.getPrice()
      const initialColl = dec(1, 'ether')
      const initialDebt = dec(100, 18)
      const collChange = 0
      const debtChange = 0

      const newICR = (await borrowerOperations.getNewICRFromTroveChange(initialColl, initialDebt, collChange, true, debtChange, true, price)).toString()
      assert.equal(newICR, '2000000000000000000')
    })

    // 0, +ve
    it("collChange = 0, debtChange is positive", async () => {
      price = await priceFeed.getPrice()
      const initialColl = dec(1, 'ether')
      const initialDebt = dec(100, 18)
      const collChange = 0
      const debtChange = dec(50, 18)

      const newICR = (await borrowerOperations.getNewICRFromTroveChange(initialColl, initialDebt, collChange, true, debtChange, true, price)).toString()
      assert.isAtMost(th.getDifference(newICR, '1333333333333333333'), 100)
    })

    // 0, -ve
    it("collChange = 0, debtChange is negative", async () => {
      price = await priceFeed.getPrice()
      const initialColl = dec(1, 'ether')
      const initialDebt = dec(100, 18)
      const collChange = 0
      const debtChange = dec(50, 18)

      const newICR = (await borrowerOperations.getNewICRFromTroveChange(initialColl, initialDebt, collChange, true, debtChange, false, price)).toString()
      assert.equal(newICR, '4000000000000000000')
    })

    // +ve, 0
    it("collChange is positive, debtChange is 0", async () => {
      price = await priceFeed.getPrice()
      const initialColl = dec(1, 'ether')
      const initialDebt = dec(100, 18)
      const collChange = dec(1, 'ether')
      const debtChange = 0

      const newICR = (await borrowerOperations.getNewICRFromTroveChange(initialColl, initialDebt, collChange, true, debtChange, true, price)).toString()
      assert.equal(newICR, '4000000000000000000')
    })

    // -ve, 0
    it("collChange is negative, debtChange is 0", async () => {
      price = await priceFeed.getPrice()
      const initialColl = dec(1, 'ether')
      const initialDebt = dec(100, 18)
      const collChange = dec(5, 17)
      const debtChange = 0

      const newICR = (await borrowerOperations.getNewICRFromTroveChange(initialColl, initialDebt, collChange, false, debtChange, true, price)).toString()
      assert.equal(newICR, '1000000000000000000')
    })

    // -ve, -ve
    it("collChange is negative, debtChange is negative", async () => {
      price = await priceFeed.getPrice()
      const initialColl = dec(1, 'ether')
      const initialDebt = dec(100, 18)
      const collChange = dec(5, 17)
      const debtChange = dec(50, 18)

      const newICR = (await borrowerOperations.getNewICRFromTroveChange(initialColl, initialDebt, collChange, false, debtChange, false, price)).toString()
      assert.equal(newICR, '2000000000000000000')
    })

    // +ve, +ve 
    it("collChange is positive, debtChange is positive", async () => {
      price = await priceFeed.getPrice()
      const initialColl = dec(1, 'ether')
      const initialDebt = dec(100, 18)
      const collChange = dec(1, 'ether')
      const debtChange = dec(100, 18)

      const newICR = (await borrowerOperations.getNewICRFromTroveChange(initialColl, initialDebt, collChange, true, debtChange, true, price)).toString()
      assert.equal(newICR, '2000000000000000000')
    })

    // +ve, -ve
    it("collChange is positive, debtChange is negative", async () => {
      price = await priceFeed.getPrice()
      const initialColl = dec(1, 'ether')
      const initialDebt = dec(100, 18)
      const collChange = dec(1, 'ether')
      const debtChange = dec(50, 18)

      const newICR = (await borrowerOperations.getNewICRFromTroveChange(initialColl, initialDebt, collChange, true, debtChange, false, price)).toString()
      assert.equal(newICR, '8000000000000000000')
    })

    // -ve, +ve
    it("collChange is negative, debtChange is positive", async () => {
      price = await priceFeed.getPrice()
      const initialColl = dec(1, 'ether')
      const initialDebt = dec(100, 18)
      const collChange = dec(5, 17)
      const debtChange = dec(100, 18)

      const newICR = (await borrowerOperations.getNewICRFromTroveChange(initialColl, initialDebt, collChange, false, debtChange, true, price)).toString()
      assert.equal(newICR, '500000000000000000')
    })
  })

  // --- getCompositeDebt ---

  it("getCompositeDebt(): returns debt + 10 gas comp", async () => { 
    const res1 = await borrowerOperations.getCompositeDebt('0')
    assert.equal(res1, dec(10, 18))

    const res2 = await borrowerOperations.getCompositeDebt(dec(90, 18))
    assert.equal(res2, dec(100, 18))

    const res3 = await borrowerOperations.getCompositeDebt(dec(24423422357345049, 12))
    assert.equal(res3, dec(24423422367345049, 12))
  })

  //  --- getNewICRFromTroveChange ---

  describe("getNewTCRFromTroveChange() returns the correct TCR", async () => {

    // 0, 0
    it("collChange = 0, debtChange = 0", async () => {
      // --- SETUP --- Create a Liquity instance with an Active Pool and pending rewards (Default Pool)
      const troveColl = toBN(dec(1, 'ether'))
      const troveDebt = toBN(dec(100, 18))
      await borrowerOperations.openTrove(troveDebt, alice, alice, { from: alice, value: troveColl })
      await borrowerOperations.openTrove(troveDebt, bob, bob, { from: bob, value: troveColl })

      await priceFeed.setPrice(dec(100, 18))

      const liquidationTx = await troveManager.liquidate(bob)
      assert.isFalse(await sortedTroves.contains(bob))

      const [liquidatedDebt, liquidatedColl, gasComp] = th.getEmittedLiquidationValues(liquidationTx)

      await priceFeed.setPrice(dec(200, 18))
      const price = await priceFeed.getPrice()

      // --- TEST ---
      const collChange = 0
      const debtChange = 0
      const newTCR = await borrowerOperations.getNewTCRFromTroveChange(collChange, true, debtChange, true, price)

      const expectedTCR = (troveColl.add(liquidatedColl)).mul(price)
                          .div(troveDebt.add(LUSD_GAS_COMPENSATION).add(liquidatedDebt))

      assert.isTrue(newTCR.eq(expectedTCR))
    })

    // 0, +ve
    it("collChange = 0, debtChange is positive", async () => {
      // --- SETUP --- Create a Liquity instance with an Active Pool and pending rewards (Default Pool)
      const troveColl = toBN(dec(1, 'ether'))
      const troveDebt = toBN(dec(100, 18))
      await borrowerOperations.openTrove(troveDebt, alice, alice, { from: alice, value: troveColl })
      await borrowerOperations.openTrove(troveDebt, bob, bob, { from: bob, value: troveColl })

      await priceFeed.setPrice(dec(100, 18))

      const liquidationTx = await troveManager.liquidate(bob)
      assert.isFalse(await sortedTroves.contains(bob))

      const [liquidatedDebt, liquidatedColl, gasComp] = th.getEmittedLiquidationValues(liquidationTx)

      await priceFeed.setPrice(dec(200, 18))
      const price = await priceFeed.getPrice()

      // --- TEST ---
      const collChange = 0
      const debtChange = dec(200, 18)
      const newTCR = (await borrowerOperations.getNewTCRFromTroveChange(collChange, true, debtChange, true, price))

      const expectedTCR = (troveColl.add(liquidatedColl)).mul(price)
      .div(troveDebt.add(LUSD_GAS_COMPENSATION).add(liquidatedDebt).add(toBN(debtChange)))

      assert.isTrue(newTCR.eq(expectedTCR))
    })

    // 0, -ve
    it("collChange = 0, debtChange is negative", async () => {
      // --- SETUP --- Create a Liquity instance with an Active Pool and pending rewards (Default Pool)
      const troveColl = toBN(dec(1, 'ether'))
      const troveDebt = toBN(dec(100, 18))
      await borrowerOperations.openTrove(troveDebt, alice, alice, { from: alice, value: troveColl })
      await borrowerOperations.openTrove(troveDebt, bob, bob, { from: bob, value: troveColl })

      await priceFeed.setPrice(dec(100, 18))

      const liquidationTx = await troveManager.liquidate(bob)
      assert.isFalse(await sortedTroves.contains(bob))

      const [liquidatedDebt, liquidatedColl, gasComp] = th.getEmittedLiquidationValues(liquidationTx)

      await priceFeed.setPrice(dec(200, 18))
      const price = await priceFeed.getPrice()
      // --- TEST ---
      const collChange = 0
      const debtChange = dec(100, 18)
      const newTCR = (await borrowerOperations.getNewTCRFromTroveChange(collChange, true, debtChange, false, price))

      const expectedTCR = (troveColl.add(liquidatedColl)).mul(price)
      .div(troveDebt.add(LUSD_GAS_COMPENSATION).add(liquidatedDebt).sub(toBN(dec(100, 18))))

      assert.isTrue(newTCR.eq(expectedTCR))
    })

    // +ve, 0
    it("collChange is positive, debtChange is 0", async () => {
      // --- SETUP --- Create a Liquity instance with an Active Pool and pending rewards (Default Pool)
      const troveColl = toBN(dec(1, 'ether'))
      const troveDebt = toBN(dec(100, 18))
      await borrowerOperations.openTrove(troveDebt, alice, alice, { from: alice, value: troveColl })
      await borrowerOperations.openTrove(troveDebt, bob, bob, { from: bob, value: troveColl })

      await priceFeed.setPrice(dec(100, 18))

      const liquidationTx = await troveManager.liquidate(bob)
      assert.isFalse(await sortedTroves.contains(bob))

      const [liquidatedDebt, liquidatedColl, gasComp] = th.getEmittedLiquidationValues(liquidationTx)

      await priceFeed.setPrice(dec(200, 18))
      const price = await priceFeed.getPrice()
      // --- TEST ---
      const collChange = dec(2, 'ether')
      const debtChange = 0
      const newTCR = (await borrowerOperations.getNewTCRFromTroveChange(collChange, true, debtChange, true, price))

      const expectedTCR = (troveColl.add(liquidatedColl).add(toBN(collChange))).mul(price)
      .div(troveDebt.add(LUSD_GAS_COMPENSATION).add(liquidatedDebt))

      assert.isTrue(newTCR.eq(expectedTCR))
    })

    // -ve, 0
    it("collChange is negative, debtChange is 0", async () => {
      // --- SETUP --- Create a Liquity instance with an Active Pool and pending rewards (Default Pool)
      const troveColl = toBN(dec(1, 'ether'))
      const troveDebt = toBN(dec(100, 18))
      await borrowerOperations.openTrove(troveDebt, alice, alice, { from: alice, value: troveColl })
      await borrowerOperations.openTrove(troveDebt, bob, bob, { from: bob, value: troveColl })

      await priceFeed.setPrice(dec(100, 18))

      const liquidationTx = await troveManager.liquidate(bob)
      assert.isFalse(await sortedTroves.contains(bob))

      const [liquidatedDebt, liquidatedColl, gasComp] = th.getEmittedLiquidationValues(liquidationTx)

      await priceFeed.setPrice(dec(200, 18))
      const price = await priceFeed.getPrice()

      // --- TEST ---
      const collChange = dec(1, 18)
      const debtChange = 0
      const newTCR = (await borrowerOperations.getNewTCRFromTroveChange(collChange, false, debtChange, true, price))

      const expectedTCR = (troveColl.add(liquidatedColl).sub(toBN(dec(1, 'ether')))).mul(price)
                          .div(troveDebt.add(LUSD_GAS_COMPENSATION).add(liquidatedDebt))

      assert.isTrue(newTCR.eq(expectedTCR))
    })

    // -ve, -ve
    it("collChange is negative, debtChange is negative", async () => {
      // --- SETUP --- Create a Liquity instance with an Active Pool and pending rewards (Default Pool)
      const troveColl = toBN(dec(1, 'ether'))
      const troveDebt = toBN(dec(100, 18))
      await borrowerOperations.openTrove(troveDebt, alice, alice, { from: alice, value: troveColl })
      await borrowerOperations.openTrove(troveDebt, bob, bob, { from: bob, value: troveColl })

      await priceFeed.setPrice(dec(100, 18))

      const liquidationTx = await troveManager.liquidate(bob)
      assert.isFalse(await sortedTroves.contains(bob))

      const [liquidatedDebt, liquidatedColl, gasComp] = th.getEmittedLiquidationValues(liquidationTx)

      await priceFeed.setPrice(dec(200, 18))
      const price = await priceFeed.getPrice()

      // --- TEST ---
      const collChange = dec(1, 18)
      const debtChange = dec(100, 18)
      const newTCR = (await borrowerOperations.getNewTCRFromTroveChange(collChange, false, debtChange, false, price))

      const expectedTCR = (troveColl.add(liquidatedColl).sub(toBN(dec(1, 'ether')))).mul(price)
      .div(troveDebt.add(LUSD_GAS_COMPENSATION).add(liquidatedDebt).sub(toBN(dec(100, 18)))) 

      assert.isTrue(newTCR.eq(expectedTCR))
    })

    // +ve, +ve 
    it("collChange is positive, debtChange is positive", async () => {
      // --- SETUP --- Create a Liquity instance with an Active Pool and pending rewards (Default Pool)
      const troveColl = toBN(dec(1, 'ether'))
      const troveDebt = toBN(dec(100, 18))
      await borrowerOperations.openTrove(troveDebt, alice, alice, { from: alice, value: troveColl })
      await borrowerOperations.openTrove(troveDebt, bob, bob, { from: bob, value: troveColl })

      await priceFeed.setPrice(dec(100, 18))

      const liquidationTx = await troveManager.liquidate(bob)
      assert.isFalse(await sortedTroves.contains(bob))

      const [liquidatedDebt, liquidatedColl, gasComp] = th.getEmittedLiquidationValues(liquidationTx)

      await priceFeed.setPrice(dec(200, 18))
      const price = await priceFeed.getPrice()

      // --- TEST ---
      const collChange = dec(1, 'ether')
      const debtChange = dec(100, 18)
      const newTCR = (await borrowerOperations.getNewTCRFromTroveChange(collChange, true, debtChange, true, price))

      const expectedTCR = (troveColl.add(liquidatedColl).add(toBN(dec(1, 'ether')))).mul(price)
                          .div(troveDebt.add(LUSD_GAS_COMPENSATION).add(liquidatedDebt).add(toBN(dec(100, 18)))) 

      assert.isTrue(newTCR.eq(expectedTCR))
    })

    // +ve, -ve
    it("collChange is positive, debtChange is negative", async () => {
      // --- SETUP --- Create a Liquity instance with an Active Pool and pending rewards (Default Pool)
      const troveColl = toBN(dec(1, 'ether'))
      const troveDebt = toBN(dec(100, 18))
      await borrowerOperations.openTrove(troveDebt, alice, alice, { from: alice, value: troveColl })
      await borrowerOperations.openTrove(troveDebt, bob, bob, { from: bob, value: troveColl })

      await priceFeed.setPrice(dec(100, 18))

      const liquidationTx = await troveManager.liquidate(bob)
      assert.isFalse(await sortedTroves.contains(bob))

      const [liquidatedDebt, liquidatedColl, gasComp] = th.getEmittedLiquidationValues(liquidationTx)

      await priceFeed.setPrice(dec(200, 18))
      const price = await priceFeed.getPrice()

      // --- TEST ---
      const collChange = dec(1, 'ether')
      const debtChange = dec(100, 18)
      const newTCR = (await borrowerOperations.getNewTCRFromTroveChange(collChange, true, debtChange, false, price))

      const expectedTCR = (troveColl.add(liquidatedColl).add(toBN(dec(1, 'ether')))).mul(price)
                          .div(troveDebt.add(LUSD_GAS_COMPENSATION).add(liquidatedDebt).sub(toBN(dec(100, 18)))) 

      assert.isTrue(newTCR.eq(expectedTCR))
    })

    // -ve, +ve
    it("collChange is negative, debtChange is positive", async () => {
      // --- SETUP --- Create a Liquity instance with an Active Pool and pending rewards (Default Pool)
      const troveColl = toBN(dec(1, 'ether'))
      const troveDebt = toBN(dec(100, 18))
      await borrowerOperations.openTrove(troveDebt, alice, alice, { from: alice, value: troveColl })
      await borrowerOperations.openTrove(troveDebt, bob, bob, { from: bob, value: troveColl })

      await priceFeed.setPrice(dec(100, 18))

      const liquidationTx = await troveManager.liquidate(bob)
      assert.isFalse(await sortedTroves.contains(bob))

      const [liquidatedDebt, liquidatedColl, gasComp] = th.getEmittedLiquidationValues(liquidationTx)

      await priceFeed.setPrice(dec(200, 18))
      const price = await priceFeed.getPrice()

      // --- TEST ---
      const collChange = dec(1, 18)
      const debtChange = dec(200, 18)
      const newTCR = (await borrowerOperations.getNewTCRFromTroveChange(collChange, false, debtChange, true, price))

      const expectedTCR = (troveColl.add(liquidatedColl).sub(toBN(dec(1, 18)))).mul(price)
            .div(troveDebt.add(LUSD_GAS_COMPENSATION).add(liquidatedDebt).add(toBN(debtChange)))  
  
      assert.isTrue(newTCR.eq(expectedTCR))
    })
  })

  it('closeTrove(): fails if owner cannot receive ETH', async () => {
    const nonPayable = await NonPayable.new()

    // we need 2 troves to be able to close 1 and have 1 remaining in the system
    await borrowerOperations.openTrove(0, alice, alice, { from: alice, value: dec(10, 18) })
    // open trove from NonPayable proxy contract
    const openTroveData = th.getTransactionData('openTrove(uint256,address,address)', ['0x0', '0x0', '0x0'])
    await nonPayable.forward(borrowerOperations.address, openTroveData, { value: dec(1, 'ether') })
    assert.equal((await troveManager.getTroveStatus(nonPayable.address)).toString(), '1', 'NonPayable proxy should have a trove')
    assert.isFalse(await troveManager.checkRecoveryMode(), 'System should not be in Recovery Mode')
    // open trove from NonPayable proxy contract
    const closeTroveData = th.getTransactionData('closeTrove()', [])
    await th.assertRevert(nonPayable.forward(borrowerOperations.address, closeTroveData), 'ActivePool: sending ETH failed')
  })
})



contract('Reset chain state', async accounts => { })

/* TODO:

1) Test SortedList re-ordering by ICR. ICR ratio
changes with addColl, withdrawColl, withdrawLUSD, repayLUSD, etc. Can split them up and put them with
individual functions, or give ordering it's own 'describe' block.

2)In security phase:
-'Negative' tests for all the above functions.
*/<|MERGE_RESOLUTION|>--- conflicted
+++ resolved
@@ -1125,7 +1125,6 @@
     }
   })
 
-
   it("withdrawLUSD(): reverts when withdrawal would bring the trove's ICR < MCR", async () => {
     await borrowerOperations.openTrove(0, alice, alice, { from: alice, value: dec(1, 'ether') })
     await borrowerOperations.openTrove(0, bob, bob, { from: bob, value: dec(1, 'ether') })
@@ -1158,11 +1157,7 @@
     const txAlice = await borrowerOperations.openTrove(dec(190, 18), alice, alice, { from: alice, value: dec(3, 'ether') })
     const aliceICR = await troveManager.getCurrentICR(alice, price)
 
-<<<<<<< HEAD
-    var txBob = await borrowerOperations.openTrove(dec(190, 18), bob, { from: bob, value: dec(3, 'ether') })
-=======
     const txBob = await borrowerOperations.openTrove(dec(190, 18), bob, bob, { from: bob, value: dec(3, 'ether') })
->>>>>>> 3f259cee
     const bobICR = await troveManager.getCurrentICR(bob, price)
 
     var TCR = (await troveManager.getTCR()).toString()
@@ -1170,30 +1165,13 @@
 
     // Bob attempts to withdraw 1 LUSD.
     // System TCR would be: ((3+3) * 100 ) / (200+201) = 600/401 = 149.62%, i.e. below CCR of 150%.
-<<<<<<< HEAD
-   
-    const bob_Trove_Before = await troveManager.Troves(bob)
-
-    txBob = await borrowerOperations.withdrawLUSD(dec(1, 18), bob, { from: bob })
-    assert.isTrue(txBob.receipt.status)
-
-    const bob_Trove_After = await troveManager.Troves(bob)
-    
-    assert.equal(bob_Trove_Before[0].toString(), bob_Trove_After[0].toString())
-    assert.equal(bob_Trove_Before[1].toString(), bob_Trove_After[1].toString())
-
-    TCR = (await troveManager.getTCR()).toString()
-    assert.equal(TCR, '1500000000000000000')
-=======
     try {
       const txBob = await borrowerOperations.withdrawLUSD(dec(1, 18), bob, bob, { from: bob })
       assert.isFalse(txBob.receipt.status)
     } catch (err) {
       assert.include(err.message, "revert")
     }
->>>>>>> 3f259cee
-  })
-
+  })
 
   it("withdrawLUSD(): reverts if withdrawal would pull TCR below CCR", async () => {
     // --- SETUP ---
@@ -1211,25 +1189,12 @@
     const alice_Trove_Before = await troveManager.Troves(alice)
 
     // Alice attempts to withdraw 10 LUSD, which would reducing TCR below 150%
-<<<<<<< HEAD
-    const txData = await borrowerOperations.withdrawLUSD('10000000000000000000', alice, { from: alice })
-    assert.isTrue(txData.receipt.status)
-
-    const alice_Trove_After = await troveManager.Troves(alice)
-    
-    assert.equal(alice_Trove_Before[0].toString(), alice_Trove_After[0].toString())
-    assert.equal(alice_Trove_Before[1].toString(), alice_Trove_After[1].toString())
-
-    TCR = (await troveManager.getTCR()).toString()
-    assert.equal(TCR, '1500000000000000000')
-=======
     try {
       const txData = await borrowerOperations.withdrawLUSD('10000000000000000000', alice, alice, { from: alice })
       assert.isFalse(txData.receipt.status)
     } catch (err) {
       assert.include(err.message, 'revert')
     }
->>>>>>> 3f259cee
   })
 
   it("withdrawLUSD(): reverts if system is in recovery mode", async () => {
@@ -1256,8 +1221,6 @@
       assert.include(err.message, 'revert')
     }
   })
-
-
 
   it("withdrawLUSD(): increases the Trove's LUSD debt by the correct amount", async () => {
     await borrowerOperations.openTrove(0, alice, alice, { from: alice, value: dec(1, 'ether') })
@@ -1824,15 +1787,9 @@
     }
   })
 
-<<<<<<< HEAD
-  it("adjustTrove(): reverts ICR reduction when system is in Recovery Mode", async () => {
-    await borrowerOperations.openTrove(dec(100, 18), alice, { from: alice, value: dec(1, 'ether') })
-    await borrowerOperations.openTrove(dec(100, 18), bob, { from: bob, value: dec(1, 'ether') })
-=======
   it("adjustTrove(): reverts when system is in Recovery Mode", async () => {
     await borrowerOperations.openTrove(dec(100, 18), alice, alice, { from: alice, value: dec(1, 'ether') })
     await borrowerOperations.openTrove(dec(100, 18), bob, bob, { from: bob, value: dec(1, 'ether') })
->>>>>>> 3f259cee
 
     assert.isFalse(await troveManager.checkRecoveryMode())
 
@@ -1843,24 +1800,27 @@
 
     assert.isTrue(await troveManager.checkRecoveryMode())
 
-<<<<<<< HEAD
-    await assertRevert( // debt increase should fail
-      borrowerOperations.adjustTrove(0, dec(50, 18), true, bob, { from: bob }),
-      "BorrowerOps: Cannot decrease your Trove's ICR in Recovery Mode"
-    )
-    await assertRevert( // collateral withdrawal should also fail
-      borrowerOperations.adjustTrove(dec(1, 'ether'), 0, false, alice, { from: alice }),
-      "BorrowerOps: Cannot decrease your Trove's ICR in Recovery Mode"
-    )
-=======
-    // Check operation impossible when system is in Recovery Mode
-    try {
+    // Check operations impossible when system is in Recovery Mode
+    try { // collateral withdrawal should also fail
+      const txAlice = await borrowerOperations.adjustTrove(dec(1, 'ether'), 0, false, alice, alice, { from: alice })
+      assert.isFalse(txAlice.receipt.status)
+    } catch (err) {
+      assert.include(err.message, "revert")
+    }
+
+    try { // debt increase should fail
       const txBob = await borrowerOperations.adjustTrove(0, dec(50, 18), true, bob, bob, { from: bob, value: dec(1, 'ether') })
       assert.isFalse(txBob.receipt.status)
     } catch (err) {
       assert.include(err.message, "revert")
     }
->>>>>>> 3f259cee
+
+    try { // debt increase that also improves the ICR should succeed
+      const txBob = await borrowerOperations.adjustTrove(0, dec(20, 18), true, bob, bob, { from: bob, value: dec(2, 'ether') })
+      assert.isTrue(txBob.receipt.status)
+    } catch (err) {
+      assert.include(err.message, "revert")
+    }
   })
 
   it("adjustTrove(): a debtIncrease at TCR = CCR fails to trigger Recovery Mode", async () => {
@@ -1874,60 +1834,6 @@
     assert.equal(TCR, '1500000000000000000')
     assert.isFalse(await troveManager.checkRecoveryMode())
 
-<<<<<<< HEAD
-    const bob_Trove_Before = await troveManager.Troves(bob)
-    const bob_Debt_Before = bob_Trove_Before[0].toString()
-
-    // Bob attempts a debtIncrease that would bring the TCR below the CCR
-    const txBob = await borrowerOperations.adjustTrove(0, dec(1, 18), true, bob, { from: bob })
-    assert.isTrue(txBob.receipt.status)
-    assert.equal(TCR, (await troveManager.getTCR()).toString())
-
-    const bob_Trove_After = await troveManager.Troves(bob)
-    const bob_Debt_After = bob_Trove_After[0].toString()
-    
-    assert.equal(bob_Debt_Before, bob_Debt_After)
-  })
-
-  it("adjustTrove(): allow portion of collWithdrawl that would trigger Recovery Mode", async () => {
-    await priceFeed.setPrice(dec(100, 18))
-
-    await borrowerOperations.openTrove(dec(190, 18), alice, { from: alice, value: dec(3, 'ether') })
-    await borrowerOperations.openTrove(dec(180, 18), bob, { from: bob, value: dec(3, 'ether') })
-    
-    // try to withdraw 0.2 ETH, see that only 0.15 ETH was withdrawn
-    const txAlice = await borrowerOperations.adjustTrove(dec(2, 17), 0, false, alice, { from: alice })
-    assert.isTrue(txAlice.receipt.status)
-    
-    const alice_Trove_After = await troveManager.Troves(alice)
-    const alice_Coll_After = alice_Trove_After[1].toString()
-    assert.equal(alice_Coll_After, "2850000000000000000")
-    
-    // Check TCR and Recovery Mode
-    const TCR = (await troveManager.getTCR()).toString()
-    assert.equal(TCR, '1500000000000000000')
-    assert.isFalse(await troveManager.checkRecoveryMode())   
-  })
-
-  it("adjustTrove(): allow portion of debtIncrease that would trigger Recovery Mode", async () => {
-    await priceFeed.setPrice(dec(100, 18))
-
-    await borrowerOperations.openTrove(dec(190, 18), alice, { from: alice, value: dec(3, 'ether') })
-    await borrowerOperations.openTrove(dec(180, 18), bob, { from: bob, value: dec(3, 'ether') })
-
-    // try to draw 20 debt, see that only 10 debt was drawn
-    const txBob = await borrowerOperations.adjustTrove(0, dec(30, 18), true, bob, { from: bob })
-    assert.isTrue(txBob.receipt.status)
-
-    const bob_Trove_After = await troveManager.Troves(bob)
-    const bob_Debt_After = bob_Trove_After[0].toString()
-    assert.equal(bob_Debt_After, "200000000000000000000")
-
-    // Check TCR and Recovery Mode
-    const TCR = (await troveManager.getTCR()).toString()
-    assert.equal(TCR, '1500000000000000000')
-    assert.isFalse(await troveManager.checkRecoveryMode())
-=======
     // Bob attempts an operation that would bring the TCR below the CCR
     try {
       const txBob = await borrowerOperations.adjustTrove(0, dec(1, 18), true, bob, bob, { from: bob })
@@ -1935,7 +1841,6 @@
     } catch (err) {
       assert.include(err.message, "revert")
     }
->>>>>>> 3f259cee
   })
 
   it("adjustTrove(): reverts when LUSD repaid is > debt of the trove", async () => {
@@ -2085,31 +1990,8 @@
     assert.equal(collAfter, dec(500, 'finney'))
   })
 
-<<<<<<< HEAD
-  it("adjustTrove(): in Recovery Mode updates borrower's debt and coll with a decrease in both, improving the ICR", async () => {
-    await borrowerOperations.openTrove(dec(100, 18), alice, { from: alice, value: dec(1, 'ether') })
-    await borrowerOperations.openTrove(dec(100, 18), bob, { from: bob, value: dec(1, 'ether') })
-
-    assert.isFalse(await troveManager.checkRecoveryMode())
-
-    const txAlice = await borrowerOperations.adjustTrove(0, dec(50, 18), true, alice, { from: alice, value: dec(1, 'ether') })
-    assert.isTrue(txAlice.receipt.status)
-
-    await priceFeed.setPrice(dec(100, 18)) // trigger 50% drop in ETH price
-
-    assert.isTrue(await troveManager.checkRecoveryMode())
-
-    // Alice adjusts trove coll and debt decrease (-0.005 ETH, -50LUSD)
-    const txAlice2 = await borrowerOperations.adjustTrove(dec(5, 'finney'), dec(50, 18), false, alice, { from: alice })
-    assert.isTrue(txAlice2.receipt.status)
-  })
-
-  it("adjustTrove(): updates borrower's debt and coll with coll increase, debt decrease", async () => {
-    await borrowerOperations.openTrove(0, whale, { from: whale, value: dec(100, 'ether') })
-=======
   it("adjustTrove(): updates borrower's  debt and coll with coll increase, debt decrease", async () => {
     await borrowerOperations.openTrove(0, whale, whale, { from: whale, value: dec(100, 'ether') })
->>>>>>> 3f259cee
 
     await borrowerOperations.openTrove(dec(100, 18), alice, alice, { from: alice, value: dec(1, 'ether') })
 
