const deploymentHelper = require("../utils/deploymentHelpers.js")
const testHelpers = require("../utils/testHelpers.js")
const BorrowerOperationsTester = artifacts.require("./BorrowerOperationsTester.sol")

const th = testHelpers.TestHelper

const dec = th.dec
const mv = testHelpers.MoneyValues
const timeValues = testHelpers.TimeValues

contract('BorrowerOperations', async accounts => {

  const [owner, alice, bob, carol, dennis, whale, A, B, C, D, E] = accounts;
  let priceFeed
  let clvToken
  let poolManager
  let sortedCDPs
  let cdpManager
  let activePool
  let stabilityPool
  let defaultPool
  let borrowerOperations

  let contracts

  before(async () => {
<<<<<<< HEAD
    borrowerOpsTester = await BorrowerOperationsTester.new()
    BorrowerOperationsTester.setAsDeployed(borrowerOpsTester)

  })

  beforeEach(async () => {
    contracts = await deploymentHelper.deployLiquityCore()
    const GTContracts = await deploymentHelper.deployGTContracts()
=======
  })

  beforeEach(async () => {
    contracts = await deployLiquity()
    contracts.borrowerOperations = await BorrowerOperationsTester.new()
>>>>>>> f0351cf6

    priceFeed = contracts.priceFeed
    clvToken = contracts.clvToken
    poolManager = contracts.poolManager
    sortedCDPs = contracts.sortedCDPs
    cdpManager = contracts.cdpManager
    activePool = contracts.activePool
    stabilityPool = contracts.stabilityPool
    defaultPool = contracts.defaultPool
    borrowerOperations = contracts.borrowerOperations
    hintHelpers = contracts.hintHelpers

<<<<<<< HEAD
    gtStaking = GTContracts.gtStaking
    growthToken = GTContracts.growthToken
    communityIssuance = GTContracts.communityIssuance
    lockupContractFactory = GTContracts.lockupContractFactory

    borrowerOpsTester.setActivePool(contracts.activePool.address)
    borrowerOpsTester.setDefaultPool(contracts.defaultPool.address)

    await deploymentHelper.connectCoreContracts(contracts)
    await deploymentHelper.connectGTContracts(GTContracts)
    await deploymentHelper.connectGTContractsToCore(GTContracts, contracts)
=======
    const contractAddresses = getAddresses(contracts)
    await connectContracts(contracts, contractAddresses)
>>>>>>> f0351cf6
  })

  it("addColl(): Increases the activePool ETH and raw ether balance by correct amount", async () => {

    await borrowerOperations.openLoan(0, alice, { from: alice, value: dec(1, 'ether') })

    const activePool_ETH_Before = await activePool.getETH()
    const activePool_RawEther_Before = await web3.eth.getBalance(activePool.address)
    assert.equal(activePool_ETH_Before, dec(1, 'ether'))
    assert.equal(activePool_RawEther_Before, dec(1, 'ether'))

    await borrowerOperations.addColl(alice, alice, { from: alice, value: dec(1, 'ether') })

    const activePool_ETH_After = await activePool.getETH()
    const activePool_RawEther_After = await web3.eth.getBalance(activePool.address)
    assert.equal(activePool_ETH_After, dec(2, 'ether'))
    assert.equal(activePool_RawEther_After, dec(2, 'ether'))
  })

  it("addColl(), active CDP: adds the correct collateral amount to the CDP", async () => {
    // alice creates a CDP and adds first collateral
    await borrowerOperations.openLoan(0, alice, { from: alice, value: dec(1, 'ether') })

    const alice_CDP_Before = await cdpManager.CDPs(alice)
    coll_Before = alice_CDP_Before[1]
    const status_Before = alice_CDP_Before[3]

    // check coll and status before
    assert.equal(coll_Before, dec(1, 'ether'))
    assert.equal(status_Before, 1)

    // Alice adds second collateral
    await borrowerOperations.addColl(alice, alice, { from: alice, value: dec(1, 'ether') })

    const alice_CDP_After = await cdpManager.CDPs(alice)
    const coll_After = alice_CDP_After[1]
    const status_After = alice_CDP_After[3]

    // check coll increases by correct amount,and status remains active
    assert.equal(coll_After, dec(2, 'ether'))
    assert.equal(status_After, 1)
  })

  it("addColl(), active CDP: CDP is in sortedList before and after", async () => {
    // alice creates a CDP and adds first collateral
    await borrowerOperations.openLoan(0, alice, { from: alice, value: dec(1, 'ether') })

    // check Alice is in list before
    const aliceCDPInList_Before = await sortedCDPs.contains(alice)
    const listIsEmpty_Before = await sortedCDPs.isEmpty()
    assert.equal(aliceCDPInList_Before, true)
    assert.equal(listIsEmpty_Before, false)

    await borrowerOperations.addColl(alice, alice, { from: alice, value: dec(1, 'ether') })

    // check Alice is still in list after
    const aliceCDPInList_After = await sortedCDPs.contains(alice)
    const listIsEmpty_After = await sortedCDPs.isEmpty()
    assert.equal(aliceCDPInList_After, true)
    assert.equal(listIsEmpty_After, false)
  })

  it("addColl(), active CDP: updates the stake and updates the total stakes", async () => {
    //  Alice creates initial CDP with 1 ether
    await borrowerOperations.openLoan(0, alice, { from: alice, value: dec(1, 'ether') })

    const alice_CDP_Before = await cdpManager.CDPs(alice)
    const alice_Stake_Before = alice_CDP_Before[2].toString()
    const totalStakes_Before = (await cdpManager.totalStakes()).toString()

    assert.equal(alice_Stake_Before, '1000000000000000000')
    assert.equal(totalStakes_Before, '1000000000000000000')

    // Alice tops up CDP collateral with 2 ether
    await borrowerOperations.addColl(alice, alice, { from: alice, value: dec(2, 'ether') })

    // Check stake and total stakes get updated
    const alice_CDP_After = await cdpManager.CDPs(alice)
    const alice_Stake_After = alice_CDP_After[2].toString()
    const totalStakes_After = (await cdpManager.totalStakes()).toString()

    assert.equal(alice_Stake_After, '3000000000000000000')
    assert.equal(totalStakes_After, '3000000000000000000')
  })

  it("addColl(), active CDP: applies pending rewards and updates user's L_ETH, L_CLVDebt snapshots", async () => {
    // --- SETUP ---
    // Alice adds 15 ether, Bob adds 5 ether, Carol adds 1 ether.  Withdraw 100/100/180 CLV
    const CLVwithdrawal_A = await th.getActualDebtFromComposite(dec(100, 18), contracts)
    const CLVwithdrawal_B = await th.getActualDebtFromComposite(dec(100, 18), contracts)
    const CLVwithdrawal_C = await th.getActualDebtFromComposite(dec(180, 18), contracts)

    await borrowerOperations.openLoan(CLVwithdrawal_A, alice, { from: alice, value: dec(15, 'ether') })
    await borrowerOperations.openLoan(CLVwithdrawal_B, bob, { from: bob, value: dec(5, 'ether') })
    await borrowerOperations.openLoan(CLVwithdrawal_C, carol, { from: carol, value: dec(1, 'ether') })

    // --- TEST ---

    // price drops to 1ETH:100CLV, reducing Carol's ICR below MCR
    await priceFeed.setPrice('100000000000000000000');

    // Close Carol's CDP, liquidating her 1 ether and 180CLV.
    const tx = await cdpManager.liquidate(carol, { from: owner });
    const liquidatedDebt_C = th.getEmittedLiquidatedDebt(tx)
    const liquidatedColl_C = th.getEmittedLiquidatedColl(tx)

    assert.isFalse(await sortedCDPs.contains(carol))

    const L_ETH = await cdpManager.L_ETH()
    const L_CLVDebt = await cdpManager.L_CLVDebt()

    // check Alice and Bob's reward snapshots are zero before they alter their CDPs
    const alice_rewardSnapshot_Before = await cdpManager.rewardSnapshots(alice)
    const alice_ETHrewardSnapshot_Before = alice_rewardSnapshot_Before[0]
    const alice_CLVDebtRewardSnapshot_Before = alice_rewardSnapshot_Before[1]

    const bob_rewardSnapshot_Before = await cdpManager.rewardSnapshots(bob)
    const bob_ETHrewardSnapshot_Before = bob_rewardSnapshot_Before[0]
    const bob_CLVDebtRewardSnapshot_Before = bob_rewardSnapshot_Before[1]

    assert.equal(alice_ETHrewardSnapshot_Before, 0)
    assert.equal(alice_CLVDebtRewardSnapshot_Before, 0)
    assert.equal(bob_ETHrewardSnapshot_Before, 0)
    assert.equal(bob_CLVDebtRewardSnapshot_Before, 0)

    // Alice and Bob top up their CDPs
    await borrowerOperations.addColl(alice, alice, { from: alice, value: dec(5, 'ether') })
    await borrowerOperations.addColl(bob, bob, { from: bob, value: dec(1, 'ether') })

    /* Check that both alice and Bob have had pending rewards applied in addition to their top-ups. 
    
    When Carol defaulted, her liquidated debt and coll was distributed to A and B in proportion to their 
    collateral shares.  
    */
    const expectedCollReward_A = liquidatedColl_C.mul(th.toBN(dec(15, 'ether'))).div(th.toBN(dec(20, 'ether')))
    const expectedDebtReward_A = liquidatedDebt_C.mul(th.toBN(dec(15, 'ether'))).div(th.toBN(dec(20, 'ether')))
    const expectedCollReward_B = liquidatedColl_C.mul(th.toBN(dec(5, 'ether'))).div(th.toBN(dec(20, 'ether')))
    const expectedDebtReward_B = liquidatedDebt_C.mul(th.toBN(dec(5, 'ether'))).div(th.toBN(dec(20, 'ether')))

    const alice_CDP_After = await cdpManager.CDPs(alice)
    const alice_CLVDebt_After = alice_CDP_After[0]
    const alice_Coll_After = alice_CDP_After[1]

    const bob_CDP_After = await cdpManager.CDPs(bob)
    const bob_CLVDebt_After = bob_CDP_After[0]
    const bob_Coll_After = bob_CDP_After[1]



    // Expect Alice coll = 15 + 5  + reward
    // Expect Bob coll = 5 + 1 + reward
    assert.isAtMost(th.getDifference(alice_Coll_After, th.toBN(dec(20, 'ether')).add(expectedCollReward_A)), 100)
    assert.isAtMost(th.getDifference(alice_CLVDebt_After, CLVwithdrawal_A.add(expectedDebtReward_A)), 100)

    assert.isAtMost(th.getDifference(bob_Coll_After, th.toBN(dec(6, 'ether')).add(expectedCollReward_B)), 100)
    assert.isAtMost(th.getDifference(bob_CLVDebt_After, CLVwithdrawal_B.add(expectedDebtReward_B)), 100)

    /* After top up, both Alice and Bob's snapshots of the rewards-per-unit-staked metrics should be updated
    to the latest values of L_ETH and L_CLVDebt */
    alice_rewardSnapshot_After = await cdpManager.rewardSnapshots(alice)
    const alice_ETHrewardSnapshot_After = alice_rewardSnapshot_After[0]
    const alice_CLVDebtRewardSnapshot_After = alice_rewardSnapshot_After[1]

    const bob_rewardSnapshot_After = await cdpManager.rewardSnapshots(bob)
    const bob_ETHrewardSnapshot_After = bob_rewardSnapshot_After[0]
    const bob_CLVDebtRewardSnapshot_After = bob_rewardSnapshot_After[1]

    assert.isAtMost(th.getDifference(alice_ETHrewardSnapshot_After, L_ETH), 100)
    assert.isAtMost(th.getDifference(alice_CLVDebtRewardSnapshot_After, L_CLVDebt), 100)
    assert.isAtMost(th.getDifference(bob_ETHrewardSnapshot_After, L_ETH), 100)
    assert.isAtMost(th.getDifference(bob_CLVDebtRewardSnapshot_After, L_CLVDebt), 100)
  })

  // it("addColl(), active CDP: adds the right corrected stake after liquidations have occured", async () => {
  //  // TODO - check stake updates for addColl/withdrawColl/adustLoan ---

  //   // --- SETUP ---
  //   // A,B,C add 15/5/5 ETH, withdraw 100/100/900 CLV
  //   await borrowerOperations.openLoan(dec(100, 18), alice, { from: alice, value: dec(15, 'ether') })
  //   await borrowerOperations.openLoan(dec(100, 18), bob, { from: bob, value: dec(4, 'ether') })
  //   await borrowerOperations.openLoan(dec(900, 18), carol, { from: carol, value: dec(5, 'ether') })

  //   await borrowerOperations.openLoan(0, dennis, { from: dennis, value: dec(1, 'ether') })
  //   // --- TEST ---

  //   // price drops to 1ETH:100CLV, reducing Carol's ICR below MCR
  //   await priceFeed.setPrice('100000000000000000000');

  //   // close Carol's CDP, liquidating her 5 ether and 900CLV.
  //   await cdpManager.liquidate(carol, { from: owner });

  //   // dennis tops up his loan by 1 ETH
  //   await borrowerOperations.addColl(dennis, dennis, { from: dennis, value: dec(1, 'ether') })

  //   /* Check that Dennis's recorded stake is the right corrected stake, less than his collateral. A corrected 
  //   stake is given by the formula: 

  //   s = totalStakesSnapshot / totalCollateralSnapshot 

  //   where snapshots are the values immediately after the last liquidation.  After Carol's liquidation, 
  //   the ETH from her CDP has now become the totalPendingETHReward. So:

  //   totalStakes = (alice_Stake + bob_Stake + dennis_orig_stake ) = (15 + 4 + 1) =  20 ETH.
  //   totalCollateral = (alice_Collateral + bob_Collateral + dennis_orig_coll + totalPendingETHReward) = (15 + 4 + 1 + 5)  = 25 ETH.

  //   Therefore, as Dennis adds 1 ether collateral, his corrected stake should be:  s = 2 * (20 / 25 ) = 1.6 ETH */
  //   const dennis_CDP = await cdpManager.CDPs(dennis)

  //   const dennis_Stake = dennis_CDP[2]
  //   console.log(dennis_Stake.toString())

  //   assert.isAtMost(th.getDifference(dennis_Stake), 100)
  // })

  it("addColl(): non-trove owner can add collateral to another user's trove", async () => {
    await borrowerOperations.openLoan(dec(100, 18), alice, { from: alice, value: dec(2, 'ether') })
    await borrowerOperations.openLoan(dec(200, 18), bob, { from: bob, value: dec(3, 'ether') })
    await borrowerOperations.openLoan(dec(300, 18), carol, { from: carol, value: dec(5, 'ether') })

    const activeETH_Before = await activePool.getETH()
    assert.equal(activeETH_Before, dec(10, 'ether'))

    // Dennis adds collateral to Bob's trove
    const tx = await borrowerOperations.addColl(bob, bob, { from: dennis, value: dec(5, 'ether') })
    assert.isTrue(tx.receipt.status)

    // Check Bob's collateral
    const bob_collateral = (await cdpManager.CDPs(bob))[1].toString()
    assert.equal(bob_collateral, dec(8, 'ether'))

    // Check Bob's stake
    const bob_Stake = (await cdpManager.CDPs(bob))[2].toString()
    assert.equal(bob_Stake, dec(8, 'ether'))

    // Check activePool ETH increased to 15 ETH
    const activeETH_After = await activePool.getETH()
    assert.equal(activeETH_After, dec(15, 'ether'))
  })

  it("addColl(): non-trove owner can add collateral to another user's trove", async () => {
    await borrowerOperations.openLoan(dec(100, 18), alice, { from: alice, value: dec(2, 'ether') })
    await borrowerOperations.openLoan(dec(200, 18), bob, { from: bob, value: dec(3, 'ether') })
    await borrowerOperations.openLoan(dec(300, 18), carol, { from: carol, value: dec(5, 'ether') })

    const activeETH_Before = await activePool.getETH()
    assert.equal(activeETH_Before, dec(10, 'ether'))

    // Carol adds collateral to Bob's trove
    const tx = await borrowerOperations.addColl(bob, bob, { from: carol, value: dec(5, 'ether') })
    assert.isTrue(tx.receipt.status)

    // Check Bob's collateral
    const bob_collateral = (await cdpManager.CDPs(bob))[1].toString()
    assert.equal(bob_collateral, dec(8, 'ether'))

    // Check Bob's stake
    const bob_Stake = (await cdpManager.CDPs(bob))[2].toString()
    assert.equal(bob_Stake, dec(8, 'ether'))

    // Check activePool ETH increased to 15 ETH
    const activeETH_After = await activePool.getETH()
    assert.equal(activeETH_After, dec(15, 'ether'))
  })

  it("addColl(), reverts if trove is non-existent or closed", async () => {
    // A, B open troves
    await borrowerOperations.openLoan(0, alice, { from: alice, value: dec(1, 'ether') })
    await borrowerOperations.openLoan(dec(100, 18), bob, { from: bob, value: dec(1, 'ether') })

    // Carol attempts to add collateral to her non-existent trove
    try {
      const txCarol = await borrowerOperations.addColl(carol, carol, { from: carol, value: dec(1, 'ether') })
      assert.isFalse(txCarol.receipt.status)
    } catch (error) {
      assert.include(error.message, "revert")
      assert.include(error.message, "CDP does not exist or is closed")
    }

    // Alice attempts to add colalteral to Carol's non-existent trove
    try {
      const txCarol_fromAlice = await borrowerOperations.addColl(carol, carol, { from: alice, value: dec(1, 'ether') })
      assert.isFalse(txCarol_fromAlice.receipt.status)
    } catch (error) {
      assert.include(error.message, "revert")
      assert.include(error.message, "CDP does not exist or is closed")
    }

    // Price drops
    await priceFeed.setPrice(dec(100, 18))

    // Bob gets liquidated
    await cdpManager.liquidate(bob)

    assert.isFalse(await sortedCDPs.contains(bob))

    // Bob attempts to add collateral to his closed trove
    try {
      const txBob = await borrowerOperations.addColl(bob, bob, { value: dec(1, 'ether') })
      assert.isFalse(txBob.receipt.status)
    } catch (error) {
      assert.include(error.message, "revert")
      assert.include(error.message, "CDP does not exist or is closed")
    }

    // Alice attempts to add colalteral to Bob's closed trove
    try {
      const txBob_fromAlice = await borrowerOperations.addColl(bob, bob, { from: alice, value: dec(1, 'ether') })
      assert.isFalse(txBob_fromAlice.receipt.status)
    } catch (error) {
      assert.include(error.message, "revert")
      assert.include(error.message, "CDP does not exist or is closed")
    }
  })

  // --- withdrawColl() ---

  // reverts when calling address does not have active trove  
  it("withdrawColl(): reverts when calling address does not have active trove", async () => {
    await borrowerOperations.openLoan(0, alice, { from: alice, value: dec(1, 'ether') })
    await borrowerOperations.openLoan(0, bob, { from: bob, value: dec(1, 'ether') })

    // Bob successfully withdraws some coll
    const txBob = await borrowerOperations.withdrawColl(dec(100, 'finney'), bob, { from: bob })
    assert.isTrue(txBob.receipt.status)

    // Carol with no active trove attempts to withdraw
    try {
      const txCarol = await borrowerOperations.withdrawColl(dec(1, 'ether'), carol, { from: carol })
      assert.fail(txCarol)
    } catch (err) {
      assert.include(err.message, "revert")
    }
  })

  it("withdrawColl(): reverts when system is in Recovery Mode", async () => {
    await borrowerOperations.openLoan(0, alice, { from: alice, value: dec(1, 'ether') })
    await borrowerOperations.openLoan(0, bob, { from: bob, value: dec(1, 'ether') })
    await borrowerOperations.withdrawCLV(dec(100, 18), alice, { from: alice })
    await borrowerOperations.withdrawCLV(dec(100, 18), bob, { from: bob })

    assert.isFalse(await cdpManager.checkRecoveryMode())

    // Withdrawal possible when recoveryMode == false
    const txAlice = await borrowerOperations.withdrawColl(1000, alice, { from: alice })
    assert.isTrue(txAlice.receipt.status)

    await priceFeed.setPrice('105000000000000000000')

    assert.isTrue(await cdpManager.checkRecoveryMode())

    //Check withdrawal impossible when recoveryMode == true
    try {
      const txBob = await borrowerOperations.withdrawColl(1000, bob, { from: bob })
      assert.fail(txBob)
    } catch (err) {
      assert.include(err.message, "revert")
    }
  })

  it("withdrawColl(): reverts when requested ETH withdrawal is > the trove's collateral", async () => {
    await borrowerOperations.openLoan(0, alice, { from: alice, value: dec(1, 'ether') })
    await borrowerOperations.openLoan(0, bob, { from: bob, value: dec(1, 'ether') })
    await borrowerOperations.openLoan(0, carol, { from: carol, value: dec(1, 'ether') })

    // Carol withdraws exactly all her collateral
    const txCarol = await borrowerOperations.withdrawColl('1000000000000000000', carol, { from: carol })
    assert.isTrue(txCarol.receipt.status)

    // Bob attempts to withdraw 1 wei more than his collateral
    try {
      const txBob = await borrowerOperations.withdrawColl('1000000000000000001', bob, { from: bob })
      assert.fail(txBob)
    } catch (err) {
      assert.include(err.message, "revert")
    }
  })

  it("withdrawColl(): reverts when withdrawal would bring the user's ICR < MCR", async () => {
    await priceFeed.setPrice(dec(100, 18))
    const price = await priceFeed.getPrice()

    await borrowerOperations.openLoan(0, whale, { from: whale, value: dec(10, 'ether') })

    await borrowerOperations.openLoan(0, alice, { from: alice, value: dec(1, 'ether') })
    await borrowerOperations.openLoan(0, bob, { from: bob, value: dec(1, 'ether') })

    const CLVwithdrawal_A = await await th.getActualDebtFromComposite(dec(50, 18), contracts)
    const CLVwithdrawal_B = await await th.getActualDebtFromComposite(dec(50, 18), contracts)
    await borrowerOperations.withdrawCLV(CLVwithdrawal_A, alice, { from: alice })
    await borrowerOperations.withdrawCLV(CLVwithdrawal_B, bob, { from: bob })


    // Alice withdraws 0.45 ether, leaving 0.55 remaining. Her ICR = (0.55*100)/50 = 110%.
    const txAlice = await borrowerOperations.withdrawColl('450000000000000000', alice, { from: alice })
    assert.isTrue(txAlice.receipt.status)

    // Bob attempts to withdraws 0.46 ether, Which would leave him with 0.54 coll and ICR = (0.54*100)/50 = 108%.
    try {
      const txBob = await borrowerOperations.withdrawColl('460000000000000000', bob, { from: bob })
      assert.fail(txBob)
    } catch (err) {
      assert.include(err.message, "revert")
    }
  })

  it("withdrawColl(): reverts if system is in recovery mode", async () => {
    // --- SETUP ---
    await borrowerOperations.openLoan(0, alice, { from: alice, value: dec(3, 'ether') })
    await borrowerOperations.openLoan(0, bob, { from: bob, value: dec(3, 'ether') })

    //  Alice and Bob withdraw such that the TCR is ~150%
    await borrowerOperations.withdrawCLV('400000000000000000000', alice, { from: alice })
    await borrowerOperations.withdrawCLV('400000000000000000000', bob, { from: bob })

    const TCR = (await cdpManager.getTCR()).toString()
    assert.equal(TCR, '1500000000000000000')

    // --- TEST ---

    // price drops to 1ETH:150CLV, reducing TCR below 150%
    await priceFeed.setPrice('150000000000000000000');

    //Alice tries to withdraw collateral during Recovery Mode
    try {
      const txData = await borrowerOperations.withdrawColl('1', alice, { from: alice })
      assert.fail(txData)
    } catch (err) {
      assert.include(err.message, 'revert')
    }
  })

  it("withdrawColl(): allows a user to completely withdraw all collateral from their CDP", async () => {
    await borrowerOperations.openLoan(0, whale, { from: whale, value: dec(100, 'ether') })
    await borrowerOperations.openLoan(0, alice, { from: alice, value: dec(100, 'finney') })

    // Alice attempts to withdraw all collateral
    const txData = await borrowerOperations.withdrawColl(dec(100, 'finney'), alice, { from: alice })

    // check withdrawal was successful
    txStatus = txData.receipt.status
    assert.isTrue(txStatus)
  })

  it("withdrawColl(): closes the CDP when the user withdraws all collateral", async () => {
    // Open CDPs
    await borrowerOperations.openLoan(0, whale, { from: whale, value: dec(100, 'ether') })
    await borrowerOperations.openLoan(0, alice, { from: alice, value: dec(1, 'ether') })

    // Check CDP is active
    const alice_CDP_Before = await cdpManager.CDPs(alice)
    const status_Before = alice_CDP_Before[3]
    assert.equal(status_Before, 1)
    assert.isTrue(await sortedCDPs.contains(alice))

    // Withdraw all the collateral in the CDP
    await borrowerOperations.withdrawColl(dec(1, 'ether'), alice, { from: alice })

    // Check CDP is closed
    const alice_CDP_After = await cdpManager.CDPs(alice)
    const status_After = alice_CDP_After[3]
    assert.equal(status_After, 2)
    assert.isFalse(await sortedCDPs.contains(alice))

  })

  it("withdrawColl(): leaves the CDP active when the user withdraws less than all the collateral", async () => {
    // Open CDP 
    await borrowerOperations.openLoan(0, alice, { from: alice, value: dec(1, 'ether') })

    // Check CDP is active
    const alice_CDP_Before = await cdpManager.CDPs(alice)
    const status_Before = alice_CDP_Before[3]
    assert.equal(status_Before, 1)
    assert.isTrue(await sortedCDPs.contains(alice))

    // Withdraw some collateral
    await borrowerOperations.withdrawColl(dec(100, 'finney'), alice, { from: alice })

    // Check CDP is still active
    const alice_CDP_After = await cdpManager.CDPs(alice)
    const status_After = alice_CDP_After[3]
    assert.equal(status_After, 1)
    assert.isTrue(await sortedCDPs.contains(alice))
  })

  it("withdrawColl(): reduces the CDP's collateral by the correct amount", async () => {
    await borrowerOperations.openLoan(0, alice, { from: alice, value: dec(2, 'ether') })

    // check before -  Alice has 2 ether in CDP 
    const alice_CDP_Before = await cdpManager.CDPs(alice)
    const coll_Before = alice_CDP_Before[1]
    assert.equal(coll_Before, dec(2, 'ether'))

    // Alice withdraws 1 ether
    await borrowerOperations.withdrawColl(dec(1, 'ether'), alice, { from: alice })

    // Check 1 ether remaining
    const alice_CDP_After = await cdpManager.CDPs(alice)
    const coll_After = alice_CDP_After[1]
    assert.equal(coll_After, dec(1, 'ether'))
  })

  it("withdrawColl(): reduces ActivePool ETH and raw ether by correct amount", async () => {
    await borrowerOperations.openLoan(0, alice, { from: alice, value: dec(2, 'ether') })

    // check before
    const activePool_ETH_before = await activePool.getETH()
    const activePool_RawEther_before = await web3.eth.getBalance(activePool.address)
    assert.equal(activePool_ETH_before, dec(2, 'ether'))
    assert.equal(activePool_RawEther_before, dec(2, 'ether'))

    await borrowerOperations.withdrawColl(dec(1, 'ether'), alice, { from: alice })

    // check after
    const activePool_ETH_After = await activePool.getETH()
    const activePool_RawEther_After = await web3.eth.getBalance(activePool.address)
    assert.equal(activePool_ETH_After, dec(1, 'ether'))
    assert.equal(activePool_RawEther_After, dec(1, 'ether'))
  })

  it("withdrawColl(): updates the stake and updates the total stakes", async () => {
    //  Alice creates initial CDP with 2 ether
    await borrowerOperations.openLoan(0, alice, { from: alice, value: dec(2, 'ether') })

    const alice_CDP_Before = await cdpManager.CDPs(alice)
    const alice_Stake_Before = alice_CDP_Before[2].toString()
    const totalStakes_Before = (await cdpManager.totalStakes()).toString()

    assert.equal(alice_Stake_Before, '2000000000000000000')
    assert.equal(totalStakes_Before, '2000000000000000000')

    // Alice withdraws 1 ether
    await borrowerOperations.withdrawColl(dec(1, 'ether'), alice, { from: alice })

    // Check stake and total stakes get updated
    const alice_CDP_After = await cdpManager.CDPs(alice)
    const alice_Stake_After = alice_CDP_After[2].toString()
    const totalStakes_After = (await cdpManager.totalStakes()).toString()

    assert.equal(alice_Stake_After, '1000000000000000000')
    assert.equal(totalStakes_After, '1000000000000000000')
  })

  it("withdrawColl(): sends the correct amount of ETH to the user", async () => {
    await borrowerOperations.openLoan(0, alice, { from: alice, value: dec(2, 'ether') })

    const alice_ETHBalance_Before = web3.utils.toBN(await web3.eth.getBalance(alice))
    await borrowerOperations.withdrawColl(dec(1, 'ether'), alice, { from: alice, gasPrice: 0 })

    const alice_ETHBalance_After = web3.utils.toBN(await web3.eth.getBalance(alice))
    const balanceDiff = alice_ETHBalance_After.sub(alice_ETHBalance_Before)

    //   assert.equal(balanceDiff.toString(), dec(1, 'ether'))
  })

  it("withdrawColl(): applies pending rewards and updates user's L_ETH, L_CLVDebt snapshots", async () => {
    // --- SETUP ---
    // Alice adds 15 ether, Bob adds 5 ether, Carol adds 1 ether
    await borrowerOperations.openLoan(0, alice, { from: alice, value: dec(15, 'ether') })
    await borrowerOperations.openLoan(0, bob, { from: bob, value: dec(5, 'ether') })
    await borrowerOperations.openLoan(0, bob, { from: carol, value: dec(1, 'ether') })

    // Alice and Bob withdraw 100CLV, Carol withdraws 180CLV
    const CLVwithdrawal_A = await await th.getActualDebtFromComposite(dec(100, 18), contracts)
    const CLVwithdrawal_B = await await th.getActualDebtFromComposite(dec(100, 18), contracts)
    const CLVwithdrawal_C = await await th.getActualDebtFromComposite(dec(180, 18), contracts)

    await borrowerOperations.withdrawCLV(CLVwithdrawal_A, alice, { from: alice })
    await borrowerOperations.withdrawCLV(CLVwithdrawal_B, bob, { from: bob })
    await borrowerOperations.withdrawCLV(CLVwithdrawal_C, carol, { from: carol })

    // --- TEST ---

    // price drops to 1ETH:100CLV, reducing Carol's ICR below MCR
    await priceFeed.setPrice('100000000000000000000');

    // close Carol's CDP, liquidating her 1 ether and 180CLV.
    const liquidationTx_C = await cdpManager.liquidate(carol, { from: owner });
    const [liquidatedDebt_C, liquidatedColl_C, gasComp_C] = th.getEmittedLiquidationValues(liquidationTx_C)

    const L_ETH = await cdpManager.L_ETH()
    const L_CLVDebt = await cdpManager.L_CLVDebt()

    // check Alice and Bob's reward snapshots are zero before they alter their CDPs
    const alice_rewardSnapshot_Before = await cdpManager.rewardSnapshots(alice)
    const alice_ETHrewardSnapshot_Before = alice_rewardSnapshot_Before[0]
    const alice_CLVDebtRewardSnapshot_Before = alice_rewardSnapshot_Before[1]

    const bob_rewardSnapshot_Before = await cdpManager.rewardSnapshots(bob)
    const bob_ETHrewardSnapshot_Before = bob_rewardSnapshot_Before[0]
    const bob_CLVDebtRewardSnapshot_Before = bob_rewardSnapshot_Before[1]

    assert.equal(alice_ETHrewardSnapshot_Before, 0)
    assert.equal(alice_CLVDebtRewardSnapshot_Before, 0)
    assert.equal(bob_ETHrewardSnapshot_Before, 0)
    assert.equal(bob_CLVDebtRewardSnapshot_Before, 0)

    // Alice and Bob withdraw from their CDPs
    await borrowerOperations.withdrawColl(dec(5, 'ether'), alice, { from: alice })
    await borrowerOperations.withdrawColl(dec(1, 'ether'), bob, { from: bob })
    /* Check that both alice and Bob have had pending rewards applied in addition to their top-ups. 
    
    When Carol defaulted, her liquidated debt and coll was distributed to A and B in proportion to their 
    collateral shares.  
    */
    const expectedCollReward_A = liquidatedColl_C.mul(th.toBN(dec(15, 'ether'))).div(th.toBN(dec(20, 'ether')))
    const expectedDebtReward_A = liquidatedDebt_C.mul(th.toBN(dec(15, 'ether'))).div(th.toBN(dec(20, 'ether')))
    const expectedCollReward_B = liquidatedColl_C.mul(th.toBN(dec(5, 'ether'))).div(th.toBN(dec(20, 'ether')))
    const expectedDebtReward_B = liquidatedDebt_C.mul(th.toBN(dec(5, 'ether'))).div(th.toBN(dec(20, 'ether')))

    const alice_CDP_After = await cdpManager.CDPs(alice)
    const alice_CLVDebt_After = alice_CDP_After[0]
    const alice_Coll_After = alice_CDP_After[1]

    const bob_CDP_After = await cdpManager.CDPs(bob)
    const bob_CLVDebt_After = bob_CDP_After[0]
    const bob_Coll_After = bob_CDP_After[1]

    // Expect Alice coll = 15 - 5  + reward
    // Expect Bob coll = 5 - 1 + reward
    assert.isAtMost(th.getDifference(alice_Coll_After, th.toBN(dec(10, 'ether')).add(expectedCollReward_A)), 100)
    assert.isAtMost(th.getDifference(alice_CLVDebt_After, CLVwithdrawal_A.add(expectedDebtReward_A)), 100)

    assert.isAtMost(th.getDifference(bob_Coll_After, th.toBN(dec(4, 'ether')).add(expectedCollReward_B)), 100)
    assert.isAtMost(th.getDifference(bob_CLVDebt_After, CLVwithdrawal_B.add(expectedDebtReward_B)), 100)

    /* After top up, both Alice and Bob's snapshots of the rewards-per-unit-staked metrics should be updated
    to the latest values of L_ETH and L_CLVDebt */
    alice_rewardSnapshot_After = await cdpManager.rewardSnapshots(alice)
    const alice_ETHrewardSnapshot_After = alice_rewardSnapshot_After[0]
    const alice_CLVDebtRewardSnapshot_After = alice_rewardSnapshot_After[1]

    const bob_rewardSnapshot_After = await cdpManager.rewardSnapshots(bob)
    const bob_ETHrewardSnapshot_After = bob_rewardSnapshot_After[0]
    const bob_CLVDebtRewardSnapshot_After = bob_rewardSnapshot_After[1]

    assert.isAtMost(th.getDifference(alice_ETHrewardSnapshot_After, L_ETH), 100)
    assert.isAtMost(th.getDifference(alice_CLVDebtRewardSnapshot_After, L_CLVDebt), 100)
    assert.isAtMost(th.getDifference(bob_ETHrewardSnapshot_After, L_ETH), 100)
    assert.isAtMost(th.getDifference(bob_CLVDebtRewardSnapshot_After, L_CLVDebt), 100)
  })

  // --- withdrawCLV() ---

  it("withdrawCLV(): decays a non-zero base rate", async () => {
    await borrowerOperations.openLoan('0', A, { from: whale, value: dec(100, 'ether') })

    await borrowerOperations.openLoan(dec(30, 18), A, { from: A, value: dec(1, 'ether') })
    await borrowerOperations.openLoan(dec(40, 18), B, { from: B, value: dec(1, 'ether') })
    await borrowerOperations.openLoan(dec(50, 18), C, { from: C, value: dec(1, 'ether') })

    // A redeems 10 CLV
    await th.redeemCollateral(A, contracts, dec(10, 18))

    // Check A's balance has decreased by 10 CLV
    assert.equal(await clvToken.balanceOf(A), dec(20, 18))

    // Check baseRate is now non-zero
    const baseRate_1 = await cdpManager.baseRate()
    assert.isTrue(baseRate_1.gt(th.toBN('0')))

    // 2 hours pass
    th.fastForwardTime(7200, web3.currentProvider)

    // D withdraws CLV
    await borrowerOperations.openLoan(0, D, { from: D, value: dec(5, 'ether') })
    await borrowerOperations.withdrawCLV(dec(37, 18), D, { from: D })

    // Check baseRate has decreased
    const baseRate_2 = await cdpManager.baseRate()
    assert.isTrue(baseRate_2.lt(baseRate_1))

    // 1 hour passes
    th.fastForwardTime(3600, web3.currentProvider)

    // E opens loan 
    await borrowerOperations.openLoan(dec(12, 18), E, { from: E, value: dec(3, 'ether') })

    const baseRate_3 = await cdpManager.baseRate()
    assert.isTrue(baseRate_3.lt(baseRate_2))
  })

  it("withdrawCLV(): doesn't change base rate if it is already zero", async () => {
    await borrowerOperations.openLoan('0', A, { from: whale, value: dec(100, 'ether') })

    await borrowerOperations.openLoan(dec(30, 18), A, { from: A, value: dec(1, 'ether') })
    await borrowerOperations.openLoan(dec(40, 18), B, { from: B, value: dec(1, 'ether') })
    await borrowerOperations.openLoan(dec(50, 18), C, { from: C, value: dec(1, 'ether') })

    // Check baseRate is zero
    const baseRate_1 = await cdpManager.baseRate()
    assert.equal(baseRate_1, '0')

    // 2 hours pass
    th.fastForwardTime(7200, web3.currentProvider)

    // D withdraws CLV
    await borrowerOperations.openLoan(0, D, { from: D, value: dec(5, 'ether') })
    await borrowerOperations.withdrawCLV(dec(37, 18), D, { from: D })

    // Check baseRate is still 0
    const baseRate_2 = await cdpManager.baseRate()
    assert.equal(baseRate_2, '0')

    // 1 hour passes
    th.fastForwardTime(3600, web3.currentProvider)

    // E opens loan 
    await borrowerOperations.openLoan(dec(12, 18), E, { from: E, value: dec(3, 'ether') })

    const baseRate_3 = await cdpManager.baseRate()
    assert.equal(baseRate_3, '0')
  })

  it("withdrawCLV(): lastFeeOpTime doesn't update if less time than decay interval has passed since the last fee operation", async () => {
    await borrowerOperations.openLoan('0', A, { from: whale, value: dec(100, 'ether') })

    await borrowerOperations.openLoan(dec(30, 18), A, { from: A, value: dec(1, 'ether') })
    await borrowerOperations.openLoan(dec(40, 18), B, { from: B, value: dec(1, 'ether') })
    await borrowerOperations.openLoan(dec(50, 18), C, { from: C, value: dec(1, 'ether') })

    // A redeems 10 CLV
    await th.redeemCollateral(A, contracts, dec(10, 18))

    // Check A's balance has decreased by 10 CLV
    assert.equal(await clvToken.balanceOf(A), dec(20, 18))

    // Check baseRate is now non-zero
    const baseRate_1 = await cdpManager.baseRate()
    assert.isTrue(baseRate_1.gt(th.toBN('0')))

    const lastFeeOpTime_1 = await cdpManager.lastFeeOperationTime()

    // 59 minutes pass
    th.fastForwardTime(3540, web3.currentProvider)

    // Borrower C triggers a fee
    await borrowerOperations.withdrawCLV(dec(1, 18), C, { from: C})

    const lastFeeOpTime_2 = await cdpManager.lastFeeOperationTime()

    // Check that the last fee operation time did not update, as borrower D's debt issuance occured
    // since before minimum interval had passed 
    assert.isTrue(lastFeeOpTime_2.eq(lastFeeOpTime_1))

    // 1 minute passes
    th.fastForwardTime(60, web3.currentProvider)

    // Check that now, at least one hour has passed since lastFeeOpTime_1
    const timeNow = await th.getLatestBlockTimestamp(web3)
    assert.isTrue(th.toBN(timeNow).sub(lastFeeOpTime_1).gte(3600))

     // Borrower C triggers a fee
     await borrowerOperations.withdrawCLV(dec(1, 18), C, { from: C })

     const lastFeeOpTime_3 = await cdpManager.lastFeeOperationTime()

    // Check that the last fee operation time DID update, as borrower's debt issuance occured
    // after minimum interval had passed 
    assert.isTrue(lastFeeOpTime_3.gt(lastFeeOpTime_1))
  })


  it("withdrawCLV(): borrower can't grief the baseRate and stop it decaying by issuing debt at higher frequency than the decay granularity", async () => { 
    await borrowerOperations.openLoan('0', A, { from: whale, value: dec(100, 'ether') })

    await borrowerOperations.openLoan(dec(30, 18), A, { from: A, value: dec(1, 'ether') })
    await borrowerOperations.openLoan(dec(40, 18), B, { from: B, value: dec(1, 'ether') })
    await borrowerOperations.openLoan(dec(50, 18), C, { from: C, value: dec(1, 'ether') })

    // A redeems 10 CLV
    await th.redeemCollateral(A, contracts, dec(10, 18))

    // Check A's balance has decreased by 10 CLV
    assert.equal(await clvToken.balanceOf(A), dec(20, 18))

    // Check baseRate is now non-zero
    const baseRate_1 = await cdpManager.baseRate()
    assert.isTrue(baseRate_1.gt(th.toBN('0')))

    // 59 minutes pass
    th.fastForwardTime(3540, web3.currentProvider)

    // Borrower C triggers a fee, before decay interval has passed
    await borrowerOperations.withdrawCLV(dec(1, 18), C, { from: C})

    // 1 minute pass
    th.fastForwardTime(3540, web3.currentProvider)

    // Borrower C triggers another fee
    await borrowerOperations.withdrawCLV(dec(1, 18), C, { from: C})

    // Check base rate has decreased even though Borrower tried to stop it decaying
    const baseRate_2 = await cdpManager.baseRate()
    assert.isTrue(baseRate_2.lt(baseRate_1))
  })


  it("withdrawCLV(): borrowing at non-zero base rate sends CLV fee to GT staking contract", async () => {
    // time fast-forwards 1 year, and owner stakes 1 GT
    await th.fastForwardTime(timeValues.SECONDS_IN_ONE_YEAR, web3.currentProvider)
    await growthToken.approve(gtStaking.address, dec(1, 18), { from: owner })
    await gtStaking.stake(dec(1, 18), { from: owner })

    await borrowerOperations.openLoan('0', A, { from: whale, value: dec(100, 'ether') })

    await borrowerOperations.openLoan(dec(30, 18), A, { from: A, value: dec(1, 'ether') })
    await borrowerOperations.openLoan(dec(40, 18), B, { from: B, value: dec(1, 'ether') })
    await borrowerOperations.openLoan(dec(50, 18), C, { from: C, value: dec(1, 'ether') })

    // A redeems 10 CLV
    await th.redeemCollateral(A, contracts, dec(10, 18))

    // Check A's balance has decreased by 10 CLV
    assert.equal(await clvToken.balanceOf(A), dec(20, 18))

    // Check baseRate is now non-zero
    const baseRate_1 = await cdpManager.baseRate()
    assert.isTrue(baseRate_1.gt(th.toBN('0')))

    // 2 hours pass
    th.fastForwardTime(7200, web3.currentProvider)

    // Check GT CLV balance before == 0
    const gtStaking_CLVBalance_Before = await clvToken.balanceOf(gtStaking.address)
    assert.equal(gtStaking_CLVBalance_Before, '0')

    // D withdraws CLV
    await borrowerOperations.openLoan(0, D, { from: D, value: dec(5, 'ether') })
    await borrowerOperations.withdrawCLV(dec(37, 18), D, { from: D })

    // Check GT CLV balance after has increased
    const gtStaking_CLVBalance_After = await clvToken.balanceOf(gtStaking.address)
    assert.isTrue(gtStaking_CLVBalance_After.gt(gtStaking_CLVBalance_Before))
  })

  it("withdrawCLV(): Borrowing at non-zero base rate increases the GT staking contract CLV fees-per-unit-staked", async () => {
    // time fast-forwards 1 year, and owner stakes 1 GT
    await th.fastForwardTime(timeValues.SECONDS_IN_ONE_YEAR, web3.currentProvider)
    await growthToken.approve(gtStaking.address, dec(1, 18), { from: owner })
    await gtStaking.stake(dec(1, 18), { from: owner })

    await borrowerOperations.openLoan('0', A, { from: whale, value: dec(100, 'ether') })

    await borrowerOperations.openLoan(dec(30, 18), A, { from: A, value: dec(1, 'ether') })
    await borrowerOperations.openLoan(dec(40, 18), B, { from: B, value: dec(1, 'ether') })
    await borrowerOperations.openLoan(dec(50, 18), C, { from: C, value: dec(1, 'ether') })

    // A redeems 10 CLV
    await th.redeemCollateral(A, contracts, dec(10, 18))

    // Check A's balance has decreased by 10 CLV
    assert.equal(await clvToken.balanceOf(A), dec(20, 18))

    // Check baseRate is now non-zero
    const baseRate_1 = await cdpManager.baseRate()
    assert.isTrue(baseRate_1.gt(th.toBN('0')))

    // 2 hours pass
    th.fastForwardTime(7200, web3.currentProvider)

    // Check GT contract CLV fees-per-unit-staked is zero
    const F_LQTY_Before = await gtStaking.F_LQTY()
    assert.equal(F_LQTY_Before, '0')

    // D withdraws CLV
    await borrowerOperations.openLoan(0, D, { from: D, value: dec(5, 'ether') })
    await borrowerOperations.withdrawCLV(dec(37, 18), D, { from: D })

    // Check GT contract CLV fees-per-unit-staked has increased
    const F_LQTY_After = await gtStaking.F_LQTY()
    assert.isTrue(F_LQTY_After.gt(F_LQTY_Before))
  })

  it("withdrawCLV(): Borrowing at non-zero base rate sends requested amount to the user", async () => {
    // time fast-forwards 1 year, and owner stakes 1 GT
    await th.fastForwardTime(timeValues.SECONDS_IN_ONE_YEAR, web3.currentProvider)
    await growthToken.approve(gtStaking.address, dec(1, 18), { from: owner })
    await gtStaking.stake(dec(1, 18), { from: owner })

    await borrowerOperations.openLoan('0', A, { from: whale, value: dec(100, 'ether') })

    await borrowerOperations.openLoan(dec(30, 18), A, { from: A, value: dec(1, 'ether') })
    await borrowerOperations.openLoan(dec(40, 18), B, { from: B, value: dec(1, 'ether') })
    await borrowerOperations.openLoan(dec(50, 18), C, { from: C, value: dec(1, 'ether') })

    // A redeems 10 CLV
    await th.redeemCollateral(A, contracts, dec(10, 18))

    // Check GT Staking contract balance before == 0
    const gtStaking_CLVBalance_Before = await clvToken.balanceOf(gtStaking.address)
    assert.equal(gtStaking_CLVBalance_Before, '0')

    // Check A's balance has decreased by 10 CLV
    assert.equal(await clvToken.balanceOf(A), dec(20, 18))

    // Check baseRate is now non-zero
    const baseRate_1 = await cdpManager.baseRate()
    assert.isTrue(baseRate_1.gt(th.toBN('0')))

    // 2 hours pass
    th.fastForwardTime(7200, web3.currentProvider)

    // D withdraws CLV
    await borrowerOperations.openLoan(0, D, { from: D, value: dec(5, 'ether') })
    const CLVRequest_D = th.toBN(dec(40, 18))
    await borrowerOperations.withdrawCLV(CLVRequest_D, D, { from: D })

    // Check GT staking CLV balance has increased
    const gtStaking_CLVBalance_After = await clvToken.balanceOf(gtStaking.address)
    assert.isTrue(gtStaking_CLVBalance_After.gt(gtStaking_CLVBalance_Before))

    // Check D's CLV balance now equals their requested CLV
    const CLVBalance_D = await clvToken.balanceOf(D)
    assert.isTrue(CLVRequest_D.eq(CLVBalance_D))
  })

  it("withdrawCLV(): Borrowing at zero base rate does not change CLV balance of GT staking contract", async () => {
    await borrowerOperations.openLoan('0', A, { from: whale, value: dec(100, 'ether') })

    await borrowerOperations.openLoan(dec(30, 18), A, { from: A, value: dec(1, 'ether') })
    await borrowerOperations.openLoan(dec(40, 18), B, { from: B, value: dec(1, 'ether') })
    await borrowerOperations.openLoan(dec(50, 18), C, { from: C, value: dec(1, 'ether') })

    // Check baseRate is zero
    const baseRate_1 = await cdpManager.baseRate()
    assert.equal(baseRate_1, '0')

    // 2 hours pass
    th.fastForwardTime(7200, web3.currentProvider)

    // Check GT CLV balance before == 0
    const gtStaking_CLVBalance_Before = await clvToken.balanceOf(gtStaking.address)
    assert.equal(gtStaking_CLVBalance_Before, '0')

    // D withdraws CLV
    await borrowerOperations.openLoan(0, D, { from: D, value: dec(5, 'ether') })
    await borrowerOperations.withdrawCLV(dec(37, 18), D, { from: D })

    // Check GT CLV balance after == 0
    const gtStaking_CLVBalance_After = await clvToken.balanceOf(gtStaking.address)
    assert.equal(gtStaking_CLVBalance_After, '0')
  })

  it("withdrawCLV(): Borrowing at zero base rate does not change GT staking contract CLV fees-per-unit-staked", async () => {
    await borrowerOperations.openLoan('0', A, { from: whale, value: dec(100, 'ether') })

    await borrowerOperations.openLoan(dec(30, 18), A, { from: A, value: dec(1, 'ether') })
    await borrowerOperations.openLoan(dec(40, 18), B, { from: B, value: dec(1, 'ether') })
    await borrowerOperations.openLoan(dec(50, 18), C, { from: C, value: dec(1, 'ether') })

    // Check baseRate is zero
    const baseRate_1 = await cdpManager.baseRate()
    assert.equal(baseRate_1, '0')

    // 2 hours pass
    th.fastForwardTime(7200, web3.currentProvider)

    // Check GT CLV balance before == 0
    const F_LQTY_Before = await gtStaking.F_LQTY()
    assert.equal(F_LQTY_Before, '0')

    // D withdraws CLV
    await borrowerOperations.openLoan(0, D, { from: D, value: dec(5, 'ether') })
    await borrowerOperations.withdrawCLV(dec(37, 18), D, { from: D })

    // Check GT CLV balance after == 0
    const F_LQTY_After = await gtStaking.F_LQTY()
    assert.equal(F_LQTY_After, '0')
  })

  it("withdrawCLV(): Borrowing at zero base rate sends total requested CLV to the user", async () => {
    await borrowerOperations.openLoan('0', A, { from: whale, value: dec(100, 'ether') })

    await borrowerOperations.openLoan(dec(30, 18), A, { from: A, value: dec(1, 'ether') })
    await borrowerOperations.openLoan(dec(40, 18), B, { from: B, value: dec(1, 'ether') })
    await borrowerOperations.openLoan(dec(50, 18), C, { from: C, value: dec(1, 'ether') })

    // Check baseRate is zero
    const baseRate_1 = await cdpManager.baseRate()
    assert.equal(baseRate_1, '0')

    // 2 hours pass
    th.fastForwardTime(7200, web3.currentProvider)


    // D withdraws CLV
    await borrowerOperations.openLoan(0, D, { from: D, value: dec(5, 'ether') })
    const CLVRequest_D = th.toBN(dec(40, 18))
    await borrowerOperations.withdrawCLV(CLVRequest_D, D, { from: D })

    // Check D's CLV balance now equals their requested CLV
    const CLVBalance_D = await clvToken.balanceOf(D)

    assert.isTrue(CLVRequest_D.eq(CLVBalance_D))
  })

  it("withdrawCLV(): reverts when calling address does not have active trove", async () => {
    await borrowerOperations.openLoan(0, alice, { from: alice, value: dec(1, 'ether') })
    await borrowerOperations.openLoan(0, bob, { from: bob, value: dec(1, 'ether') })

    // Bob successfully withdraws CLV
    const txBob = await borrowerOperations.withdrawCLV(dec(100, 18), bob, { from: bob })
    assert.isTrue(txBob.receipt.status)

    // Carol with no active trove attempts to withdraw CLV
    try {
      const txCarol = await borrowerOperations.withdrawCLV(dec(100, 18), carol, { from: carol })
      assert.fail(txCarol)
    } catch (err) {
      assert.include(err.message, "revert")
    }
  })

  it("withdrawCLV(): reverts when requested withdrawal amount is zero CLV", async () => {
    await borrowerOperations.openLoan(0, alice, { from: alice, value: dec(1, 'ether') })
    await borrowerOperations.openLoan(0, bob, { from: bob, value: dec(1, 'ether') })

    // Bob successfully withdraws 1e-18 CLV
    const txBob = await borrowerOperations.withdrawCLV(1, bob, { from: bob })
    assert.isTrue(txBob.receipt.status)

    // Alice attempts to withdraw 0 CLV
    try {
      const txAlice = await borrowerOperations.withdrawCLV(0, alice, { from: alice })
      assert.fail(txAlice)
    } catch (err) {
      assert.include(err.message, "revert")
    }
  })

  it("withdrawCLV(): reverts when system is in Recovery Mode", async () => {
    await borrowerOperations.openLoan(0, alice, { from: alice, value: dec(1, 'ether') })
    await borrowerOperations.openLoan(0, bob, { from: bob, value: dec(1, 'ether') })

    assert.isFalse(await cdpManager.checkRecoveryMode())

    // Withdrawal possible when recoveryMode == false
    const txAlice = await borrowerOperations.withdrawCLV(dec(100, 18), alice, { from: alice })
    assert.isTrue(txAlice.receipt.status)

    await priceFeed.setPrice('50000000000000000000')

    assert.isTrue(await cdpManager.checkRecoveryMode())

    //Check CLV withdrawal impossible when recoveryMode == true
    try {
      const txBob = await borrowerOperations.withdrawCLV(1, bob, { from: bob })
      assert.fail(txBob)
    } catch (err) {
      assert.include(err.message, "revert")
    }
  })


  it("withdrawCLV(): reverts when withdrawal would bring the loan's ICR < MCR", async () => {
    await borrowerOperations.openLoan(0, alice, { from: alice, value: dec(1, 'ether') })
    await borrowerOperations.openLoan(0, bob, { from: bob, value: dec(1, 'ether') })

    // Alice withdraws to a composite debt of 181 CLV
    const CLVwithdrawal_A = await await th.getActualDebtFromComposite("181000000000000000000", contracts)
    const txAlice = await borrowerOperations.withdrawCLV(CLVwithdrawal_A, alice, { from: alice })
    assert.isTrue(txAlice.receipt.status)

    const price = await priceFeed.getPrice()
    const aliceICR = await cdpManager.getCurrentICR(alice, price)

    // Check Alice ICR > MCR
    assert.isTrue(aliceICR.gte(web3.utils.toBN("1100000000000000000")))

    // Bob tries to withdraw CLV that would bring his ICR < MCR
    try {
      const txBob = await borrowerOperations.withdrawCLV("182000000000000000000", bob, { from: bob })
      assert.fail(txBob)
    } catch (err) {
      assert.include(err.message, "revert")
    }
  })

  it("withdrawCLV(): reverts when the withdrawal would cause the TCR of the system to fall below the CCR", async () => {
    await priceFeed.setPrice(dec(100, 18))
    const price = await priceFeed.getPrice()

    // Alice and Bob creates troves with 3 ETH / 200 CLV, and 150% ICR.  System TCR = 150%.
    const txAlice = await borrowerOperations.openLoan(dec(200, 18), alice, { from: alice, value: dec(3, 'ether') })
    const aliceICR = await cdpManager.getCurrentICR(alice, price)

    const txBob = await borrowerOperations.openLoan(dec(200, 18), bob, { from: bob, value: dec(3, 'ether') })
    const bobICR = await cdpManager.getCurrentICR(bob, price)

    const TCR = (await cdpManager.getTCR()).toString()
    assert.equal(TCR, '1500000000000000000')

    // Bob attempts to withdraw 1 CLV.
    // System TCR would be: ((3+3) * 100 ) / (200+201) = 600/401 = 149.62%, i.e. below CCR of 150%.
    try {
      const txBob = await borrowerOperations.withdrawCLV(dec(1, 18), bob, { from: bob })
      assert.isFalse(txBob.receipt.status)
    } catch (err) {
      assert.include(err.message, "revert")
    }
  })


  it("withdrawCLV(): reverts if withdrawal would pull TCR below CCR", async () => {
    // --- SETUP ---
    await borrowerOperations.openLoan(0, alice, { from: alice, value: dec(3, 'ether') })
    await borrowerOperations.openLoan(0, bob, { from: bob, value: dec(3, 'ether') })

    //  Alice and Bob withdraw such that the TCR is 150%
    await borrowerOperations.withdrawCLV('400000000000000000000', alice, { from: alice })
    await borrowerOperations.withdrawCLV('400000000000000000000', bob, { from: bob })

    // --- TEST ---

    // Alice attempts to withdraw 10 CLV, which would reducing TCR below 150%
    try {
      const txData = await borrowerOperations.withdrawCLV('10000000000000000000', alice, { from: alice })
      assert.fail(txData)
    } catch (err) {
      assert.include(err.message, 'revert')
    }
  })

  it("withdrawCLV(): reverts if system is in recovery mode", async () => {
    // --- SETUP ---
    await borrowerOperations.openLoan(0, alice, { from: alice, value: dec(3, 'ether') })
    await borrowerOperations.openLoan(0, bob, { from: bob, value: dec(3, 'ether') })

    //  Alice and Bob withdraw such that the TCR is ~150%
    await borrowerOperations.withdrawCLV('400000000000000000000', alice, { from: alice })
    await borrowerOperations.withdrawCLV('400000000000000000000', bob, { from: bob })

    // const TCR = (await cdpManager.getTCR()).toString()
    // assert.equal(TCR, '1500000000000000000')

    // --- TEST ---

    // price drops to 1ETH:150CLV, reducing TCR below 150%
    await priceFeed.setPrice('150000000000000000000');

    try {
      const txData = await borrowerOperations.withdrawCLV('200', alice, { from: alice })
      assert.fail(txData)
    } catch (err) {
      assert.include(err.message, 'revert')
    }
  })



  it("withdrawCLV(): increases the CDP's CLV debt by the correct amount", async () => {
    await borrowerOperations.openLoan(0, alice, { from: alice, value: dec(1, 'ether') })

    // check before
    const alice_CDP_Before = await cdpManager.CDPs(alice)
    const debt_Before = alice_CDP_Before[0]
    assert.equal(debt_Before, 0)

    await borrowerOperations.withdrawCLV(100, alice, { from: alice })

    // check after
    const alice_CDP_After = await cdpManager.CDPs(alice)
    const debt_After = alice_CDP_After[0]
    assert.equal(debt_After, 100)
  })

  it("withdrawCLV(): increases CLV debt in ActivePool by correct amount", async () => {
    await borrowerOperations.openLoan(0, alice, { from: alice, value: dec(1, 'ether') })

    // check before
    const alice_CDP_Before = await cdpManager.CDPs(alice)
    const debt_Before = alice_CDP_Before[0]
    assert.equal(debt_Before, 0)

    await borrowerOperations.withdrawCLV(100, alice, { from: alice })

    // check after
    const alice_CDP_After = await cdpManager.CDPs(alice)
    const debt_After = alice_CDP_After[0]
    assert.equal(debt_After, 100)
  })

  it("withdrawCLV(): increases user CLVToken balance by correct amount", async () => {
    await borrowerOperations.openLoan(0, alice, { from: alice, value: dec(1, 'ether') })

    // check before
    const alice_CLVTokenBalance_Before = await clvToken.balanceOf(alice)
    assert.equal(alice_CLVTokenBalance_Before, 0)

    await borrowerOperations.withdrawCLV(100, alice, { from: alice })

    // check after
    const alice_CLVTokenBalance_After = await clvToken.balanceOf(alice)
    assert.equal(alice_CLVTokenBalance_After, 100)
  })

  // --- repayCLV() ---

  it("repayCLV(): reverts when calling address does not have active trove", async () => {
    await borrowerOperations.openLoan(0, alice, { from: alice, value: dec(1, 'ether') })
    await borrowerOperations.openLoan(0, bob, { from: bob, value: dec(1, 'ether') })
    await borrowerOperations.withdrawCLV(dec(100, 18), alice, { from: alice })
    await borrowerOperations.withdrawCLV(dec(100, 18), bob, { from: bob })

    // Bob successfully repays some CLV
    const txBob = await borrowerOperations.repayCLV(dec(10, 18), bob, { from: bob })
    assert.isTrue(txBob.receipt.status)

    // Carol with no active trove attempts to repayCLV
    try {
      const txCarol = await borrowerOperations.repayCLV(dec(10, 18), carol, { from: carol })
      assert.fail(txCarol)
    } catch (err) {
      assert.include(err.message, "revert")
    }
  })

  it("repayCLV(): reverts when attempted repayment is > the debt of the trove", async () => {
    await borrowerOperations.openLoan(0, alice, { from: alice, value: dec(1, 'ether') })
    await borrowerOperations.openLoan(0, bob, { from: bob, value: dec(1, 'ether') })
    await borrowerOperations.withdrawCLV(dec(100, 18), alice, { from: alice })
    await borrowerOperations.withdrawCLV(dec(100, 18), bob, { from: bob })

    // Bob successfully repays some CLV
    const txBob = await borrowerOperations.repayCLV(dec(10, 18), bob, { from: bob })
    assert.isTrue(txBob.receipt.status)

    // Alice attempts to repay more than her debt
    try {
      const txAlice = await borrowerOperations.repayCLV('101000000000000000000', alice, { from: alice })
      assert.fail(txAlice)
    } catch (err) {
      assert.include(err.message, "revert")
    }
  })



  //repayCLV: reduces CLV debt in CDP
  it("repayCLV(): reduces the CDP's CLV debt by the correct amount", async () => {
    await borrowerOperations.openLoan(0, alice, { from: alice, value: dec(1, 'ether') })

    // check before
    await borrowerOperations.withdrawCLV(100, alice, { from: alice })
    const alice_CDP_Before = await cdpManager.CDPs(alice)
    const debt_Before = alice_CDP_Before[0]
    assert.equal(debt_Before, 100)

    await borrowerOperations.repayCLV(100, alice, { from: alice })

    // check after
    const alice_CDP_After = await cdpManager.CDPs(alice)
    const debt_After = alice_CDP_After[0]
    assert.equal(debt_After, 0)
  })

  it("repayCLV(): decreases CLV debt in ActivePool by correct amount", async () => {
    await borrowerOperations.openLoan(0, alice, { from: alice, value: dec(1, 'ether') })

    //check before
    await borrowerOperations.withdrawCLV(100, alice, { from: alice })
    const activePool_CLV_Before = await activePool.getCLVDebt()
    assert.equal(activePool_CLV_Before, 100)

    await borrowerOperations.repayCLV(100, alice, { from: alice })

    // check after
    activePool_CLV_After = await activePool.getCLVDebt()
    assert.equal(activePool_CLV_After, 0)
  })

  it("repayCLV(): decreases user CLVToken balance by correct amount", async () => {
    await borrowerOperations.openLoan(0, alice, { from: alice, value: dec(1, 'ether') })

    // check before
    await borrowerOperations.withdrawCLV(100, alice, { from: alice })
    const alice_CLVTokenBalance_Before = await clvToken.balanceOf(alice)
    assert.equal(alice_CLVTokenBalance_Before, 100)

    await borrowerOperations.repayCLV(100, alice, { from: alice })

    // check after
    const alice_CLVTokenBalance_After = await clvToken.balanceOf(alice)
    assert.equal(alice_CLVTokenBalance_After, 0)
  })

  // --- adjustLoan() ---

  it("adjustLoan(): decays a non-zero base rate", async () => {
    await borrowerOperations.openLoan('0', A, { from: whale, value: dec(100, 'ether') })

    await borrowerOperations.openLoan(dec(30, 18), A, { from: A, value: dec(1, 'ether') })
    await borrowerOperations.openLoan(dec(40, 18), B, { from: B, value: dec(1, 'ether') })
    await borrowerOperations.openLoan(dec(50, 18), C, { from: C, value: dec(1, 'ether') })

    // A redeems 10 CLV
    await th.redeemCollateral(A, contracts, dec(10, 18))

    // Check A's balance has decreased by 10 CLV
    assert.equal(await clvToken.balanceOf(A), dec(20, 18))

    // Check baseRate is now non-zero
    const baseRate_1 = await cdpManager.baseRate()
    assert.isTrue(baseRate_1.gt(th.toBN('0')))

    // 2 hours pass
    th.fastForwardTime(7200, web3.currentProvider)

    // D adjusts loan
    await borrowerOperations.openLoan(0, D, { from: D, value: dec(5, 'ether') })
    await borrowerOperations.adjustLoan(0, dec(37, 18), true, D, { from: D })

    // Check baseRate has decreased
    const baseRate_2 = await cdpManager.baseRate()
    assert.isTrue(baseRate_2.lt(baseRate_1))

    // 1 hour passes
    th.fastForwardTime(3600, web3.currentProvider)

     // E adjusts loan
     await borrowerOperations.openLoan(0, E, { from: E, value: dec(2, 'ether') })
     await borrowerOperations.adjustLoan(0, dec(37, 15), true, E, { from: D })

    const baseRate_3 = await cdpManager.baseRate()
    assert.isTrue(baseRate_3.lt(baseRate_2))
  })

  it("adjustLoan(): doesn't change base rate if it is already zero", async () => {
    await borrowerOperations.openLoan('0', A, { from: whale, value: dec(100, 'ether') })

    await borrowerOperations.openLoan(dec(30, 18), A, { from: A, value: dec(1, 'ether') })
    await borrowerOperations.openLoan(dec(40, 18), B, { from: B, value: dec(1, 'ether') })
    await borrowerOperations.openLoan(dec(50, 18), C, { from: C, value: dec(1, 'ether') })

    // Check baseRate is zero
    const baseRate_1 = await cdpManager.baseRate()
    assert.equal(baseRate_1, '0')

    // 2 hours pass
    th.fastForwardTime(7200, web3.currentProvider)

    // D adjusts loan
    await borrowerOperations.openLoan(0, D, { from: D, value: dec(5, 'ether') })
    await borrowerOperations.adjustLoan(0, dec(37, 18), true, D, { from: D })

    // Check baseRate is still 0
    const baseRate_2 = await cdpManager.baseRate()
    assert.equal(baseRate_2, '0')

    // 1 hour passes
    th.fastForwardTime(3600, web3.currentProvider)

    // E adjusts loan
    await borrowerOperations.openLoan(0, E, { from: E, value: dec(2, 'ether') })
    await borrowerOperations.adjustLoan(0, dec(37, 15), true, E, { from: D })

    const baseRate_3 = await cdpManager.baseRate()
    assert.equal(baseRate_3, '0')
  })

  it("adjustLoan(): lastFeeOpTime doesn't update if less time than decay interval has passed since the last fee operation", async () => {
    await borrowerOperations.openLoan('0', A, { from: whale, value: dec(100, 'ether') })

    await borrowerOperations.openLoan(dec(30, 18), A, { from: A, value: dec(1, 'ether') })
    await borrowerOperations.openLoan(dec(40, 18), B, { from: B, value: dec(1, 'ether') })
    await borrowerOperations.openLoan(dec(50, 18), C, { from: C, value: dec(1, 'ether') })

    // A redeems 10 CLV
    await th.redeemCollateral(A, contracts, dec(10, 18))

    // Check A's balance has decreased by 10 CLV
    assert.equal(await clvToken.balanceOf(A), dec(20, 18))

    // Check baseRate is now non-zero
    const baseRate_1 = await cdpManager.baseRate()
    assert.isTrue(baseRate_1.gt(th.toBN('0')))

    const lastFeeOpTime_1 = await cdpManager.lastFeeOperationTime()

    // 59 minutes pass
    th.fastForwardTime(3540, web3.currentProvider)

    // Borrower C triggers a fee
    await borrowerOperations.adjustLoan(0, dec(1, 18), true, C, { from: C})

    const lastFeeOpTime_2 = await cdpManager.lastFeeOperationTime()

    // Check that the last fee operation time did not update, as borrower D's debt issuance occured
    // since before minimum interval had passed 
    assert.isTrue(lastFeeOpTime_2.eq(lastFeeOpTime_1))

    // 1 minute passes
    th.fastForwardTime(60, web3.currentProvider)

    // Check that now, at least one hour has passed since lastFeeOpTime_1
    const timeNow = await th.getLatestBlockTimestamp(web3)
    assert.isTrue(th.toBN(timeNow).sub(lastFeeOpTime_1).gte(3600))

    // Borrower C triggers a fee
    await borrowerOperations.adjustLoan(0, dec(1, 18), true, C, { from: C})

     const lastFeeOpTime_3 = await cdpManager.lastFeeOperationTime()

    // Check that the last fee operation time DID update, as borrower's debt issuance occured
    // after minimum interval had passed 
    assert.isTrue(lastFeeOpTime_3.gt(lastFeeOpTime_1))
  })


  it("adjustLoan(): borrower can't grief the baseRate and stop it decaying by issuing debt at higher frequency than the decay granularity", async () => { 
    await borrowerOperations.openLoan('0', A, { from: whale, value: dec(100, 'ether') })

    await borrowerOperations.openLoan(dec(30, 18), A, { from: A, value: dec(1, 'ether') })
    await borrowerOperations.openLoan(dec(40, 18), B, { from: B, value: dec(1, 'ether') })
    await borrowerOperations.openLoan(dec(50, 18), C, { from: C, value: dec(1, 'ether') })

    // A redeems 10 CLV
    await th.redeemCollateral(A, contracts, dec(10, 18))

    // Check A's balance has decreased by 10 CLV
    assert.equal(await clvToken.balanceOf(A), dec(20, 18))

    // Check baseRate is now non-zero
    const baseRate_1 = await cdpManager.baseRate()
    assert.isTrue(baseRate_1.gt(th.toBN('0')))

    // 59 minutes pass
    th.fastForwardTime(3540, web3.currentProvider)

    // Borrower C triggers a fee, before decay interval has passed
    await borrowerOperations.adjustLoan(0, dec(1, 18), true, C, { from: C})

    // 1 minute pass
    th.fastForwardTime(3540, web3.currentProvider)

    // Borrower C triggers another fee
    await borrowerOperations.adjustLoan(0, dec(1, 18), true, C, { from: C})

    // Check base rate has decreased even though Borrower tried to stop it decaying
    const baseRate_2 = await cdpManager.baseRate()
    assert.isTrue(baseRate_2.lt(baseRate_1))
  })

  it("adjustLoan(): borrowing at non-zero base rate sends CLV fee to GT staking contract", async () => {
    // time fast-forwards 1 year, and owner stakes 1 GT
    await th.fastForwardTime(timeValues.SECONDS_IN_ONE_YEAR, web3.currentProvider)
    await growthToken.approve(gtStaking.address, dec(1, 18), { from: owner })
    await gtStaking.stake(dec(1, 18), { from: owner })

    await borrowerOperations.openLoan('0', A, { from: whale, value: dec(100, 'ether') })

    await borrowerOperations.openLoan(dec(30, 18), A, { from: A, value: dec(1, 'ether') })
    await borrowerOperations.openLoan(dec(40, 18), B, { from: B, value: dec(1, 'ether') })
    await borrowerOperations.openLoan(dec(50, 18), C, { from: C, value: dec(1, 'ether') })

    // A redeems 10 CLV
    await th.redeemCollateral(A, contracts, dec(10, 18))

    // Check A's balance has decreased by 10 CLV
    assert.equal(await clvToken.balanceOf(A), dec(20, 18))

    // Check baseRate is now non-zero
    const baseRate_1 = await cdpManager.baseRate()
    assert.isTrue(baseRate_1.gt(th.toBN('0')))

    // 2 hours pass
    th.fastForwardTime(7200, web3.currentProvider)

    // Check GT CLV balance before == 0
    const gtStaking_CLVBalance_Before = await clvToken.balanceOf(gtStaking.address)
    assert.equal(gtStaking_CLVBalance_Before, '0')

   // D adjusts loan
   await borrowerOperations.openLoan(0, D, { from: D, value: dec(5, 'ether') })
   await borrowerOperations.adjustLoan(0, dec(37, 18), true, D, { from: D })

    // Check GT CLV balance after has increased
    const gtStaking_CLVBalance_After = await clvToken.balanceOf(gtStaking.address)
    assert.isTrue(gtStaking_CLVBalance_After.gt(gtStaking_CLVBalance_Before))
  })

  it("adjustLoan(): Borrowing at non-zero base rate increases the GT staking contract CLV fees-per-unit-staked", async () => {
    // time fast-forwards 1 year, and owner stakes 1 GT
    await th.fastForwardTime(timeValues.SECONDS_IN_ONE_YEAR, web3.currentProvider)
    await growthToken.approve(gtStaking.address, dec(1, 18), { from: owner })
    await gtStaking.stake(dec(1, 18), { from: owner })

    await borrowerOperations.openLoan('0', A, { from: whale, value: dec(100, 'ether') })

    await borrowerOperations.openLoan(dec(30, 18), A, { from: A, value: dec(1, 'ether') })
    await borrowerOperations.openLoan(dec(40, 18), B, { from: B, value: dec(1, 'ether') })
    await borrowerOperations.openLoan(dec(50, 18), C, { from: C, value: dec(1, 'ether') })

    // A redeems 10 CLV
    await th.redeemCollateral(A, contracts, dec(10, 18))

    // Check A's balance has decreased by 10 CLV
    assert.equal(await clvToken.balanceOf(A), dec(20, 18))

    // Check baseRate is now non-zero
    const baseRate_1 = await cdpManager.baseRate()
    assert.isTrue(baseRate_1.gt(th.toBN('0')))

    // 2 hours pass
    th.fastForwardTime(7200, web3.currentProvider)

    // Check GT contract CLV fees-per-unit-staked is zero
    const F_LQTY_Before = await gtStaking.F_LQTY()
    assert.equal(F_LQTY_Before, '0')

    // D adjusts loan
    await borrowerOperations.openLoan(0, D, { from: D, value: dec(5, 'ether') })
    await borrowerOperations.adjustLoan(0, dec(37, 18),  true, D, { from: D })

    // Check GT contract CLV fees-per-unit-staked has increased
    const F_LQTY_After = await gtStaking.F_LQTY()
    assert.isTrue(F_LQTY_After.gt(F_LQTY_Before))
  })

  it("adjustLoan(): Borrowing at non-zero base rate sends requested amount to the user", async () => {
    // time fast-forwards 1 year, and owner stakes 1 GT
    await th.fastForwardTime(timeValues.SECONDS_IN_ONE_YEAR, web3.currentProvider)
    await growthToken.approve(gtStaking.address, dec(1, 18), { from: owner })
    await gtStaking.stake(dec(1, 18), { from: owner })

    await borrowerOperations.openLoan('0', A, { from: whale, value: dec(100, 'ether') })

    await borrowerOperations.openLoan(dec(30, 18), A, { from: A, value: dec(1, 'ether') })
    await borrowerOperations.openLoan(dec(40, 18), B, { from: B, value: dec(1, 'ether') })
    await borrowerOperations.openLoan(dec(50, 18), C, { from: C, value: dec(1, 'ether') })

    // A redeems 10 CLV
    await th.redeemCollateral(A, contracts, dec(10, 18))

    // Check GT Staking contract balance before == 0
    const gtStaking_CLVBalance_Before = await clvToken.balanceOf(gtStaking.address)
    assert.equal(gtStaking_CLVBalance_Before, '0')

    // Check A's balance has decreased by 10 CLV
    assert.equal(await clvToken.balanceOf(A), dec(20, 18))

    // Check baseRate is now non-zero
    const baseRate_1 = await cdpManager.baseRate()
    assert.isTrue(baseRate_1.gt(th.toBN('0')))

    // 2 hours pass
    th.fastForwardTime(7200, web3.currentProvider)

     // D adjusts loan
     await borrowerOperations.openLoan(0, D, { from: D, value: dec(5, 'ether') })
     const CLVRequest_D = th.toBN(dec(40, 18))
     await borrowerOperations.adjustLoan(0, CLVRequest_D, true,  D, { from: D })

    // Check GT staking CLV balance has increased
    const gtStaking_CLVBalance_After = await clvToken.balanceOf(gtStaking.address)
    assert.isTrue(gtStaking_CLVBalance_After.gt(gtStaking_CLVBalance_Before))

    // Check D's CLV balance now equals their requested CLV
    const CLVBalance_D = await clvToken.balanceOf(D)
    assert.isTrue(CLVRequest_D.eq(CLVBalance_D))
  })

  it("adjustLoan(): Borrowing at zero base rate does not change CLV balance of GT staking contract", async () => {
    await borrowerOperations.openLoan('0', A, { from: whale, value: dec(100, 'ether') })

    await borrowerOperations.openLoan(dec(30, 18), A, { from: A, value: dec(1, 'ether') })
    await borrowerOperations.openLoan(dec(40, 18), B, { from: B, value: dec(1, 'ether') })
    await borrowerOperations.openLoan(dec(50, 18), C, { from: C, value: dec(1, 'ether') })

    // Check baseRate is zero
    const baseRate_1 = await cdpManager.baseRate()
    assert.equal(baseRate_1, '0')

    // 2 hours pass
    th.fastForwardTime(7200, web3.currentProvider)

    // Check GT CLV balance before == 0
    const gtStaking_CLVBalance_Before = await clvToken.balanceOf(gtStaking.address)
    assert.equal(gtStaking_CLVBalance_Before, '0')

    // D adjusts loan
    await borrowerOperations.openLoan(0, D, { from: D, value: dec(5, 'ether') })
    await borrowerOperations.adjustLoan(0, dec(37, 18),  true, D, { from: D })

    // Check GT CLV balance after == 0
    const gtStaking_CLVBalance_After = await clvToken.balanceOf(gtStaking.address)
    assert.equal(gtStaking_CLVBalance_After, '0')
  })

  it("adjustLoan(): Borrowing at zero base rate does not change GT staking contract CLV fees-per-unit-staked", async () => {
    await borrowerOperations.openLoan('0', A, { from: whale, value: dec(100, 'ether') })

    await borrowerOperations.openLoan(dec(30, 18), A, { from: A, value: dec(1, 'ether') })
    await borrowerOperations.openLoan(dec(40, 18), B, { from: B, value: dec(1, 'ether') })
    await borrowerOperations.openLoan(dec(50, 18), C, { from: C, value: dec(1, 'ether') })

    // Check baseRate is zero
    const baseRate_1 = await cdpManager.baseRate()
    assert.equal(baseRate_1, '0')

    // 2 hours pass
    th.fastForwardTime(7200, web3.currentProvider)

    // Check GT CLV balance before == 0
    const F_LQTY_Before = await gtStaking.F_LQTY()
    assert.equal(F_LQTY_Before, '0')

    // D adjusts loan
    await borrowerOperations.openLoan(0, D, { from: D, value: dec(5, 'ether') })
    await borrowerOperations.adjustLoan(0, dec(37, 18), true,  D, { from: D })

    // Check GT CLV balance after == 0
    const F_LQTY_After = await gtStaking.F_LQTY()
    assert.equal(F_LQTY_After, '0')
  })

  it("adjustLoan(): Borrowing at zero base rate sends total requested CLV to the user", async () => {
    await borrowerOperations.openLoan('0', A, { from: whale, value: dec(100, 'ether') })

    await borrowerOperations.openLoan(dec(30, 18), A, { from: A, value: dec(1, 'ether') })
    await borrowerOperations.openLoan(dec(40, 18), B, { from: B, value: dec(1, 'ether') })
    await borrowerOperations.openLoan(dec(50, 18), C, { from: C, value: dec(1, 'ether') })

    // Check baseRate is zero
    const baseRate_1 = await cdpManager.baseRate()
    assert.equal(baseRate_1, '0')

    // 2 hours pass
    th.fastForwardTime(7200, web3.currentProvider)

    // D adjusts loan
    await borrowerOperations.openLoan(0, D, { from: D, value: dec(5, 'ether') })
    const CLVRequest_D = th.toBN(dec(40, 18))
    await borrowerOperations.adjustLoan(0, CLVRequest_D, true,  D, { from: D })

    // Check D's CLV balance now equals their requested CLV
    const CLVBalance_D = await clvToken.balanceOf(D)

    assert.isTrue(CLVRequest_D.eq(CLVBalance_D))
  })

  it("adjustLoan(): reverts when calling address has no active trove", async () => {
    await borrowerOperations.openLoan(dec(100, 18), alice, { from: alice, value: dec(1, 'ether') })
    await borrowerOperations.openLoan(dec(100, 18), bob, { from: bob, value: dec(1, 'ether') })

    // Alice coll and debt increase(+1 ETH, +50CLV)
    await borrowerOperations.adjustLoan(0, dec(50, 18), true,  alice, { from: alice, value: dec(1, 'ether') })

    try {
      const txCarol = await borrowerOperations.adjustLoan(0, dec(50, 18), true,  carol, { from: carol, value: dec(1, 'ether') })
      assert.fail(txCarol)
    } catch (err) {
      assert.include(err.message, "revert")
    }
  })

  it("adjustLoan(): reverts when system is in Recovery Mode", async () => {
    await borrowerOperations.openLoan(dec(100, 18), alice, { from: alice, value: dec(1, 'ether') })
    await borrowerOperations.openLoan(dec(100, 18), bob, { from: bob, value: dec(1, 'ether') })

    assert.isFalse(await cdpManager.checkRecoveryMode())

    const txAlice = await borrowerOperations.adjustLoan(0, dec(50, 18), true,  alice, { from: alice, value: dec(1, 'ether') })
    assert.isTrue(txAlice.receipt.status)

    await priceFeed.setPrice(dec(100, 18))

    assert.isTrue(await cdpManager.checkRecoveryMode())

    // Check operation impossible when system is in Recovery Mode
    try {
      const txBob = await borrowerOperations.adjustLoan(0, dec(50, 18), true,  bob, { from: bob, value: dec(1, 'ether') })
      assert.fail(txBob)
    } catch (err) {
      assert.include(err.message, "revert")
    }
  })

  it("adjustLoan(): reverts when change would cause the TCR of the system to fall below the CCR", async () => {
    await priceFeed.setPrice(dec(100, 18))

    await borrowerOperations.openLoan(dec(200, 18), alice, { from: alice, value: dec(3, 'ether') })
    await borrowerOperations.openLoan(dec(200, 18), bob, { from: bob, value: dec(3, 'ether') })

    // Check TCR and Recovery Mode
    const TCR = (await cdpManager.getTCR()).toString()
    assert.equal(TCR, '1500000000000000000')
    assert.isFalse(await cdpManager.checkRecoveryMode())

    // Bob attempts an operation that would bring the TCR below the CCR
    try {
      const txBob = await borrowerOperations.adjustLoan(0, dec(1, 18), true,  bob, { from: bob })
      assert.fail(txBob)
    } catch (err) {
      assert.include(err.message, "revert")
    }
  })

  it("adjustLoan(): reverts when CLV repaid is > debt of the trove", async () => {
    await borrowerOperations.openLoan(dec(100, 18), alice, { from: alice, value: dec(1, 'ether') })
    await borrowerOperations.openLoan(dec(100, 18), bob, { from: bob, value: dec(1, 'ether') })
    await borrowerOperations.openLoan(dec(100, 18), carol, { from: carol, value: dec(1, 'ether') })

    // Check Bob can make an adjustment that fully repays his debt
    const txBob = await borrowerOperations.adjustLoan(0, dec(100, 18),  false, bob, { from: bob, value: dec(1, 'ether') })
    assert.isTrue(txBob.receipt.status)

    // Carol attempts an adjustment that would repay more than her debt
    try {
      const txCarol = await borrowerOperations.adjustLoan(0, dec(101, 18), false,  carol, { from: carol })
      assert.isFalse(txCarol.receipt.status)
    } catch (err) {
      assert.include(err.message, "revert")
    }
  })

  it("adjustLoan(): reverts when attempted ETH withdrawal is > the trove's collateral", async () => {
    await borrowerOperations.openLoan(0, alice, { from: alice, value: dec(1, 'ether') })
    await borrowerOperations.openLoan(0, bob, { from: bob, value: dec(1, 'ether') })
    await borrowerOperations.openLoan(0, carol, { from: carol, value: dec(1, 'ether') })

    // Check Bob can make an adjustment that fully withdraws his ETH
    const txBob = await borrowerOperations.adjustLoan(dec(1, 'ether'), 0, true,  bob, { from: bob })
    assert.isTrue(txBob.receipt.status)

    // Carol attempts an adjustment that would withdraw more than her ETH
    try {
      const txCarol = await borrowerOperations.adjustLoan('1000000000000000001', 0, true,  carol, { from: carol })
      assert.isFalse(txCarol.receipt.status)
    } catch (err) {
      assert.include(err.message, "revert")
    }
  })

  it("adjustLoan(): reverts when change would cause the ICR of the loan to fall below the MCR", async () => {
    await borrowerOperations.openLoan(0, whale, { from: whale, value: dec(100, 'ether') })

    await priceFeed.setPrice(dec(100, 18))

    await borrowerOperations.openLoan(dec(100, 18), alice, { from: alice, value: dec(2, 'ether') })
    await borrowerOperations.openLoan(dec(100, 18), bob, { from: bob, value: dec(2, 'ether') })

    // Alice decreases coll by 1 ETH and increass debt by 100 CLV. 
    // New ICR would be: ((2+1) * 100) / (100 + 100) = 300/200 = 150%, 
    const txAlice = await borrowerOperations.adjustLoan(0, dec(100, 18), true,  alice, { from: alice, value: dec(1, 'ether') })
    assert.isTrue(txAlice.receipt.status)

    // Bob attempts to decrease coll  by 1 ETH and increase debt by 200 CLV. 
    // New ICR would be: ((2+1) * 100) / (100 + 200) = 300/300 = 100%, below the MCR.
    try {
      const txBob = await borrowerOperations.adjustLoan(0, dec(200, 18), true,  bob, { from: bob, value: dec(1, 'ether') })
      assert.isFalse(txBob.receipt.status)
    } catch (err) {
      assert.include(err.message, "revert")
    }
  })

  it("adjustLoan(): With 0 coll change, doesnt change borrower's coll or ActivePool coll", async () => {
    await borrowerOperations.openLoan(0, whale, { from: whale, value: dec(100, 'ether') })

    await borrowerOperations.openLoan(dec(100, 18), alice, { from: alice, value: dec(10, 'ether') })

    const collBefore = ((await cdpManager.CDPs(alice))[1]).toString()
    const activePoolCollBefore = (await activePool.getETH()).toString()

    assert.equal(collBefore, dec(10, 'ether'))
    assert.equal(activePoolCollBefore, '110000000000000000000')

    // Alice adjusts loan. No coll change, and a debt increase (+50CLV)
    await borrowerOperations.adjustLoan(0, dec(50, 18), true,  alice, { from: alice, value: 0 })

    const collAfter = ((await cdpManager.CDPs(alice))[1]).toString()
    const activePoolCollAfter = (await activePool.getETH()).toString()

    assert.equal(collAfter, collBefore)
    assert.equal(activePoolCollAfter, activePoolCollBefore)
  })

  it("adjustLoan(): With 0 debt change, doesnt change borrower's debt or ActivePool debt", async () => {
    await borrowerOperations.openLoan(0, whale, { from: whale, value: dec(100, 'ether') })

    await borrowerOperations.openLoan(dec(100, 18), alice, { from: alice, value: dec(10, 'ether') })

    const debtBefore = ((await cdpManager.CDPs(alice))[0]).toString()
    const activePoolDebtBefore = (await activePool.getCLVDebt()).toString()

    assert.equal(debtBefore, dec(100, 18))
    assert.equal(activePoolDebtBefore, dec(100, 18))

    // Alice adjusts loan. No coll change, no debt change
    await borrowerOperations.adjustLoan(0, 0, true,  alice, { from: alice, value: dec(1, 'ether') })

    const debtAfter = ((await cdpManager.CDPs(alice))[0]).toString()
    const collAfter = ((await cdpManager.CDPs(alice))[1]).toString()
    const activePoolDebtAfter = (await activePool.getCLVDebt()).toString()

    assert.equal(debtAfter, debtBefore)
    assert.equal(activePoolDebtAfter, activePoolDebtBefore)
  })

  it("adjustLoan(): updates borrower's debt and coll with an increase in both", async () => {
    await borrowerOperations.openLoan(0, whale, { from: whale, value: dec(100, 'ether') })

    await borrowerOperations.openLoan(dec(100, 18), alice, { from: alice, value: dec(1, 'ether') })

    const debtBefore = ((await cdpManager.CDPs(alice))[0]).toString()
    const collBefore = ((await cdpManager.CDPs(alice))[1]).toString()

    assert.equal(debtBefore, dec(100, 18))
    assert.equal(collBefore, dec(1, 'ether'))

    // Alice adjusts loan. Coll and debt increase(+1 ETH, +50CLV)
    await borrowerOperations.adjustLoan(0, dec(50, 18), true,  alice, { from: alice, value: dec(1, 'ether') })

    const debtAfter = ((await cdpManager.CDPs(alice))[0]).toString()
    const collAfter = ((await cdpManager.CDPs(alice))[1]).toString()

    assert.equal(debtAfter, dec(150, 18))
    assert.equal(collAfter, dec(2, 'ether'))
  })


  it("adjustLoan(): updates borrower's debt and coll with a decrease in both", async () => {
    await borrowerOperations.openLoan(0, whale, { from: whale, value: dec(100, 'ether') })

    await borrowerOperations.openLoan(dec(100, 18), alice, { from: alice, value: dec(1, 'ether') })

    const debtBefore = ((await cdpManager.CDPs(alice))[0]).toString()
    const collBefore = ((await cdpManager.CDPs(alice))[1]).toString()

    assert.equal(debtBefore, dec(100, 18))
    assert.equal(collBefore, dec(1, 'ether'))

    // Alice adjusts loan coll and debt decrease (-0.5 ETH, -50CLV)
    await borrowerOperations.adjustLoan(dec(500, 'finney'), dec(50, 18), false,  alice, { from: alice })

    const debtAfter = ((await cdpManager.CDPs(alice))[0]).toString()
    const collAfter = ((await cdpManager.CDPs(alice))[1]).toString()

    assert.equal(debtAfter, dec(50, 18))
    assert.equal(collAfter, dec(500, 'finney'))
  })

  it("adjustLoan(): updates borrower's  debt and coll with coll increase, debt decrease", async () => {
    await borrowerOperations.openLoan(0, whale, { from: whale, value: dec(100, 'ether') })

    await borrowerOperations.openLoan(dec(100, 18), alice, { from: alice, value: dec(1, 'ether') })

    const debtBefore = ((await cdpManager.CDPs(alice))[0]).toString()
    const collBefore = ((await cdpManager.CDPs(alice))[1]).toString()

    assert.equal(debtBefore, dec(100, 18))
    assert.equal(collBefore, dec(1, 'ether'))

    // Alice adjusts loan - coll increase and debt decrease (+0.5 ETH, -50CLV)
    await borrowerOperations.adjustLoan(0, dec(50, 18), false, alice, { from: alice, value: dec(500, 'finney') })

    const debtAfter = ((await cdpManager.CDPs(alice))[0]).toString()
    const collAfter = ((await cdpManager.CDPs(alice))[1]).toString()

    assert.equal(debtAfter, dec(50, 18))
    assert.equal(collAfter, dec(1500, 'finney'))
  })


  it("adjustLoan(): updates borrower's debt and coll with coll decrease, debt increase", async () => {
    await borrowerOperations.openLoan(0, whale, { from: whale, value: dec(100, 'ether') })

    await borrowerOperations.openLoan(dec(100, 18), alice, { from: alice, value: dec(1, 'ether') })

    const debtBefore = ((await cdpManager.CDPs(alice))[0]).toString()
    const collBefore = ((await cdpManager.CDPs(alice))[1]).toString()

    assert.equal(debtBefore, dec(100, 18))
    assert.equal(collBefore, dec(1, 'ether'))

    // Alice adjusts loan - coll decrease and debt increase (0.1 ETH, 10CLV)
    await borrowerOperations.adjustLoan('100000000000000000', dec(10, 18), true, alice, { from: alice })

    const debtAfter = ((await cdpManager.CDPs(alice))[0]).toString()
    const collAfter = ((await cdpManager.CDPs(alice))[1]).toString()

    assert.equal(debtAfter, dec(110, 18))
    assert.equal(collAfter, '900000000000000000')
  })

  it("adjustLoan(): updates borrower's stake and totalStakes with a coll increase", async () => {
    await borrowerOperations.openLoan(0, whale, { from: whale, value: dec(100, 'ether') })

    await borrowerOperations.openLoan(dec(100, 18), alice, { from: alice, value: dec(1, 'ether') })

    const stakeBefore = ((await cdpManager.CDPs(alice))[2]).toString()
    const totalStakesBefore = await cdpManager.totalStakes();

    assert.equal(stakeBefore, dec(1, 'ether'))
    assert.equal(totalStakesBefore, '101000000000000000000')

    // Alice adjusts loan - coll and debt increase (+1 ETH, +50 CLV)
    await borrowerOperations.adjustLoan(0, dec(50, 18), true,  alice, { from: alice, value: dec(1, 'ether') })

    const stakeAfter = ((await cdpManager.CDPs(alice))[2]).toString()
    const totalStakesAfter = await cdpManager.totalStakes();

    assert.equal(stakeAfter, dec(2, 'ether'))
    assert.equal(totalStakesAfter, '102000000000000000000')
  })

  it("adjustLoan():  updates borrower's stake and totalStakes with a coll decrease", async () => {
    await borrowerOperations.openLoan(0, whale, { from: whale, value: dec(100, 'ether') })

    await borrowerOperations.openLoan(dec(100, 18), alice, { from: alice, value: dec(1, 'ether') })

    const stakeBefore = ((await cdpManager.CDPs(alice))[2]).toString()
    const totalStakesBefore = await cdpManager.totalStakes();

    assert.equal(stakeBefore, dec(1, 'ether'))
    assert.equal(totalStakesBefore, '101000000000000000000')

    // Alice adjusts loan - coll decrease and debt decrease
    await borrowerOperations.adjustLoan(dec(500, 'finney'), dec(50, 18), false,  alice, { from: alice })

    const stakeAfter = ((await cdpManager.CDPs(alice))[2]).toString()
    const totalStakesAfter = await cdpManager.totalStakes();

    assert.equal(stakeAfter, '500000000000000000')
    assert.equal(totalStakesAfter, '100500000000000000000')
  })

  it("adjustLoan(): changes CLVToken balance by the requested decrease", async () => {
    await borrowerOperations.openLoan(0, whale, { from: whale, value: dec(100, 'ether') })

    await borrowerOperations.openLoan(dec(100, 18), alice, { from: alice, value: dec(1, 'ether') })

    const alice_CLVTokenBalance_Before = (await clvToken.balanceOf(alice)).toString()
    assert.equal(alice_CLVTokenBalance_Before, dec(100, 18))

    // Alice adjusts loan - coll decrease and debt decrease
    await borrowerOperations.adjustLoan(dec(100, 'finney'), dec(10, 18), false, alice, { from: alice })

    // check after
    const alice_CLVTokenBalance_After = (await clvToken.balanceOf(alice)).toString()
    assert.equal(alice_CLVTokenBalance_After, dec(90, 18))
  })

  it("adjustLoan(): changes CLVToken balance by the requested increase", async () => {
    await borrowerOperations.openLoan(0, whale, { from: whale, value: dec(100, 'ether') })

    await borrowerOperations.openLoan(dec(100, 18), alice, { from: alice, value: dec(1, 'ether') })

    const alice_CLVTokenBalance_Before = (await clvToken.balanceOf(alice)).toString()
    assert.equal(alice_CLVTokenBalance_Before, dec(100, 18))

    // Alice adjusts loan - coll increase and debt increase
    await borrowerOperations.adjustLoan(0, dec(100, 18),  true,  alice, { from: alice, value: dec(1, 'ether') })

    // check after
    const alice_CLVTokenBalance_After = (await clvToken.balanceOf(alice)).toString()
    assert.equal(alice_CLVTokenBalance_After, dec(200, 18))
  })

  it("adjustLoan(): Changes the activePool ETH and raw ether balance by the requested decrease", async () => {
    await borrowerOperations.openLoan(0, whale, { from: whale, value: dec(100, 'ether') })

    await borrowerOperations.openLoan(dec(100, 18), alice, { from: alice, value: dec(1, 'ether') })

    const activePool_ETH_Before = (await activePool.getETH()).toString()
    const activePool_RawEther_Before = (await web3.eth.getBalance(activePool.address)).toString()
    assert.equal(activePool_ETH_Before, '101000000000000000000')
    assert.equal(activePool_RawEther_Before, '101000000000000000000')

    // Alice adjusts loan - coll decrease and debt decrease
    await borrowerOperations.adjustLoan(dec(100, 'finney'), dec(10, 18), false, alice, { from: alice })

    const activePool_ETH_After = await activePool.getETH()
    const activePool_RawEther_After = await web3.eth.getBalance(activePool.address)
    assert.equal(activePool_ETH_After, '100900000000000000000')
    assert.equal(activePool_RawEther_After, '100900000000000000000')
  })

  it("adjustLoan(): Changes the activePool ETH and raw ether balance by the amount of ETH sent", async () => {
    await borrowerOperations.openLoan(0, whale, { from: whale, value: dec(100, 'ether') })

    await borrowerOperations.openLoan(dec(100, 18), alice, { from: alice, value: dec(1, 'ether') })

    const activePool_ETH_Before = (await activePool.getETH()).toString()
    const activePool_RawEther_Before = (await web3.eth.getBalance(activePool.address)).toString()
    assert.equal(activePool_ETH_Before, '101000000000000000000')
    assert.equal(activePool_RawEther_Before, '101000000000000000000')

    // Alice adjusts loan - coll increase and debt increase
    await borrowerOperations.adjustLoan(0, dec(100, 18), true, alice, { from: alice, value: dec(1, 'ether') })

    const activePool_ETH_After = (await activePool.getETH()).toString()
    const activePool_RawEther_After = (await web3.eth.getBalance(activePool.address)).toString()
    assert.equal(activePool_ETH_After, '102000000000000000000')
    assert.equal(activePool_RawEther_After, '102000000000000000000')
  })

  it("adjustLoan(): Changes the CLV debt in ActivePool by requested decrease", async () => {
    await borrowerOperations.openLoan(0, whale, { from: whale, value: dec(100, 'ether') })

    await borrowerOperations.openLoan(dec(100, 18), alice, { from: alice, value: dec(1, 'ether') })

    const activePool_CLVDebt_Before = (await activePool.getCLVDebt()).toString()
    assert.equal(activePool_CLVDebt_Before, dec(100, 18))

    // Alice adjusts loan - coll increase and debt decrease
    await borrowerOperations.adjustLoan(0, dec(50, 18), false,  alice, { from: alice, value: dec(1, 'ether') })

    const activePool_CLVDebt_After = (await activePool.getCLVDebt()).toString()
    assert.equal(activePool_CLVDebt_After, dec(50, 18))
  })

  it("adjustLoan():Changes the CLV debt in ActivePool by requested increase", async () => {
    await borrowerOperations.openLoan(0, whale, { from: whale, value: dec(100, 'ether') })

    await borrowerOperations.openLoan(dec(100, 18), alice, { from: alice, value: dec(1, 'ether') })

    const activePool_CLVDebt_Before = (await activePool.getCLVDebt()).toString()
    assert.equal(activePool_CLVDebt_Before, dec(100, 18))

    // Alice adjusts loan - coll increase and debt increase
    await borrowerOperations.adjustLoan(0, dec(100, 18),  true, alice, { from: alice, value: dec(1, 'ether') })

    const activePool_CLVDebt_After = (await activePool.getCLVDebt()).toString()
    assert.equal(activePool_CLVDebt_After, dec(200, 18))
  })

  it("adjustLoan(): Closes the CDP if  new coll = 0 and new debt = 0", async () => {
    await borrowerOperations.openLoan(0, whale, { from: whale, value: dec(100, 'ether') })
    await borrowerOperations.openLoan(dec(100, 18), alice, { from: alice, value: dec(1, 'ether') })

    const status_Before = (await cdpManager.CDPs(alice))[3]
    const isInSortedList_Before = await sortedCDPs.contains(alice)

    assert.equal(status_Before, 1)  // 1: Active
    assert.isTrue(isInSortedList_Before)

    await borrowerOperations.adjustLoan(dec(1, 'ether'), dec(100, 18), false, alice, { from: alice })

    const status_After = (await cdpManager.CDPs(alice))[3]
    const isInSortedList_After = await sortedCDPs.contains(alice)

    assert.equal(status_After, 2) //2: Closed
    assert.isFalse(isInSortedList_After)
  })


  it("adjustLoan():  Deposits the received ether in the trove and ignores requested coll withdrawal if ether is sent", async () => {
    await borrowerOperations.openLoan(0, whale, { from: whale, value: dec(100, 'ether') })
    await borrowerOperations.openLoan(dec(100, 18), alice, { from: alice, value: dec(1, 'ether') })

    const aliceColl_Before = (await cdpManager.CDPs(alice))[1].toString()
    assert.equal(aliceColl_Before, dec(1, 'ether'))

    await borrowerOperations.adjustLoan(dec(1, 'ether'), dec(100, 18),  true,  alice, { from: alice, value: dec(3, 'ether') })

    const aliceColl_After = (await cdpManager.CDPs(alice))[1].toString()
    assert.equal(aliceColl_After, dec(4, 'ether'))
  })

  // --- closeLoan() ---

  it("closeLoan(): reverts when calling address does not have active trove", async () => {
    await borrowerOperations.openLoan(0, alice, { from: alice, value: dec(1, 'ether') })
    await borrowerOperations.openLoan(0, bob, { from: bob, value: dec(1, 'ether') })

    // Bob successfully closes his loan
    const txBob = await borrowerOperations.closeLoan({ from: bob })
    assert.isTrue(txBob.receipt.status)

    // Carol with no active trove attempts to close her loan
    try {
      const txCarol = await borrowerOperations.closeLoan({ from: carol })
      assert.fail(txCarol)
    } catch (err) {
      assert.include(err.message, "revert")
    }
  })

  it("closeLoan(): reverts when system is in Recovery Mode", async () => {
    await borrowerOperations.openLoan(dec(100, 18), alice, { from: alice, value: dec(1, 'ether') })
    await borrowerOperations.openLoan(dec(100, 18), bob, { from: bob, value: dec(1, 'ether') })
    await borrowerOperations.openLoan(dec(100, 18), carol, { from: carol, value: dec(1, 'ether') })

    // check recovery mode 
    assert.isFalse(await cdpManager.checkRecoveryMode())

    // Bob successfully closes his loan
    const txBob = await borrowerOperations.closeLoan({ from: bob })
    assert.isTrue(txBob.receipt.status)

    await priceFeed.setPrice(dec(100, 18))

    assert.isTrue(await cdpManager.checkRecoveryMode())

    // Carol attempts to close her loan during Recovery Mode
    try {
      const txCarol = await borrowerOperations.closeLoan({ from: carol })
      assert.fail(txCarol)
    } catch (err) {
      assert.include(err.message, "revert")
    }
  })

  it("closeLoan(): reverts when trove is the only one in the system", async () => {
    await borrowerOperations.openLoan(dec(100, 18), alice, { from: alice, value: dec(1, 'ether') })

    // check recovery mode 
    assert.isFalse(await cdpManager.checkRecoveryMode())

    // Alice attempts to close her loan
    try {
      const txCarol = await borrowerOperations.closeLoan({ from: alice })
      assert.fail(txAlice)
    } catch (err) {
      assert.include(err.message, "revert")
      assert.include(err.message, "CDPManager: Only one trove in the system")
    }
  })

  it("closeLoan(): reduces a CDP's collateral to zero", async () => {
    await borrowerOperations.openLoan(0, dennis, { from: dennis, value: dec(10, 'ether') })
    // await borrowerOperations.withdrawCLV(dec(100, 18), dennis, { from: dennis })

    await borrowerOperations.openLoan(0, alice, { from: alice, value: dec(1, 'ether') })
    await borrowerOperations.withdrawCLV(dec(100, 18), alice, { from: alice })

    const collBefore = ((await cdpManager.CDPs(alice))[1]).toString()
    assert.equal(collBefore, dec(1, 'ether'))

    // Alice attempts to close loan
    await borrowerOperations.closeLoan({ from: alice })

    const collAfter = ((await cdpManager.CDPs(alice))[1]).toString()
    assert.equal(collAfter, '0')
    // check withdrawal was successful
  })

  it("closeLoan(): reduces a CDP's debt to zero", async () => {
    await borrowerOperations.openLoan(0, dennis, { from: dennis, value: dec(10, 'ether') })

    await borrowerOperations.openLoan(0, alice, { from: alice, value: dec(1, 'ether') })
    await borrowerOperations.withdrawCLV(dec(100, 18), alice, { from: alice })

    const debtBefore = ((await cdpManager.CDPs(alice))[0]).toString()
    assert.equal(debtBefore, dec(100, 18))

    // Alice attempts to close loan
    await borrowerOperations.closeLoan({ from: alice })

    const debtAfter = ((await cdpManager.CDPs(alice))[0]).toString()
    assert.equal(debtAfter, '0')
    // check withdrawal was successful
  })

  it("closeLoan(): sets CDP's stake to zero", async () => {
    await borrowerOperations.openLoan(0, dennis, { from: dennis, value: dec(10, 'ether') })

    await borrowerOperations.openLoan(0, alice, { from: alice, value: dec(1, 'ether') })
    await borrowerOperations.withdrawCLV(dec(100, 18), alice, { from: alice })

    const stakeBefore = ((await cdpManager.CDPs(alice))[2]).toString()
    assert.equal(stakeBefore, dec(1, 'ether'))

    // Alice attempts to close loan
    await borrowerOperations.closeLoan({ from: alice })

    const stakeAfter = ((await cdpManager.CDPs(alice))[2]).toString()
    assert.equal(stakeAfter, '0')
    // check withdrawal was successful
  })

  it("closeLoan(): zero's the troves reward snapshots", async () => {

    // Dennis opens loan and transfers tokens to alice
    await borrowerOperations.openLoan(dec(100, 18), dennis, { from: dennis, value: dec(10, 'ether') })
    await clvToken.transfer(alice, dec(100, 18), { from: dennis })

    await borrowerOperations.openLoan(dec(100, 18), bob, { from: bob, value: dec(1, 'ether') })

    // Price drops
    await priceFeed.setPrice(dec(100, 18))

    // Liquidate Bob
    await cdpManager.liquidate(bob)
    assert.isFalse(await sortedCDPs.contains(bob))

    // Price bounces back
    await priceFeed.setPrice(dec(200, 18))

    await borrowerOperations.openLoan(dec(100, 18), alice, { from: alice, value: dec(1, 'ether') })
    await borrowerOperations.openLoan(dec(100, 18), carol, { from: carol, value: dec(1, 'ether') })

    // Price drops ...again
    await priceFeed.setPrice(dec(100, 18))

    // Get Alice's pending reward snapshots 
    const L_ETH_A_Snapshot = (await cdpManager.rewardSnapshots(alice))[0]
    const L_CLVDebt_A_Snapshot = (await cdpManager.rewardSnapshots(alice))[1]

    assert.isTrue(L_ETH_A_Snapshot.gt(th.toBN('0')))
    assert.isTrue(L_CLVDebt_A_Snapshot.gt(th.toBN('0')))

    // Liquidate Carol
    await cdpManager.liquidate(carol)
    assert.isFalse(await sortedCDPs.contains(carol))

    // Get Alice's pending reward snapshots after Carol's liquidation. Check above 0
    const L_ETH_Snapshot_A_AfterLiquidation = (await cdpManager.rewardSnapshots(alice))[0]
    const L_CLVDebt_Snapshot_A_AfterLiquidation = (await cdpManager.rewardSnapshots(alice))[1]

    assert.isTrue(L_ETH_Snapshot_A_AfterLiquidation.gt(th.toBN('0')))
    assert.isTrue(L_CLVDebt_Snapshot_A_AfterLiquidation.gt(th.toBN('0')))

    // Alice closes loan
    await borrowerOperations.closeLoan({ from: alice })

    // Check Alice's pending reward snapshots are zero
    const L_ETH_Snapshot_A_afterAliceCloses = (await cdpManager.rewardSnapshots(alice))[0]
    const L_CLVDebt_Snapshot_A_afterAliceCloses = (await cdpManager.rewardSnapshots(alice))[1]

    assert.equal(L_ETH_Snapshot_A_afterAliceCloses, '0')
    assert.equal(L_CLVDebt_Snapshot_A_afterAliceCloses, '0')
  })

  it("closeLoan(): closes the CDP", async () => {
    await borrowerOperations.openLoan(0, dennis, { from: dennis, value: dec(10, 'ether') })

    await borrowerOperations.openLoan(0, alice, { from: alice, value: dec(1, 'ether') })
    await borrowerOperations.withdrawCLV(dec(100, 18), alice, { from: alice })

    // Check CDP is active
    const alice_CDP_Before = await cdpManager.CDPs(alice)
    const status_Before = alice_CDP_Before[3]

    assert.equal(status_Before, 1)
    assert.isTrue(await sortedCDPs.contains(alice))

    // Close the loan
    await borrowerOperations.closeLoan({ from: alice })

    const alice_CDP_After = await cdpManager.CDPs(alice)
    const status_After = alice_CDP_After[3]

    assert.equal(status_After, 2)
    assert.isFalse(await sortedCDPs.contains(alice))
  })

  it("closeLoan(): reduces ActivePool ETH and raw ether by correct amount", async () => {
    await borrowerOperations.openLoan(0, dennis, { from: dennis, value: dec(10, 'ether') })

    await borrowerOperations.openLoan(0, alice, { from: alice, value: dec(1, 'ether') })
    await borrowerOperations.withdrawCLV(dec(100, 18), alice, { from: alice })

    // Check before
    const activePool_ETH_before = await activePool.getETH()
    const activePool_RawEther_before = await web3.eth.getBalance(activePool.address)
    assert.equal(activePool_ETH_before, dec(11, 'ether'))
    assert.equal(activePool_RawEther_before, dec(11, 'ether'))

    // Close the loan
    await borrowerOperations.closeLoan({ from: alice })

    // Check after
    const activePool_ETH_After = await activePool.getETH()
    const activePool_RawEther_After = await web3.eth.getBalance(activePool.address)
    assert.equal(activePool_ETH_After, dec(10, 'ether'))
    assert.equal(activePool_RawEther_After, dec(10, 'ether'))
  })

  it("closeLoan(): reduces ActivePool debt by correct amount", async () => {
    await borrowerOperations.openLoan(0, dennis, { from: dennis, value: dec(10, 'ether') })

    await borrowerOperations.openLoan(0, alice, { from: alice, value: dec(1, 'ether') })
    await borrowerOperations.withdrawCLV(dec(100, 18), alice, { from: alice })

    // Check before
    const activePool_Debt_before = (await activePool.getETH()).toString()
    assert.equal(activePool_Debt_before, dec(11, 'ether'))

    // Close the loan
    await borrowerOperations.closeLoan({ from: alice })

    // Check after
    const activePool_Debt_After = (await activePool.getCLVDebt()).toString()
    assert.equal(activePool_Debt_After, 0)
  })

  it("closeLoan(): updates the the total stakes", async () => {
    await borrowerOperations.openLoan(0, dennis, { from: dennis, value: dec(10, 'ether') })
    //  Alice creates initial CDP with 1 ether
    await borrowerOperations.openLoan(0, alice, { from: alice, value: dec(1, 'ether') })
    await borrowerOperations.openLoan(0, bob, { from: bob, value: dec(1, 'ether') })

    const alice_CDP_Before = await cdpManager.CDPs(alice)
    const alice_Stake_Before = alice_CDP_Before[2].toString()
    const totalStakes_Before = (await cdpManager.totalStakes()).toString()

    assert.equal(alice_Stake_Before, '1000000000000000000')
    assert.equal(totalStakes_Before, '12000000000000000000')

    // Alice closes loan
    await borrowerOperations.closeLoan({ from: alice })

    // Check stake and total stakes get updated
    const alice_CDP_After = await cdpManager.CDPs(alice)
    const alice_Stake_After = alice_CDP_After[2].toString()
    const totalStakes_After = (await cdpManager.totalStakes()).toString()

    assert.equal(alice_Stake_After, 0)
    assert.equal(totalStakes_After, dec(11, 'ether'))
  })

  it("closeLoan(): sends the correct amount of ETH to the user", async () => {
    await borrowerOperations.openLoan(0, dennis, { from: dennis, value: dec(10, 'ether') })
    await borrowerOperations.openLoan(0, alice, { from: alice, value: dec(1, 'ether') })

    const alice_ETHBalance_Before = web3.utils.toBN(await web3.eth.getBalance(alice))
    await borrowerOperations.closeLoan({ from: alice, gasPrice: 0 })

    const alice_ETHBalance_After = web3.utils.toBN(await web3.eth.getBalance(alice))
    const balanceDiff = alice_ETHBalance_After.sub(alice_ETHBalance_Before)

    assert.equal(balanceDiff, dec(1, 'ether'))
  })

  it("closeLoan(): subtracts the debt of the closed CDP from the Borrower's CLVToken balance", async () => {
    await borrowerOperations.openLoan(0, dennis, { from: dennis, value: dec(10, 'ether') })

    await borrowerOperations.openLoan(0, alice, { from: alice, value: dec(1, 'ether') })
    await borrowerOperations.withdrawCLV(dec(100, 18), alice, { from: alice })

    const alice_CLVBalance_Before = await clvToken.balanceOf(alice)
    assert.equal(alice_CLVBalance_Before, dec(100, 18))

    // close loan
    await borrowerOperations.closeLoan({ from: alice })

    //   // check alive CLV balance after

    const alice_CLVBalance_After = await clvToken.balanceOf(alice)
    assert.equal(alice_CLVBalance_After, 0)
  })

  it("closeLoan(): applies pending rewards", async () => {
    // --- SETUP ---
    // Alice adds 15 ether, Bob adds 5 ether, Carol adds 1 ether
    await borrowerOperations.openLoan(0, alice, { from: alice, value: dec(15, 'ether') })
    await borrowerOperations.openLoan(0, bob, { from: bob, value: dec(5, 'ether') })
    await borrowerOperations.openLoan(0, carol, { from: carol, value: dec(1, 'ether') })

    // Alice and Bob withdraw 100CLV, Carol withdraws 180CLV
    const CLVwithdrawal_A = await th.getActualDebtFromComposite(dec(100, 18), contracts)
    const CLVwithdrawal_B = await th.getActualDebtFromComposite(dec(100, 18), contracts)
    const CLVwithdrawal_C = await th.getActualDebtFromComposite(dec(180, 18), contracts)
    await borrowerOperations.withdrawCLV(CLVwithdrawal_A, alice, { from: alice })
    await borrowerOperations.withdrawCLV(CLVwithdrawal_B, bob, { from: bob })
    await borrowerOperations.withdrawCLV(CLVwithdrawal_C, carol, { from: carol })

    // --- TEST ---

    // price drops to 1ETH:100CLV, reducing Carol's ICR below MCR
    await priceFeed.setPrice('100000000000000000000');
    const price = await priceFeed.getPrice()

    // close Carol's CDP, liquidating her 1 ether and 180CLV. Alice and Bob earn rewards.
    const liquidationTx = await cdpManager.liquidate(carol, { from: owner });
    const [liquidatedDebt_C, liquidatedColl_C, gasComp_C] = th.getEmittedLiquidationValues(liquidationTx)
    // Dennis opens a new CDP with 10 Ether, withdraws CLV and sends 135 CLV to Alice, and 45 CLV to Bob.

    await borrowerOperations.openLoan(0, dennis, { from: dennis, value: dec(100, 'ether') })
    const CLVwithdrawal_D = await await th.getActualDebtFromComposite(dec(200, 18), contracts)
    await borrowerOperations.withdrawCLV(CLVwithdrawal_D, dennis, { from: dennis })
    await clvToken.transfer(alice, '135000000000000000000', { from: dennis })
    await clvToken.transfer(bob, '45000000000000000000', { from: dennis })

    // check Alice and Bob's reward snapshots are zero before they alter their CDPs
    alice_rewardSnapshot_Before = await cdpManager.rewardSnapshots(alice)
    const alice_ETHrewardSnapshot_Before = alice_rewardSnapshot_Before[0]
    const alice_CLVDebtRewardSnapshot_Before = alice_rewardSnapshot_Before[1]

    const bob_rewardSnapshot_Before = await cdpManager.rewardSnapshots(bob)
    const bob_ETHrewardSnapshot_Before = bob_rewardSnapshot_Before[0]
    const bob_CLVDebtRewardSnapshot_Before = bob_rewardSnapshot_Before[1]

    assert.equal(alice_ETHrewardSnapshot_Before, 0)
    assert.equal(alice_CLVDebtRewardSnapshot_Before, 0)
    assert.equal(bob_ETHrewardSnapshot_Before, 0)
    assert.equal(bob_CLVDebtRewardSnapshot_Before, 0)

    const L_ETH = await cdpManager.L_ETH()
    const L_CLVDebt = await cdpManager.L_CLVDebt()

    const defaultPool_ETH = await defaultPool.getETH()
    const defaultPool_CLVDebt = await defaultPool.getCLVDebt()

    // Carol's liquidated coll (1 ETH) and drawn debt should have entered the Default Pool
    assert.isAtMost(th.getDifference(defaultPool_ETH, liquidatedColl_C), 100)
    assert.isAtMost(th.getDifference(defaultPool_CLVDebt, liquidatedDebt_C), 100)

    // Close Alice's loan. Alice's pending rewards should be removed from the DefaultPool when she close.
    await borrowerOperations.closeLoan({ from: alice })

    const expectedCollReward_A = liquidatedColl_C.mul(th.toBN(dec(15, 'ether'))).div(th.toBN(dec(20, 'ether')))
    const expectedDebtReward_A = liquidatedDebt_C.mul(th.toBN(dec(15, 'ether'))).div(th.toBN(dec(20, 'ether')))

    const defaultPool_ETH_afterAliceCloses = await defaultPool.getETH()
    const defaultPool_CLVDebt_afterAliceCloses = await defaultPool.getCLVDebt()

    assert.isAtMost(th.getDifference(defaultPool_ETH_afterAliceCloses,
      defaultPool_ETH.sub(expectedCollReward_A)), 100)
    assert.isAtMost(th.getDifference(defaultPool_CLVDebt_afterAliceCloses,
      defaultPool_CLVDebt.sub(expectedDebtReward_A)), 100)

    // Close Bob's loan. Expect DefaultPool coll and debt to drop to 0, since closing pulls his rewards out.
    await borrowerOperations.closeLoan({ from: bob })

    const defaultPool_ETH_afterBobCloses = await defaultPool.getETH()
    const defaultPool_CLVDebt_afterBobCloses = await defaultPool.getCLVDebt()

    assert.isAtMost(th.getDifference(defaultPool_ETH_afterBobCloses, 0), 100)
    assert.isAtMost(th.getDifference(defaultPool_CLVDebt_afterBobCloses, 0), 100)
  })

  // --- openLoan() ---
  it("openLoan(): decays a non-zero base rate", async () => {
    await borrowerOperations.openLoan('0', A, { from: whale, value: dec(100, 'ether') })

    await borrowerOperations.openLoan(dec(30, 18), A, { from: A, value: dec(1, 'ether') })
    await borrowerOperations.openLoan(dec(40, 18), B, { from: B, value: dec(1, 'ether') })
    await borrowerOperations.openLoan(dec(50, 18), C, { from: C, value: dec(1, 'ether') })

    // A redeems 10 CLV
    await th.redeemCollateral(A, contracts, dec(10, 18))

    // Check A's balance has decreased by 10 CLV
    assert.equal(await clvToken.balanceOf(A), dec(20, 18))

    // Check baseRate is now non-zero
    const baseRate_1 = await cdpManager.baseRate()
    assert.isTrue(baseRate_1.gt(th.toBN('0')))

    // 2 hours pass
    th.fastForwardTime(7200, web3.currentProvider)

    // D opens loan 
    await borrowerOperations.openLoan(dec(37, 18), D, { from: D, value: dec(5, 'ether') })

    // Check baseRate has decreased
    const baseRate_2 = await cdpManager.baseRate()
    assert.isTrue(baseRate_2.lt(baseRate_1))

    // 1 hour passes
    th.fastForwardTime(3600, web3.currentProvider)

    // E opens loan 
    await borrowerOperations.openLoan(dec(12, 18), E, { from: E, value: dec(3, 'ether') })

    const baseRate_3 = await cdpManager.baseRate()
    assert.isTrue(baseRate_3.lt(baseRate_2))
  })

  it("openLoan(): doesn't change a non-zero base rate if user issues no debt", async () => {
    await borrowerOperations.openLoan('0', A, { from: whale, value: dec(100, 'ether') })

    await borrowerOperations.openLoan(dec(30, 18), A, { from: A, value: dec(1, 'ether') })
    await borrowerOperations.openLoan(dec(40, 18), B, { from: B, value: dec(1, 'ether') })
    await borrowerOperations.openLoan(dec(50, 18), C, { from: C, value: dec(1, 'ether') })

    // A redeems 10 CLV
    await th.redeemCollateral(A, contracts, dec(10, 18))

    // Check A's balance has decreased by 10 CLV
    assert.equal(await clvToken.balanceOf(A), dec(20, 18))

    // Check baseRate is now non-zero
    const baseRate_1 = await cdpManager.baseRate()
    assert.isTrue(baseRate_1.gt(th.toBN('0')))

    // 2 hours pass
    th.fastForwardTime(7200, web3.currentProvider)

    // D opens loan with 0 debt
    await borrowerOperations.openLoan(0, D, { from: D, value: dec(5, 'ether') })

    // Check baseRate has not changed
    const baseRate_2 = await cdpManager.baseRate()
    assert.isTrue(baseRate_2.eq(baseRate_1))
  })

  it("openLoan(): doesn't change base rate if it is already zero", async () => {
    await borrowerOperations.openLoan('0', A, { from: whale, value: dec(100, 'ether') })

    await borrowerOperations.openLoan(dec(30, 18), A, { from: A, value: dec(1, 'ether') })
    await borrowerOperations.openLoan(dec(40, 18), B, { from: B, value: dec(1, 'ether') })
    await borrowerOperations.openLoan(dec(50, 18), C, { from: C, value: dec(1, 'ether') })

    // Check baseRate is zero
    const baseRate_1 = await cdpManager.baseRate()
    assert.equal(baseRate_1, '0')

    // 2 hours pass
    th.fastForwardTime(7200, web3.currentProvider)

    // D opens loan 
    await borrowerOperations.openLoan(dec(37, 18), D, { from: D, value: dec(5, 'ether') })

    // Check baseRate is still 0
    const baseRate_2 = await cdpManager.baseRate()
    assert.equal(baseRate_2, '0')

    // 1 hour passes
    th.fastForwardTime(3600, web3.currentProvider)

    // E opens loan 
    await borrowerOperations.openLoan(dec(12, 18), E, { from: E, value: dec(3, 'ether') })

    const baseRate_3 = await cdpManager.baseRate()
    assert.equal(baseRate_3, '0')
  })

  it("openLoan(): lastFeeOpTime doesn't update if less time than decay interval has passed since the last fee operation", async () => {
    await borrowerOperations.openLoan('0', A, { from: whale, value: dec(100, 'ether') })

    await borrowerOperations.openLoan(dec(30, 18), A, { from: A, value: dec(1, 'ether') })
    await borrowerOperations.openLoan(dec(40, 18), B, { from: B, value: dec(1, 'ether') })
    await borrowerOperations.openLoan(dec(50, 18), C, { from: C, value: dec(1, 'ether') })

    // A redeems 10 CLV
    await th.redeemCollateral(A, contracts, dec(10, 18))

    // Check A's balance has decreased by 10 CLV
    assert.equal(await clvToken.balanceOf(A), dec(20, 18))

    // Check baseRate is now non-zero
    const baseRate_1 = await cdpManager.baseRate()
    assert.isTrue(baseRate_1.gt(th.toBN('0')))

    const lastFeeOpTime_1 = await cdpManager.lastFeeOperationTime()

    // 59 minutes pass
    th.fastForwardTime(3540, web3.currentProvider)

    // Borrower D triggers a fee
    await borrowerOperations.openLoan(dec(1, 18), D, { from: D, value: dec(1, 'ether') })

    const lastFeeOpTime_2 = await cdpManager.lastFeeOperationTime()

    // Check that the last fee operation time did not update, as borrower D's debt issuance occured
    // since before minimum interval had passed 
    assert.isTrue(lastFeeOpTime_2.eq(lastFeeOpTime_1))

    // 1 minute passes
    th.fastForwardTime(60, web3.currentProvider)

    // Check that now, at least one hour has passed since lastFeeOpTime_1
    const timeNow = await th.getLatestBlockTimestamp(web3)
    assert.isTrue(th.toBN(timeNow).sub(lastFeeOpTime_1).gte(3600))

     // Borrower E triggers a fee
     await borrowerOperations.openLoan(dec(1, 18), E, { from: E, value: dec(1, 'ether') })

     const lastFeeOpTime_3 = await cdpManager.lastFeeOperationTime()

    // Check that the last fee operation time DID update, as borrower's debt issuance occured
    // after minimum interval had passed 
    assert.isTrue(lastFeeOpTime_3.gt(lastFeeOpTime_1))
  })


  it("openLoan(): borrower can't grief the baseRate and stop it decaying by issuing debt at higher frequency than the decay granularity", async () => { 
    await borrowerOperations.openLoan('0', A, { from: whale, value: dec(100, 'ether') })

    await borrowerOperations.openLoan(dec(30, 18), A, { from: A, value: dec(1, 'ether') })
    await borrowerOperations.openLoan(dec(40, 18), B, { from: B, value: dec(1, 'ether') })
    await borrowerOperations.openLoan(dec(50, 18), C, { from: C, value: dec(1, 'ether') })

    // A redeems 10 CLV
    await th.redeemCollateral(A, contracts, dec(10, 18))

    // Check A's balance has decreased by 10 CLV
    assert.equal(await clvToken.balanceOf(A), dec(20, 18))

    // Check baseRate is now non-zero
    const baseRate_1 = await cdpManager.baseRate()
    assert.isTrue(baseRate_1.gt(th.toBN('0')))

    // 59 minutes pass
    th.fastForwardTime(3540, web3.currentProvider)

    // Assume Borrower also owns accounts D and E
    // Borrower triggers a fee, before decay interval has passed
    await borrowerOperations.openLoan(dec(1, 18), D, { from: D, value: dec(1, 'ether') })

    // 1 minute pass
    th.fastForwardTime(3540, web3.currentProvider)

    // Borrower triggers another fee
    await borrowerOperations.openLoan(dec(1, 18), E, { from: E, value: dec(1, 'ether') })

    // Check base rate has decreased even though Borrower tried to stop it decaying
    const baseRate_2 = await cdpManager.baseRate()
    assert.isTrue(baseRate_2.lt(baseRate_1))
  })

  it("openLoan(): borrowing at non-zero base rate sends CLV fee to GT staking contract", async () => {
    // time fast-forwards 1 year, and owner stakes 1 GT
    await th.fastForwardTime(timeValues.SECONDS_IN_ONE_YEAR, web3.currentProvider)
    await growthToken.approve(gtStaking.address, dec(1, 18), { from: owner })
    await gtStaking.stake(dec(1, 18), { from: owner })

    await borrowerOperations.openLoan('0', A, { from: whale, value: dec(100, 'ether') })

    await borrowerOperations.openLoan(dec(30, 18), A, { from: A, value: dec(1, 'ether') })
    await borrowerOperations.openLoan(dec(40, 18), B, { from: B, value: dec(1, 'ether') })
    await borrowerOperations.openLoan(dec(50, 18), C, { from: C, value: dec(1, 'ether') })

    // A redeems 10 CLV
    await th.redeemCollateral(A, contracts, dec(10, 18))

    // Check A's balance has decreased by 10 CLV
    assert.equal(await clvToken.balanceOf(A), dec(20, 18))

    // Check baseRate is now non-zero
    const baseRate_1 = await cdpManager.baseRate()
    assert.isTrue(baseRate_1.gt(th.toBN('0')))

    // 2 hours pass
    th.fastForwardTime(7200, web3.currentProvider)

    // Check GT CLV balance before == 0
    const gtStaking_CLVBalance_Before = await clvToken.balanceOf(gtStaking.address)
    assert.equal(gtStaking_CLVBalance_Before, '0')

    // D opens loan 
    await borrowerOperations.openLoan(dec(37, 18), D, { from: D, value: dec(5, 'ether') })

    // Check GT CLV balance after has increased
    const gtStaking_CLVBalance_After = await clvToken.balanceOf(gtStaking.address)
    assert.isTrue(gtStaking_CLVBalance_After.gt(gtStaking_CLVBalance_Before))
  })

  it("openLoan(): Borrowing at non-zero base rate increases the GT staking contract CLV fees-per-unit-staked", async () => {
    // time fast-forwards 1 year, and owner stakes 1 GT
    await th.fastForwardTime(timeValues.SECONDS_IN_ONE_YEAR, web3.currentProvider)
    await growthToken.approve(gtStaking.address, dec(1, 18), { from: owner })
    await gtStaking.stake(dec(1, 18), { from: owner })

    await borrowerOperations.openLoan('0', A, { from: whale, value: dec(100, 'ether') })

    await borrowerOperations.openLoan(dec(30, 18), A, { from: A, value: dec(1, 'ether') })
    await borrowerOperations.openLoan(dec(40, 18), B, { from: B, value: dec(1, 'ether') })
    await borrowerOperations.openLoan(dec(50, 18), C, { from: C, value: dec(1, 'ether') })

    // A redeems 10 CLV
    await th.redeemCollateral(A, contracts, dec(10, 18))

    // Check A's balance has decreased by 10 CLV
    assert.equal(await clvToken.balanceOf(A), dec(20, 18))

    // Check baseRate is now non-zero
    const baseRate_1 = await cdpManager.baseRate()
    assert.isTrue(baseRate_1.gt(th.toBN('0')))

    // 2 hours pass
    th.fastForwardTime(7200, web3.currentProvider)

    // Check GT contract CLV fees-per-unit-staked is zero
    const F_LQTY_Before = await gtStaking.F_LQTY()
    assert.equal(F_LQTY_Before, '0')

    // D opens loan 
    await borrowerOperations.openLoan(dec(37, 18), D, { from: D, value: dec(5, 'ether') })

    // Check GT contract CLV fees-per-unit-staked has increased
    const F_LQTY_After = await gtStaking.F_LQTY()
    assert.isTrue(F_LQTY_After.gt(F_LQTY_Before))
  })

  it("openLoan(): Borrowing at non-zero base rate sends requested amount to the user", async () => {
    // time fast-forwards 1 year, and owner stakes 1 GT
    await th.fastForwardTime(timeValues.SECONDS_IN_ONE_YEAR, web3.currentProvider)
    await growthToken.approve(gtStaking.address, dec(1, 18), { from: owner })
    await gtStaking.stake(dec(1, 18), { from: owner })

    await borrowerOperations.openLoan('0', A, { from: whale, value: dec(100, 'ether') })

    await borrowerOperations.openLoan(dec(30, 18), A, { from: A, value: dec(1, 'ether') })
    await borrowerOperations.openLoan(dec(40, 18), B, { from: B, value: dec(1, 'ether') })
    await borrowerOperations.openLoan(dec(50, 18), C, { from: C, value: dec(1, 'ether') })

    // A redeems 10 CLV
    await th.redeemCollateral(A, contracts, dec(10, 18))

    // Check GT Staking contract balance before == 0
    const gtStaking_CLVBalance_Before = await clvToken.balanceOf(gtStaking.address)
    assert.equal(gtStaking_CLVBalance_Before, '0')

    // Check A's balance has decreased by 10 CLV
    assert.equal(await clvToken.balanceOf(A), dec(20, 18))

    // Check baseRate is now non-zero
    const baseRate_1 = await cdpManager.baseRate()
    assert.isTrue(baseRate_1.gt(th.toBN('0')))

    // 2 hours pass
    th.fastForwardTime(7200, web3.currentProvider)

    // D opens loan 
    const CLVRequest_D = th.toBN(dec(40, 18))
    await borrowerOperations.openLoan(CLVRequest_D, D, { from: D, value: dec(5, 'ether') })

    // Check GT staking CLV balance has increased
    const gtStaking_CLVBalance_After = await clvToken.balanceOf(gtStaking.address)
    assert.isTrue(gtStaking_CLVBalance_After.gt(gtStaking_CLVBalance_Before))

    // Check D's CLV balance now equals their requested CLV
    const CLVBalance_D = await clvToken.balanceOf(D)
    assert.isTrue(CLVRequest_D.eq(CLVBalance_D))
  })

  it("openLoan(): Borrowing at zero base rate does not change CLV balance of GT staking contract", async () => {
    await borrowerOperations.openLoan('0', A, { from: whale, value: dec(100, 'ether') })

    await borrowerOperations.openLoan(dec(30, 18), A, { from: A, value: dec(1, 'ether') })
    await borrowerOperations.openLoan(dec(40, 18), B, { from: B, value: dec(1, 'ether') })
    await borrowerOperations.openLoan(dec(50, 18), C, { from: C, value: dec(1, 'ether') })

    // Check baseRate is zero
    const baseRate_1 = await cdpManager.baseRate()
    assert.equal(baseRate_1, '0')

    // 2 hours pass
    th.fastForwardTime(7200, web3.currentProvider)

    // Check GT CLV balance before == 0
    const gtStaking_CLVBalance_Before = await clvToken.balanceOf(gtStaking.address)
    assert.equal(gtStaking_CLVBalance_Before, '0')

    // D opens loan 
    await borrowerOperations.openLoan(dec(37, 18), D, { from: D, value: dec(5, 'ether') })

    // Check GT CLV balance after == 0
    const gtStaking_CLVBalance_After = await clvToken.balanceOf(gtStaking.address)
    assert.equal(gtStaking_CLVBalance_After, '0')
  })

  it("openLoan(): Borrowing at zero base rate does not change GT staking contract CLV fees-per-unit-staked", async () => {
    await borrowerOperations.openLoan('0', A, { from: whale, value: dec(100, 'ether') })

    await borrowerOperations.openLoan(dec(30, 18), A, { from: A, value: dec(1, 'ether') })
    await borrowerOperations.openLoan(dec(40, 18), B, { from: B, value: dec(1, 'ether') })
    await borrowerOperations.openLoan(dec(50, 18), C, { from: C, value: dec(1, 'ether') })

    // Check baseRate is zero
    const baseRate_1 = await cdpManager.baseRate()
    assert.equal(baseRate_1, '0')

    // 2 hours pass
    th.fastForwardTime(7200, web3.currentProvider)

    // Check GT CLV balance before == 0
    const F_LQTY_Before = await gtStaking.F_LQTY()
    assert.equal(F_LQTY_Before, '0')

    // D opens loan 
    await borrowerOperations.openLoan(dec(37, 18), D, { from: D, value: dec(5, 'ether') })

    // Check GT CLV balance after == 0
    const F_LQTY_After = await gtStaking.F_LQTY()
    assert.equal(F_LQTY_After, '0')
  })

  it("openLoan(): Borrowing at zero base rate sends total requested CLV to the user", async () => {
    await borrowerOperations.openLoan('0', A, { from: whale, value: dec(100, 'ether') })

    await borrowerOperations.openLoan(dec(30, 18), A, { from: A, value: dec(1, 'ether') })
    await borrowerOperations.openLoan(dec(40, 18), B, { from: B, value: dec(1, 'ether') })
    await borrowerOperations.openLoan(dec(50, 18), C, { from: C, value: dec(1, 'ether') })

    // Check baseRate is zero
    const baseRate_1 = await cdpManager.baseRate()
    assert.equal(baseRate_1, '0')

    // 2 hours pass
    th.fastForwardTime(7200, web3.currentProvider)

    // D opens loan 
    const CLVRequest_D = th.toBN(dec(40, 18))
    await borrowerOperations.openLoan(CLVRequest_D, D, { from: D, value: dec(5, 'ether') })

    // Check D's CLV balance now equals their requested CLV
    const CLVBalance_D = await clvToken.balanceOf(D)

    assert.isTrue(CLVRequest_D.eq(CLVBalance_D))
  })


  it("openLoan(): reverts when system is in Recovery Mode", async () => {

    await borrowerOperations.openLoan(dec(100, 18), alice, { from: alice, value: dec(1, 'ether') })

    assert.isFalse(await cdpManager.checkRecoveryMode())

    // price drops, and recovery mode kicks in
    await priceFeed.setPrice(dec(100, 18))

    assert.isTrue(await cdpManager.checkRecoveryMode())

    // Bob tries to open a loan with same coll and debt, during Recovery Mode
    try {
      const txBob = await borrowerOperations.openLoan(dec(100, 18), bob, { from: bob, value: dec(1, 'ether') })
      assert.fail(txBob)
    } catch (err) {
      assert.include(err.message, "revert")
    }
  })

  it("openLoan(): reverts when loan ICR < MCR", async () => {
    const txAlice = await borrowerOperations.openLoan(dec(100, 18), alice, { from: alice, value: dec(1, 'ether') })
    const price = await priceFeed.getPrice()
    const aliceICR = await cdpManager.getCurrentICR(alice, price)

    assert.isTrue(txAlice.receipt.status)
    assert.isTrue(aliceICR.gte(web3.utils.toBN('110000000000000000')))

    // Bob attempts to open a loan with coll = 1 ETH, debt = 182 CLV. At ETH:USD price = 200, his ICR = 1 * 200 / 182 =   109.8%.
    try {
      const txBob = await borrowerOperations.openLoan('182000000000000000000', bob, { from: bob, value: dec(1, 'ether') })
      assert.fail(txBob)
    } catch (err) {
      assert.include(err.message, "revert")
    }
  })

  it("openLoan(): reverts when opening the loan causes the TCR of the system to fall below the CCR", async () => {
    await priceFeed.setPrice(dec(100, 18))

    // Alice creates trove with 3 ETH / 200 CLV, and 150% ICR.  System TCR = 150%.
    const txAlice = await borrowerOperations.openLoan(dec(200, 18), alice, { from: alice, value: dec(3, 'ether') })
    const price = await priceFeed.getPrice()

    const TCR = await cdpManager.getTCR()
    assert.equal(TCR, '1500000000000000000')

    // Bob attempts to open a loan with coll = 1 ETH, actual debt = 201 CLV. At ETH:USD price = 1, his ICR = 300 / 201 =   149.25%`

    // System TCR would be: ((3+3) * 100 ) / (200+201) = 600/401 = 149.62%, i.e. below CCR of 150%.
    try {
      const txBob = await borrowerOperations.openLoan('201000000000000000000', bob, { from: bob, value: dec(3, 'ether') })
      assert.fail(txBob)
    } catch (err) {
      assert.include(err.message, "revert")
    }
  })

  it("openLoan(): reverts if withdrawal would pull TCR below CCR", async () => {
    // --- SETUP ---
    await borrowerOperations.openLoan(0, alice, { from: alice, value: dec(3, 'ether') })
    await borrowerOperations.openLoan(0, bob, { from: bob, value: dec(3, 'ether') })

    //  Alice and Bob withdraw such that the TCR is ~150%
    await borrowerOperations.withdrawCLV('400000000000000000000', alice, { from: alice })
    await borrowerOperations.withdrawCLV('400000000000000000000', bob, { from: bob })

    const TCR = (await cdpManager.getTCR()).toString()
    assert.equal(TCR, '1500000000000000000')

    // --- TEST ---

    // Carol attempts to open a loan, which would reduce TCR to below 150%
    try {
      const txData = await borrowerOperations.openLoan('180000000000000000000', carol, { from: carol, value: dec(1, 'ether') })
      assert.fail(txData)
    } catch (err) {
      assert.include(err.message, 'revert')
    }
  })

  it("openLoan(): with non-zero debt, reverts when system is in recovery mode", async () => {
    // --- SETUP ---
    await borrowerOperations.openLoan(0, alice, { from: alice, value: dec(3, 'ether') })
    await borrowerOperations.openLoan(0, bob, { from: bob, value: dec(3, 'ether') })

    //  Alice and Bob withdraw such that the TCR is ~150%
    await borrowerOperations.withdrawCLV('400000000000000000000', alice, { from: alice })
    await borrowerOperations.withdrawCLV('400000000000000000000', bob, { from: bob })

    const TCR = (await cdpManager.getTCR()).toString()
    assert.equal(TCR, '1500000000000000000')

    // --- TEST ---

    // price drops to 1ETH:150CLV, reducing TCR below 150%
    await priceFeed.setPrice('150000000000000000000');

    try {
      const txData = await borrowerOperations.openLoan('50000000000000000000', carol, { from: carol, value: dec(1, 'ether') })
      assert.fail(txData)
    } catch (err) {
      assert.include(err.message, 'revert')
    }
  })

  it("openLoan(): reverts if trove is already active", async () => {
    await borrowerOperations.openLoan(0, whale, { from: whale, value: dec(10, 'ether') })

    await borrowerOperations.openLoan(dec(50, 18), alice, { from: alice, value: dec(1, 'ether') })
    await borrowerOperations.openLoan(dec(50, 18), bob, { from: bob, value: dec(1, 'ether') })

    try {
      const txB_1 = await borrowerOperations.openLoan(dec(100, 18), bob, { from: bob, value: dec(1, 'ether') })
      assert.isFalse(txB_1.receipt.status)
    } catch (err) {
      assert.include(err.message, 'revert')
    }

    try {
      const txB_2 = await borrowerOperations.openLoan(0, bob, { from: bob, value: dec(1, 'ether') })
      assert.isFalse(txB_2.receipt.status)
    } catch (err) {
      assert.include(err.message, 'revert')
    }
  })

  it("openLoan(): Can open a loan with zero debt when system is in recovery mode", async () => {
    // --- SETUP ---
    //  Alice and Bob add coll and withdraw such  that the TCR is ~150%
    await borrowerOperations.openLoan(0, alice, { from: alice, value: dec(3, 'ether') })
    await borrowerOperations.openLoan(0, bob, { from: bob, value: dec(3, 'ether') })
    await borrowerOperations.withdrawCLV('400000000000000000000', alice, { from: alice })
    await borrowerOperations.withdrawCLV('400000000000000000000', bob, { from: bob })

    const TCR = (await cdpManager.getTCR()).toString()
    assert.equal(TCR, '1500000000000000000')

    // price drops to 1ETH:100CLV, reducing TCR below 150%
    await priceFeed.setPrice('100000000000000000000');

    assert.isTrue(await cdpManager.checkRecoveryMode())

    const txCarol = await borrowerOperations.openLoan('0', carol, { from: carol, value: dec(1, 'ether') })
    assert.isTrue(txCarol.receipt.status)

    assert.isTrue(await cdpManager.checkRecoveryMode())

    assert.isTrue(await sortedCDPs.contains(carol))

    const carol_CDPStatus = await cdpManager.getCDPStatus(carol)
    assert.equal(carol_CDPStatus, 1)
  })

  it("openLoan(): creates a new CDP and assigns the correct collateral and debt amount", async () => {
    const alice_CDP_Before = await cdpManager.CDPs(alice)

    const debt_Before = alice_CDP_Before[0]
    const coll_Before = alice_CDP_Before[1]
    const status_Before = alice_CDP_Before[3]

    // check coll and debt before
    assert.equal(debt_Before, 0)
    assert.equal(coll_Before, 0)

    // check non-existent status
    assert.equal(status_Before, 0)

    await borrowerOperations.openLoan('50000000000000000000', alice, { from: alice, value: dec(1, 'ether') })

    const alice_CDP_After = await cdpManager.CDPs(alice)

    const debt_After = alice_CDP_After[0].toString()
    const coll_After = alice_CDP_After[1]
    const status_After = alice_CDP_After[3]

    // check coll and debt after
    assert.equal(debt_After, '50000000000000000000')
    assert.equal(coll_After, dec(1, 'ether'))

    // check active status
    assert.equal(status_After, 1)
  })

  it("openLoan(): adds CDP owner to CDPOwners array", async () => {
    const CDPOwnersCount_Before = (await cdpManager.getCDPOwnersCount()).toString();
    assert.equal(CDPOwnersCount_Before, '0')

    await borrowerOperations.openLoan('50000000000000000000', alice, { from: alice, value: dec(1, 'ether') })

    const CDPOwnersCount_After = (await cdpManager.getCDPOwnersCount()).toString();
    assert.equal(CDPOwnersCount_After, '1')
  })

  it("openLoan(): creates a stake and adds it to total stakes", async () => {
    const alice_CDP_Before = await cdpManager.CDPs(alice)
    const alice_Stake_Before = alice_CDP_Before[2].toString()
    const totalStakes_Before = (await cdpManager.totalStakes()).toString()

    assert.equal(alice_Stake_Before, '0')
    assert.equal(totalStakes_Before, '0')

    await borrowerOperations.openLoan('50000000000000000000', alice, { from: alice, value: dec(1, 'ether') })

    const alice_CDP_After = await cdpManager.CDPs(alice)
    const alice_Stake_After = alice_CDP_After[2].toString()
    const totalStakes_After = (await cdpManager.totalStakes()).toString()

    assert.equal(alice_Stake_After, '1000000000000000000')
    assert.equal(totalStakes_After, '1000000000000000000')
  })

  it("openLoan(): inserts CDP to Sorted CDPs list", async () => {
    // check before
    const aliceCDPInList_Before = await sortedCDPs.contains(alice)
    const listIsEmpty_Before = await sortedCDPs.isEmpty()
    assert.equal(aliceCDPInList_Before, false)
    assert.equal(listIsEmpty_Before, true)

    await borrowerOperations.openLoan('50000000000000000000', alice, { from: alice, value: dec(1, 'ether') })

    // check after
    const aliceCDPInList_After = await sortedCDPs.contains(alice)
    const listIsEmpty_After = await sortedCDPs.isEmpty()
    assert.equal(aliceCDPInList_After, true)
    assert.equal(listIsEmpty_After, false)
  })

  it("openLoan(): Increases the activePool ETH and raw ether balance by correct amount", async () => {
    const activePool_ETH_Before = await activePool.getETH()
    const activePool_RawEther_Before = await web3.eth.getBalance(activePool.address)
    assert.equal(activePool_ETH_Before, 0)
    assert.equal(activePool_RawEther_Before, 0)

    await borrowerOperations.openLoan('50000000000000000000', alice, { from: alice, value: dec(1, 'ether') })

    const activePool_ETH_After = await activePool.getETH()
    const activePool_RawEther_After = await web3.eth.getBalance(activePool.address)
    assert.equal(activePool_ETH_After, dec(1, 'ether'))
    assert.equal(activePool_RawEther_After, dec(1, 'ether'))
  })

  it("openLoan(): records up-to-date initial snapshots of L_ETH and L_CLVDebt", async () => {
    // --- SETUP ---
    /* Alice adds 10 ether
    Carol adds 1 ether */
    await borrowerOperations.openLoan(0, alice, { from: alice, value: dec(10, 'ether') })
    await borrowerOperations.openLoan(0, carol, { from: carol, value: dec(1, 'ether') })

    // Alice withdraws 100CLV, Carol withdraws 180CLV
    const A_CLVWithdrawal = await th.getActualDebtFromComposite(dec(100, 18), contracts)
    const C_CLVWithdrawal = await th.getActualDebtFromComposite(dec(180, 18), contracts)
    await borrowerOperations.withdrawCLV(A_CLVWithdrawal, alice, { from: alice })
    await borrowerOperations.withdrawCLV(C_CLVWithdrawal, carol, { from: carol })

    // --- TEST ---

    // price drops to 1ETH:100CLV, reducing Carol's ICR below MCR
    await priceFeed.setPrice(dec(100, 18));

    // close Carol's CDP, liquidating her 1 ether and 180CLV.
    const liquidationTx = await cdpManager.liquidate(carol, { from: owner });
    const [liquidatedDebt, liquidatedColl, gasComp] = th.getEmittedLiquidationValues(liquidationTx)

    /* with total stakes = 10 ether, after liquidation, L_ETH should equal 1/10 ether per-ether-staked,
     and L_CLV should equal 18 CLV per-ether-staked. */

    const L_ETH = await cdpManager.L_ETH()
    const L_CLV = await cdpManager.L_CLVDebt()

    assert.isAtMost(th.getDifference(L_ETH, liquidatedColl.div(th.toBN('10'))), 100)
    assert.isAtMost(th.getDifference(L_CLV, liquidatedDebt.div(th.toBN('10'))), 100)

    // Bob opens loan
    await borrowerOperations.openLoan('50000000000000000000', bob, { from: bob, value: dec(1, 'ether') })

    // check Bob's snapshots of L_ETH and L_CLV equal the respective current values
    const bob_rewardSnapshot = await cdpManager.rewardSnapshots(bob)
    const bob_ETHrewardSnapshot = bob_rewardSnapshot[0]
    const bob_CLVDebtRewardSnapshot = bob_rewardSnapshot[1]

    assert.isAtMost(th.getDifference(bob_ETHrewardSnapshot, L_ETH), 100)
    assert.isAtMost(th.getDifference(bob_CLVDebtRewardSnapshot, L_CLV), 100)
  })

  it("openLoan(): allows a user to open a CDP, then close it, then re-open it", async () => {
    // Open CDPs
    await borrowerOperations.openLoan('0', whale, { from: whale, value: dec(100, 'ether') })
    await borrowerOperations.openLoan('50000000000000000000', alice, { from: alice, value: dec(1, 'ether') })

    // Check CDP is active
    const alice_CDP_1 = await cdpManager.CDPs(alice)
    const status_1 = alice_CDP_1[3]
    assert.equal(status_1, 1)
    assert.isTrue(await sortedCDPs.contains(alice))

    // Repay and close CDP
    await borrowerOperations.repayCLV('50000000000000000000', alice, { from: alice })
    await borrowerOperations.withdrawColl(dec(1, 'ether'), alice, { from: alice })

    // Check CDP is closed
    const alice_CDP_2 = await cdpManager.CDPs(alice)
    const status_2 = alice_CDP_2[3]
    assert.equal(status_2, 2)
    assert.isFalse(await sortedCDPs.contains(alice))

    // Re-open CDP
    await borrowerOperations.openLoan('25000000000000000000', alice, { from: alice, value: dec(1, 'ether') })

    // Check CDP is re-opened
    const alice_CDP_3 = await cdpManager.CDPs(alice)
    const status_3 = alice_CDP_3[3]
    assert.equal(status_3, 1)
    assert.isTrue(await sortedCDPs.contains(alice))
  })

  it("openLoan(): increases the CDP's CLV debt by the correct amount", async () => {
    // check before
    const alice_CDP_Before = await cdpManager.CDPs(alice)
    const debt_Before = alice_CDP_Before[0]
    assert.equal(debt_Before, 0)

    await borrowerOperations.openLoan('50000000000000000000', alice, { from: alice, value: dec(1, 'ether') })

    // check after
    const alice_CDP_After = await cdpManager.CDPs(alice)
    const debt_After = alice_CDP_After[0]
    assert.equal(debt_After, '50000000000000000000')
  })

  it("openLoan(): increases CLV debt in ActivePool by correct amount", async () => {
    await borrowerOperations.openLoan(0, whale, { from: whale, value: dec(100, 'ether') })

    const activePool_CLVDebt_Before = await activePool.getCLVDebt()
    assert.equal(activePool_CLVDebt_Before, 0)

    await borrowerOperations.openLoan(dec(50, 18), alice, { from: alice, value: dec(1, 'ether') })

    const activePool_CLVDebt_After = await activePool.getCLVDebt()
    assert.equal(activePool_CLVDebt_After, dec(50, 18))
  })

  it("openLoan(): increases user CLVToken balance by correct amount", async () => {
    // check before
    const alice_CLVTokenBalance_Before = await clvToken.balanceOf(alice)
    assert.equal(alice_CLVTokenBalance_Before, 0)

    await borrowerOperations.openLoan('50000000000000000000', alice, { from: alice, value: dec(1, 'ether') })

    // check after
    const alice_CLVTokenBalance_After = await clvToken.balanceOf(alice)
    assert.equal(alice_CLVTokenBalance_After, '50000000000000000000')
  })


  //  --- getNewICRFromTroveChange ---

  describe("getNewICRFromTroveChange() returns the correct ICR", async () => {


    // 0, 0
    it("collChange = 0, debtChange = 0", async () => {
      price = await priceFeed.getPrice()
      const initialColl = dec(1, 'ether')
      const initialDebt = await th.getActualDebtFromComposite(dec(100, 18), contracts)
      const collChange = 0
      const debtChange = 0

<<<<<<< HEAD
      const newICR = (await borrowerOpsTester.getNewICRFromTroveChange(initialColl, initialDebt, collChange,  true,  debtChange,  true,  price)).toString()
=======
      const newICR = (await borrowerOperations.getNewICRFromTroveChange(initialColl, initialDebt, collChange, debtChange, price)).toString()
>>>>>>> f0351cf6
      assert.equal(newICR, '2000000000000000000')
    })

    // 0, +ve
    it("collChange = 0, debtChange is positive", async () => {
      price = await priceFeed.getPrice()
      const initialColl = dec(1, 'ether')
      const initialDebt = await th.getActualDebtFromComposite(dec(100, 18), contracts)
      const collChange = 0
      const debtChange = dec(50, 18)

<<<<<<< HEAD
      const newICR = (await borrowerOpsTester.getNewICRFromTroveChange(initialColl, initialDebt, collChange,  true, debtChange, true,  price)).toString()
=======
      const newICR = (await borrowerOperations.getNewICRFromTroveChange(initialColl, initialDebt, collChange, debtChange, price)).toString()
>>>>>>> f0351cf6
      assert.isAtMost(th.getDifference(newICR, '1333333333333333333'), 100)
    })

    // 0, -ve
    it("collChange = 0, debtChange is negative", async () => {
      price = await priceFeed.getPrice()
      const initialColl = dec(1, 'ether')
      const initialDebt = await th.getActualDebtFromComposite(dec(100, 18), contracts)
      const collChange = 0
      const debtChange = dec(50, 18)

<<<<<<< HEAD
      const newICR = (await borrowerOpsTester.getNewICRFromTroveChange(initialColl, initialDebt, collChange, true,  debtChange, false, price)).toString()
=======
      const newICR = (await borrowerOperations.getNewICRFromTroveChange(initialColl, initialDebt, collChange, debtChange, price)).toString()
>>>>>>> f0351cf6
      assert.equal(newICR, '4000000000000000000')
    })

    // +ve, 0
    it("collChange is positive, debtChange is 0", async () => {
      price = await priceFeed.getPrice()
      const initialColl = dec(1, 'ether')
      const initialDebt = await th.getActualDebtFromComposite(dec(100, 18), contracts)
      const collChange = dec(1, 'ether')
      const debtChange = 0

<<<<<<< HEAD
      const newICR = (await borrowerOpsTester.getNewICRFromTroveChange(initialColl, initialDebt, collChange, true,  debtChange,  true,  price)).toString()
=======
      const newICR = (await borrowerOperations.getNewICRFromTroveChange(initialColl, initialDebt, collChange, debtChange, price)).toString()
>>>>>>> f0351cf6
      assert.equal(newICR, '4000000000000000000')
    })

    // -ve, 0
    it("collChange is negative, debtChange is 0", async () => {
      price = await priceFeed.getPrice()
      const initialColl = dec(1, 'ether')
      const initialDebt = await th.getActualDebtFromComposite(dec(100, 18), contracts)
      const collChange = dec(5, 17)
      const debtChange = 0

<<<<<<< HEAD
      const newICR = (await borrowerOpsTester.getNewICRFromTroveChange(initialColl, initialDebt, collChange, false, debtChange,  true, price)).toString()
=======
      const newICR = (await borrowerOperations.getNewICRFromTroveChange(initialColl, initialDebt, collChange, debtChange, price)).toString()
>>>>>>> f0351cf6
      assert.equal(newICR, '1000000000000000000')
    })

    // -ve, -ve
    it("collChange is negative, debtChange is negative", async () => {
      price = await priceFeed.getPrice()
      const initialColl = dec(1, 'ether')
      const initialDebt = await th.getActualDebtFromComposite(dec(100, 18), contracts)
      const collChange = dec(5, 17)
      const debtChange = dec(50, 18)

<<<<<<< HEAD
      const newICR = (await borrowerOpsTester.getNewICRFromTroveChange(initialColl, initialDebt, collChange, false,  debtChange, false, price)).toString()
=======
      const newICR = (await borrowerOperations.getNewICRFromTroveChange(initialColl, initialDebt, collChange, debtChange, price)).toString()
>>>>>>> f0351cf6
      assert.equal(newICR, '2000000000000000000')
    })

    // +ve, +ve 
    it("collChange is positive, debtChange is positive", async () => {
      price = await priceFeed.getPrice()
      const initialColl = dec(1, 'ether')
      const initialDebt = await th.getActualDebtFromComposite(dec(100, 18), contracts)
      const collChange = dec(1, 'ether')
      const debtChange = dec(100, 18)

<<<<<<< HEAD
      const newICR = (await borrowerOpsTester.getNewICRFromTroveChange(initialColl, initialDebt, collChange,  true, debtChange, true,  price)).toString()
=======
      const newICR = (await borrowerOperations.getNewICRFromTroveChange(initialColl, initialDebt, collChange, debtChange, price)).toString()
>>>>>>> f0351cf6
      assert.equal(newICR, '2000000000000000000')
    })

    // +ve, -ve
    it("collChange is positive, debtChange is negative", async () => {
      price = await priceFeed.getPrice()
      const initialColl = dec(1, 'ether')
      const initialDebt = await th.getActualDebtFromComposite(dec(100, 18), contracts)
      const collChange = dec(1, 'ether')
      const debtChange = dec(50, 18)

<<<<<<< HEAD
      const newICR = (await borrowerOpsTester.getNewICRFromTroveChange(initialColl, initialDebt, collChange,  true, debtChange, false, price)).toString()
=======
      const newICR = (await borrowerOperations.getNewICRFromTroveChange(initialColl, initialDebt, collChange, debtChange, price)).toString()
>>>>>>> f0351cf6
      assert.equal(newICR, '8000000000000000000')
    })

    // -ve, +ve
    it("collChange is negative, debtChange is positive", async () => {
      price = await priceFeed.getPrice()
      const initialColl = dec(1, 'ether')
      const initialDebt = await th.getActualDebtFromComposite(dec(100, 18), contracts)
      const collChange = dec(5, 17)
      const debtChange = dec(100, 18)

<<<<<<< HEAD
      const newICR = (await borrowerOpsTester.getNewICRFromTroveChange(initialColl, initialDebt, collChange, false, debtChange, true,  price)).toString()
=======
      const newICR = (await borrowerOperations.getNewICRFromTroveChange(initialColl, initialDebt, collChange, debtChange, price)).toString()
>>>>>>> f0351cf6
      assert.equal(newICR, '500000000000000000')
    })
  })

  //  --- getNewICRFromTroveChange ---

  describe("getNewTCRFromTroveChange() returns the correct TCR", async () => {

    // 0, 0
    it("collChange = 0, debtChange = 0", async () => {
      // --- SETUP --- Create a Liquity instance with an Active Pool and pending rewards (Default Pool)
      const troveColl = th.toBN(dec(1, 'ether'))
      const troveDebt = th.toBN(dec(100, 18))
      await borrowerOperations.openLoan(troveDebt, alice, { from: alice, value: troveColl })
      await borrowerOperations.openLoan(troveDebt, bob, { from: bob, value: troveColl })

      await priceFeed.setPrice(dec(100, 18))

      const liquidationTx = await cdpManager.liquidate(bob)
      assert.isFalse(await sortedCDPs.contains(bob))

      const [liquidatedDebt, liquidatedColl, gasComp] = th.getEmittedLiquidationValues(liquidationTx)

      await priceFeed.setPrice(dec(200, 18))
      const price = await priceFeed.getPrice()


      // --- TEST ---
      const collChange = 0
      const debtChange = 0
<<<<<<< HEAD
      const newTCR = await borrowerOpsTester.getNewTCRFromTroveChange(collChange, true, debtChange, true, price)
=======
      const newTCR = await borrowerOperations.getNewTCRFromTroveChange(collChange, debtChange, price)
>>>>>>> f0351cf6

      const expectedTCR = (troveColl.add(liquidatedColl)).mul(price)
        .div(troveDebt.add(liquidatedDebt))

      assert.isTrue(newTCR.eq(expectedTCR))
    })

    // 0, +ve
    it("collChange = 0, debtChange is positive", async () => {
      // --- SETUP --- Create a Liquity instance with an Active Pool and pending rewards (Default Pool)
      const troveColl = th.toBN(dec(1, 'ether'))
      const troveDebt = th.toBN(dec(100, 18))
      await borrowerOperations.openLoan(troveDebt, alice, { from: alice, value: troveColl })
      await borrowerOperations.openLoan(troveDebt, bob, { from: bob, value: troveColl })

      await priceFeed.setPrice(dec(100, 18))

      const liquidationTx = await cdpManager.liquidate(bob)
      assert.isFalse(await sortedCDPs.contains(bob))

      const [liquidatedDebt, liquidatedColl, gasComp] = th.getEmittedLiquidationValues(liquidationTx)

      await priceFeed.setPrice(dec(200, 18))
      const price = await priceFeed.getPrice()

      // --- TEST ---
      const collChange = 0
      const debtChange = dec(200, 18)
<<<<<<< HEAD
      const newTCR = (await borrowerOpsTester.getNewTCRFromTroveChange(collChange, true, debtChange, true,  price))
=======
      const newTCR = (await borrowerOperations.getNewTCRFromTroveChange(collChange, debtChange, price))
>>>>>>> f0351cf6

      const expectedTCR = (troveColl.add(liquidatedColl)).mul(price)
        .div(troveDebt.add(liquidatedDebt).add(th.toBN(debtChange)))

      assert.isTrue(newTCR.eq(expectedTCR))
    })

    // 0, -ve
    it("collChange = 0, debtChange is negative", async () => {
      // --- SETUP --- Create a Liquity instance with an Active Pool and pending rewards (Default Pool)
      const troveColl = th.toBN(dec(1, 'ether'))
      const troveDebt = th.toBN(dec(100, 18))
      await borrowerOperations.openLoan(troveDebt, alice, { from: alice, value: troveColl })
      await borrowerOperations.openLoan(troveDebt, bob, { from: bob, value: troveColl })

      await priceFeed.setPrice(dec(100, 18))

      const liquidationTx = await cdpManager.liquidate(bob)
      assert.isFalse(await sortedCDPs.contains(bob))

      const [liquidatedDebt, liquidatedColl, gasComp] = th.getEmittedLiquidationValues(liquidationTx)

      await priceFeed.setPrice(dec(200, 18))
      const price = await priceFeed.getPrice()
      // --- TEST ---
      const collChange = 0
<<<<<<< HEAD
      const debtChange = dec(100, 18)
      const newTCR = (await borrowerOpsTester.getNewTCRFromTroveChange(collChange, true,  debtChange, false, price))
=======
      const debtChange = mv.negative_100e18
      const newTCR = (await borrowerOperations.getNewTCRFromTroveChange(collChange, debtChange, price))
>>>>>>> f0351cf6

      const expectedTCR = (troveColl.add(liquidatedColl)).mul(price)
        .div(troveDebt.add(liquidatedDebt).sub(th.toBN(dec(100, 18))))

      assert.isTrue(newTCR.eq(expectedTCR))
    })

    // +ve, 0
    it("collChange is positive, debtChange is 0", async () => {
      // --- SETUP --- Create a Liquity instance with an Active Pool and pending rewards (Default Pool)
      const troveColl = th.toBN(dec(1, 'ether'))
      const troveDebt = th.toBN(dec(100, 18))
      await borrowerOperations.openLoan(troveDebt, alice, { from: alice, value: troveColl })
      await borrowerOperations.openLoan(troveDebt, bob, { from: bob, value: troveColl })

      await priceFeed.setPrice(dec(100, 18))

      const liquidationTx = await cdpManager.liquidate(bob)
      assert.isFalse(await sortedCDPs.contains(bob))

      const [liquidatedDebt, liquidatedColl, gasComp] = th.getEmittedLiquidationValues(liquidationTx)

      await priceFeed.setPrice(dec(200, 18))
      const price = await priceFeed.getPrice()
      // --- TEST ---
      const collChange = dec(2, 'ether')
      const debtChange = 0
<<<<<<< HEAD
      const newTCR = (await borrowerOpsTester.getNewTCRFromTroveChange(collChange,  true, debtChange, true,  price))
=======
      const newTCR = (await borrowerOperations.getNewTCRFromTroveChange(collChange, debtChange, price))
>>>>>>> f0351cf6

      const expectedTCR = (troveColl.add(liquidatedColl).add(th.toBN(collChange))).mul(price)
        .div(troveDebt.add(liquidatedDebt))

      assert.isTrue(newTCR.eq(expectedTCR))
    })

    // -ve, 0
    it("collChange is negative, debtChange is 0", async () => {
      // --- SETUP --- Create a Liquity instance with an Active Pool and pending rewards (Default Pool)
      const troveColl = th.toBN(dec(1, 'ether'))
      const troveDebt = th.toBN(dec(100, 18))
      await borrowerOperations.openLoan(troveDebt, alice, { from: alice, value: troveColl })
      await borrowerOperations.openLoan(troveDebt, bob, { from: bob, value: troveColl })

      await priceFeed.setPrice(dec(100, 18))

      const liquidationTx = await cdpManager.liquidate(bob)
      assert.isFalse(await sortedCDPs.contains(bob))

      const [liquidatedDebt, liquidatedColl, gasComp] = th.getEmittedLiquidationValues(liquidationTx)

      await priceFeed.setPrice(dec(200, 18))
      const price = await priceFeed.getPrice()

      // --- TEST ---
      const collChange = dec(1, 18)
      const debtChange = 0
<<<<<<< HEAD
      const newTCR = (await borrowerOpsTester.getNewTCRFromTroveChange(collChange, false, debtChange,  true, price))
=======
      const newTCR = (await borrowerOperations.getNewTCRFromTroveChange(collChange, debtChange, price))
>>>>>>> f0351cf6

      const expectedTCR = (troveColl.add(liquidatedColl).sub(th.toBN(dec(1, 'ether')))).mul(price)
        .div(troveDebt.add(liquidatedDebt))

      assert.isTrue(newTCR.eq(expectedTCR))
    })

    // -ve, -ve
    it("collChange is negative, debtChange is negative", async () => {
      // --- SETUP --- Create a Liquity instance with an Active Pool and pending rewards (Default Pool)
      const troveColl = th.toBN(dec(1, 'ether'))
      const troveDebt = th.toBN(dec(100, 18))
      await borrowerOperations.openLoan(troveDebt, alice, { from: alice, value: troveColl })
      await borrowerOperations.openLoan(troveDebt, bob, { from: bob, value: troveColl })

      await priceFeed.setPrice(dec(100, 18))

      const liquidationTx = await cdpManager.liquidate(bob)
      assert.isFalse(await sortedCDPs.contains(bob))

      const [liquidatedDebt, liquidatedColl, gasComp] = th.getEmittedLiquidationValues(liquidationTx)

      await priceFeed.setPrice(dec(200, 18))
      const price = await priceFeed.getPrice()

      // --- TEST ---
<<<<<<< HEAD
      const collChange = dec(1, 18)
      const debtChange = dec( 100, 18)
      const newTCR = (await borrowerOpsTester.getNewTCRFromTroveChange(collChange, false, debtChange, false, price))
=======
      const collChange = mv.negative_1e18
      const debtChange = mv.negative_100e18
      const newTCR = (await borrowerOperations.getNewTCRFromTroveChange(collChange, debtChange, price))
>>>>>>> f0351cf6

      const expectedTCR = (troveColl.add(liquidatedColl).sub(th.toBN(dec(1, 'ether')))).mul(price)
        .div(troveDebt.add(liquidatedDebt).sub(th.toBN(dec(100, 18))))

      assert.isTrue(newTCR.eq(expectedTCR))
    })

    // +ve, +ve 
    it("collChange is positive, debtChange is positive", async () => {
      // --- SETUP --- Create a Liquity instance with an Active Pool and pending rewards (Default Pool)
      const troveColl = th.toBN(dec(1, 'ether'))
      const troveDebt = th.toBN(dec(100, 18))
      await borrowerOperations.openLoan(troveDebt, alice, { from: alice, value: troveColl })
      await borrowerOperations.openLoan(troveDebt, bob, { from: bob, value: troveColl })

      await priceFeed.setPrice(dec(100, 18))

      const liquidationTx = await cdpManager.liquidate(bob)
      assert.isFalse(await sortedCDPs.contains(bob))

      const [liquidatedDebt, liquidatedColl, gasComp] = th.getEmittedLiquidationValues(liquidationTx)

      await priceFeed.setPrice(dec(200, 18))
      const price = await priceFeed.getPrice()

      // --- TEST ---
      const collChange = dec(1, 'ether')
      const debtChange = dec(100, 18)
<<<<<<< HEAD
      const newTCR = (await borrowerOpsTester.getNewTCRFromTroveChange(collChange,  true, debtChange, true,  price))
=======
      const newTCR = (await borrowerOperations.getNewTCRFromTroveChange(collChange, debtChange, price))
>>>>>>> f0351cf6

      const expectedTCR = (troveColl.add(liquidatedColl).add(th.toBN(dec(1, 'ether')))).mul(price)
        .div(troveDebt.add(liquidatedDebt).add(th.toBN(dec(100, 18))))

      assert.isTrue(newTCR.eq(expectedTCR))
    })

    // +ve, -ve
    it("collChange is positive, debtChange is negative", async () => {
      // --- SETUP --- Create a Liquity instance with an Active Pool and pending rewards (Default Pool)
      const troveColl = th.toBN(dec(1, 'ether'))
      const troveDebt = th.toBN(dec(100, 18))
      await borrowerOperations.openLoan(troveDebt, alice, { from: alice, value: troveColl })
      await borrowerOperations.openLoan(troveDebt, bob, { from: bob, value: troveColl })

      await priceFeed.setPrice(dec(100, 18))

      const liquidationTx = await cdpManager.liquidate(bob)
      assert.isFalse(await sortedCDPs.contains(bob))

      const [liquidatedDebt, liquidatedColl, gasComp] = th.getEmittedLiquidationValues(liquidationTx)

      await priceFeed.setPrice(dec(200, 18))
      const price = await priceFeed.getPrice()

      // --- TEST ---
      const collChange = dec(1, 'ether')
<<<<<<< HEAD
      const debtChange = dec(100, 18)
      const newTCR = (await borrowerOpsTester.getNewTCRFromTroveChange(collChange, true,  debtChange, false, price))
=======
      const debtChange = mv.negative_100e18
      const newTCR = (await borrowerOperations.getNewTCRFromTroveChange(collChange, debtChange, price))
>>>>>>> f0351cf6

      const expectedTCR = (troveColl.add(liquidatedColl).add(th.toBN(dec(1, 'ether')))).mul(price)
        .div(troveDebt.add(liquidatedDebt).sub(th.toBN(dec(100, 18))))

      assert.isTrue(newTCR.eq(expectedTCR))
    })

    // -ve, +ve
    it("collChange is negative, debtChange is positive", async () => {
      // --- SETUP --- Create a Liquity instance with an Active Pool and pending rewards (Default Pool)
      const troveColl = th.toBN(dec(1, 'ether'))
      const troveDebt = th.toBN(dec(100, 18))
      await borrowerOperations.openLoan(troveDebt, alice, { from: alice, value: troveColl })
      await borrowerOperations.openLoan(troveDebt, bob, { from: bob, value: troveColl })

      await priceFeed.setPrice(dec(100, 18))

      const liquidationTx = await cdpManager.liquidate(bob)
      assert.isFalse(await sortedCDPs.contains(bob))

      const [liquidatedDebt, liquidatedColl, gasComp] = th.getEmittedLiquidationValues(liquidationTx)

      await priceFeed.setPrice(dec(200, 18))
      const price = await priceFeed.getPrice()

      // --- TEST ---
      const collChange = dec(1, 18)
      const debtChange = dec(200, 18)
<<<<<<< HEAD
      const newTCR = (await borrowerOpsTester.getNewTCRFromTroveChange(collChange, false, debtChange, true, price))
=======
      const newTCR = (await borrowerOperations.getNewTCRFromTroveChange(collChange, debtChange, price))
>>>>>>> f0351cf6

      const expectedTCR = (troveColl.add(liquidatedColl).sub(th.toBN(dec(1, 18)))).mul(price)
        .div(troveDebt.add(liquidatedDebt).add(th.toBN(debtChange)))

      assert.isTrue(newTCR.eq(expectedTCR))
    })
  })
})



contract('Reset chain state', async accounts => { })

/* TODO:

1) Test SortedList re-ordering by ICR. ICR ratio
changes with addColl, withdrawColl, withdrawCLV, repayCLV, etc. Can split them up and put them with
individual functions, or give ordering it's own 'describe' block.

2)In security phase:
-'Negative' tests for all the above functions.
*/<|MERGE_RESOLUTION|>--- conflicted
+++ resolved
@@ -24,22 +24,13 @@
   let contracts
 
   before(async () => {
-<<<<<<< HEAD
-    borrowerOpsTester = await BorrowerOperationsTester.new()
-    BorrowerOperationsTester.setAsDeployed(borrowerOpsTester)
 
   })
 
   beforeEach(async () => {
     contracts = await deploymentHelper.deployLiquityCore()
+    contracts.borrowerOperations = await BorrowerOperationsTester.new()
     const GTContracts = await deploymentHelper.deployGTContracts()
-=======
-  })
-
-  beforeEach(async () => {
-    contracts = await deployLiquity()
-    contracts.borrowerOperations = await BorrowerOperationsTester.new()
->>>>>>> f0351cf6
 
     priceFeed = contracts.priceFeed
     clvToken = contracts.clvToken
@@ -52,22 +43,14 @@
     borrowerOperations = contracts.borrowerOperations
     hintHelpers = contracts.hintHelpers
 
-<<<<<<< HEAD
     gtStaking = GTContracts.gtStaking
     growthToken = GTContracts.growthToken
     communityIssuance = GTContracts.communityIssuance
     lockupContractFactory = GTContracts.lockupContractFactory
 
-    borrowerOpsTester.setActivePool(contracts.activePool.address)
-    borrowerOpsTester.setDefaultPool(contracts.defaultPool.address)
-
-    await deploymentHelper.connectCoreContracts(contracts)
     await deploymentHelper.connectGTContracts(GTContracts)
+    await deploymentHelper.connectCoreContracts(contracts, gtStaking.address)
     await deploymentHelper.connectGTContractsToCore(GTContracts, contracts)
-=======
-    const contractAddresses = getAddresses(contracts)
-    await connectContracts(contracts, contractAddresses)
->>>>>>> f0351cf6
   })
 
   it("addColl(): Increases the activePool ETH and raw ether balance by correct amount", async () => {
@@ -3236,11 +3219,7 @@
       const collChange = 0
       const debtChange = 0
 
-<<<<<<< HEAD
-      const newICR = (await borrowerOpsTester.getNewICRFromTroveChange(initialColl, initialDebt, collChange,  true,  debtChange,  true,  price)).toString()
-=======
-      const newICR = (await borrowerOperations.getNewICRFromTroveChange(initialColl, initialDebt, collChange, debtChange, price)).toString()
->>>>>>> f0351cf6
+      const newICR = (await borrowerOperations.getNewICRFromTroveChange(initialColl, initialDebt, collChange,  true,  debtChange,  true,  price)).toString()
       assert.equal(newICR, '2000000000000000000')
     })
 
@@ -3252,11 +3231,7 @@
       const collChange = 0
       const debtChange = dec(50, 18)
 
-<<<<<<< HEAD
-      const newICR = (await borrowerOpsTester.getNewICRFromTroveChange(initialColl, initialDebt, collChange,  true, debtChange, true,  price)).toString()
-=======
-      const newICR = (await borrowerOperations.getNewICRFromTroveChange(initialColl, initialDebt, collChange, debtChange, price)).toString()
->>>>>>> f0351cf6
+      const newICR = (await borrowerOperations.getNewICRFromTroveChange(initialColl, initialDebt, collChange,  true, debtChange, true,  price)).toString()
       assert.isAtMost(th.getDifference(newICR, '1333333333333333333'), 100)
     })
 
@@ -3268,11 +3243,7 @@
       const collChange = 0
       const debtChange = dec(50, 18)
 
-<<<<<<< HEAD
-      const newICR = (await borrowerOpsTester.getNewICRFromTroveChange(initialColl, initialDebt, collChange, true,  debtChange, false, price)).toString()
-=======
-      const newICR = (await borrowerOperations.getNewICRFromTroveChange(initialColl, initialDebt, collChange, debtChange, price)).toString()
->>>>>>> f0351cf6
+      const newICR = (await borrowerOperations.getNewICRFromTroveChange(initialColl, initialDebt, collChange, true,  debtChange, false, price)).toString()
       assert.equal(newICR, '4000000000000000000')
     })
 
@@ -3284,11 +3255,7 @@
       const collChange = dec(1, 'ether')
       const debtChange = 0
 
-<<<<<<< HEAD
-      const newICR = (await borrowerOpsTester.getNewICRFromTroveChange(initialColl, initialDebt, collChange, true,  debtChange,  true,  price)).toString()
-=======
-      const newICR = (await borrowerOperations.getNewICRFromTroveChange(initialColl, initialDebt, collChange, debtChange, price)).toString()
->>>>>>> f0351cf6
+      const newICR = (await borrowerOperations.getNewICRFromTroveChange(initialColl, initialDebt, collChange, true,  debtChange,  true,  price)).toString()
       assert.equal(newICR, '4000000000000000000')
     })
 
@@ -3300,11 +3267,7 @@
       const collChange = dec(5, 17)
       const debtChange = 0
 
-<<<<<<< HEAD
-      const newICR = (await borrowerOpsTester.getNewICRFromTroveChange(initialColl, initialDebt, collChange, false, debtChange,  true, price)).toString()
-=======
-      const newICR = (await borrowerOperations.getNewICRFromTroveChange(initialColl, initialDebt, collChange, debtChange, price)).toString()
->>>>>>> f0351cf6
+      const newICR = (await borrowerOperations.getNewICRFromTroveChange(initialColl, initialDebt, collChange, false, debtChange,  true, price)).toString()
       assert.equal(newICR, '1000000000000000000')
     })
 
@@ -3316,11 +3279,7 @@
       const collChange = dec(5, 17)
       const debtChange = dec(50, 18)
 
-<<<<<<< HEAD
-      const newICR = (await borrowerOpsTester.getNewICRFromTroveChange(initialColl, initialDebt, collChange, false,  debtChange, false, price)).toString()
-=======
-      const newICR = (await borrowerOperations.getNewICRFromTroveChange(initialColl, initialDebt, collChange, debtChange, price)).toString()
->>>>>>> f0351cf6
+      const newICR = (await borrowerOperations.getNewICRFromTroveChange(initialColl, initialDebt, collChange, false,  debtChange, false, price)).toString()
       assert.equal(newICR, '2000000000000000000')
     })
 
@@ -3332,11 +3291,7 @@
       const collChange = dec(1, 'ether')
       const debtChange = dec(100, 18)
 
-<<<<<<< HEAD
-      const newICR = (await borrowerOpsTester.getNewICRFromTroveChange(initialColl, initialDebt, collChange,  true, debtChange, true,  price)).toString()
-=======
-      const newICR = (await borrowerOperations.getNewICRFromTroveChange(initialColl, initialDebt, collChange, debtChange, price)).toString()
->>>>>>> f0351cf6
+      const newICR = (await borrowerOperations.getNewICRFromTroveChange(initialColl, initialDebt, collChange,  true, debtChange, true,  price)).toString()
       assert.equal(newICR, '2000000000000000000')
     })
 
@@ -3348,11 +3303,7 @@
       const collChange = dec(1, 'ether')
       const debtChange = dec(50, 18)
 
-<<<<<<< HEAD
-      const newICR = (await borrowerOpsTester.getNewICRFromTroveChange(initialColl, initialDebt, collChange,  true, debtChange, false, price)).toString()
-=======
-      const newICR = (await borrowerOperations.getNewICRFromTroveChange(initialColl, initialDebt, collChange, debtChange, price)).toString()
->>>>>>> f0351cf6
+      const newICR = (await borrowerOperations.getNewICRFromTroveChange(initialColl, initialDebt, collChange,  true, debtChange, false, price)).toString()
       assert.equal(newICR, '8000000000000000000')
     })
 
@@ -3364,11 +3315,7 @@
       const collChange = dec(5, 17)
       const debtChange = dec(100, 18)
 
-<<<<<<< HEAD
-      const newICR = (await borrowerOpsTester.getNewICRFromTroveChange(initialColl, initialDebt, collChange, false, debtChange, true,  price)).toString()
-=======
-      const newICR = (await borrowerOperations.getNewICRFromTroveChange(initialColl, initialDebt, collChange, debtChange, price)).toString()
->>>>>>> f0351cf6
+      const newICR = (await borrowerOperations.getNewICRFromTroveChange(initialColl, initialDebt, collChange, false, debtChange, true,  price)).toString()
       assert.equal(newICR, '500000000000000000')
     })
   })
@@ -3399,11 +3346,7 @@
       // --- TEST ---
       const collChange = 0
       const debtChange = 0
-<<<<<<< HEAD
-      const newTCR = await borrowerOpsTester.getNewTCRFromTroveChange(collChange, true, debtChange, true, price)
-=======
-      const newTCR = await borrowerOperations.getNewTCRFromTroveChange(collChange, debtChange, price)
->>>>>>> f0351cf6
+      const newTCR = await borrowerOperations.getNewTCRFromTroveChange(collChange, true, debtChange, true, price)
 
       const expectedTCR = (troveColl.add(liquidatedColl)).mul(price)
         .div(troveDebt.add(liquidatedDebt))
@@ -3432,11 +3375,7 @@
       // --- TEST ---
       const collChange = 0
       const debtChange = dec(200, 18)
-<<<<<<< HEAD
-      const newTCR = (await borrowerOpsTester.getNewTCRFromTroveChange(collChange, true, debtChange, true,  price))
-=======
-      const newTCR = (await borrowerOperations.getNewTCRFromTroveChange(collChange, debtChange, price))
->>>>>>> f0351cf6
+      const newTCR = (await borrowerOperations.getNewTCRFromTroveChange(collChange, true, debtChange, true,  price))
 
       const expectedTCR = (troveColl.add(liquidatedColl)).mul(price)
         .div(troveDebt.add(liquidatedDebt).add(th.toBN(debtChange)))
@@ -3463,13 +3402,8 @@
       const price = await priceFeed.getPrice()
       // --- TEST ---
       const collChange = 0
-<<<<<<< HEAD
       const debtChange = dec(100, 18)
-      const newTCR = (await borrowerOpsTester.getNewTCRFromTroveChange(collChange, true,  debtChange, false, price))
-=======
-      const debtChange = mv.negative_100e18
-      const newTCR = (await borrowerOperations.getNewTCRFromTroveChange(collChange, debtChange, price))
->>>>>>> f0351cf6
+      const newTCR = (await borrowerOperations.getNewTCRFromTroveChange(collChange, true,  debtChange, false, price))
 
       const expectedTCR = (troveColl.add(liquidatedColl)).mul(price)
         .div(troveDebt.add(liquidatedDebt).sub(th.toBN(dec(100, 18))))
@@ -3497,11 +3431,7 @@
       // --- TEST ---
       const collChange = dec(2, 'ether')
       const debtChange = 0
-<<<<<<< HEAD
-      const newTCR = (await borrowerOpsTester.getNewTCRFromTroveChange(collChange,  true, debtChange, true,  price))
-=======
-      const newTCR = (await borrowerOperations.getNewTCRFromTroveChange(collChange, debtChange, price))
->>>>>>> f0351cf6
+      const newTCR = (await borrowerOperations.getNewTCRFromTroveChange(collChange,  true, debtChange, true,  price))
 
       const expectedTCR = (troveColl.add(liquidatedColl).add(th.toBN(collChange))).mul(price)
         .div(troveDebt.add(liquidatedDebt))
@@ -3530,11 +3460,7 @@
       // --- TEST ---
       const collChange = dec(1, 18)
       const debtChange = 0
-<<<<<<< HEAD
-      const newTCR = (await borrowerOpsTester.getNewTCRFromTroveChange(collChange, false, debtChange,  true, price))
-=======
-      const newTCR = (await borrowerOperations.getNewTCRFromTroveChange(collChange, debtChange, price))
->>>>>>> f0351cf6
+      const newTCR = (await borrowerOperations.getNewTCRFromTroveChange(collChange, false, debtChange,  true, price))
 
       const expectedTCR = (troveColl.add(liquidatedColl).sub(th.toBN(dec(1, 'ether')))).mul(price)
         .div(troveDebt.add(liquidatedDebt))
@@ -3561,15 +3487,9 @@
       const price = await priceFeed.getPrice()
 
       // --- TEST ---
-<<<<<<< HEAD
       const collChange = dec(1, 18)
       const debtChange = dec( 100, 18)
-      const newTCR = (await borrowerOpsTester.getNewTCRFromTroveChange(collChange, false, debtChange, false, price))
-=======
-      const collChange = mv.negative_1e18
-      const debtChange = mv.negative_100e18
-      const newTCR = (await borrowerOperations.getNewTCRFromTroveChange(collChange, debtChange, price))
->>>>>>> f0351cf6
+      const newTCR = (await borrowerOperations.getNewTCRFromTroveChange(collChange, false, debtChange, false, price))
 
       const expectedTCR = (troveColl.add(liquidatedColl).sub(th.toBN(dec(1, 'ether')))).mul(price)
         .div(troveDebt.add(liquidatedDebt).sub(th.toBN(dec(100, 18))))
@@ -3598,11 +3518,7 @@
       // --- TEST ---
       const collChange = dec(1, 'ether')
       const debtChange = dec(100, 18)
-<<<<<<< HEAD
-      const newTCR = (await borrowerOpsTester.getNewTCRFromTroveChange(collChange,  true, debtChange, true,  price))
-=======
-      const newTCR = (await borrowerOperations.getNewTCRFromTroveChange(collChange, debtChange, price))
->>>>>>> f0351cf6
+      const newTCR = (await borrowerOperations.getNewTCRFromTroveChange(collChange,  true, debtChange, true,  price))
 
       const expectedTCR = (troveColl.add(liquidatedColl).add(th.toBN(dec(1, 'ether')))).mul(price)
         .div(troveDebt.add(liquidatedDebt).add(th.toBN(dec(100, 18))))
@@ -3630,13 +3546,8 @@
 
       // --- TEST ---
       const collChange = dec(1, 'ether')
-<<<<<<< HEAD
       const debtChange = dec(100, 18)
-      const newTCR = (await borrowerOpsTester.getNewTCRFromTroveChange(collChange, true,  debtChange, false, price))
-=======
-      const debtChange = mv.negative_100e18
-      const newTCR = (await borrowerOperations.getNewTCRFromTroveChange(collChange, debtChange, price))
->>>>>>> f0351cf6
+      const newTCR = (await borrowerOperations.getNewTCRFromTroveChange(collChange, true,  debtChange, false, price))
 
       const expectedTCR = (troveColl.add(liquidatedColl).add(th.toBN(dec(1, 'ether')))).mul(price)
         .div(troveDebt.add(liquidatedDebt).sub(th.toBN(dec(100, 18))))
@@ -3665,11 +3576,7 @@
       // --- TEST ---
       const collChange = dec(1, 18)
       const debtChange = dec(200, 18)
-<<<<<<< HEAD
-      const newTCR = (await borrowerOpsTester.getNewTCRFromTroveChange(collChange, false, debtChange, true, price))
-=======
-      const newTCR = (await borrowerOperations.getNewTCRFromTroveChange(collChange, debtChange, price))
->>>>>>> f0351cf6
+      const newTCR = (await borrowerOperations.getNewTCRFromTroveChange(collChange, false, debtChange, true, price))
 
       const expectedTCR = (troveColl.add(liquidatedColl).sub(th.toBN(dec(1, 18)))).mul(price)
         .div(troveDebt.add(liquidatedDebt).add(th.toBN(debtChange)))
