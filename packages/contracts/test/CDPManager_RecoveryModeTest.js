const deploymentHelpers = require("../utils/deploymentHelpers.js")
const testHelpers = require("../utils/testHelpers.js")

const deployLiquity = deploymentHelpers.deployLiquity
const getAddresses = deploymentHelpers.getAddresses
const connectContracts = deploymentHelpers.connectContracts

const th = testHelpers.TestHelper
const moneyVals = testHelpers.MoneyValues

contract('CDPManager', async accounts => {
  const _1_Ether = web3.utils.toWei('1', 'ether')
  const _2_Ether = web3.utils.toWei('2', 'ether')
  const _3_Ether = web3.utils.toWei('3', 'ether')
  const _3pt5_Ether = web3.utils.toWei('3.5', 'ether')
  const _6_Ether = web3.utils.toWei('6', 'ether')
  const _9_Ether = web3.utils.toWei('9', 'ether')
  const _10_Ether = web3.utils.toWei('10', 'ether')
  const _20_Ether = web3.utils.toWei('20', 'ether')
  const _21_Ether = web3.utils.toWei('21', 'ether')
  const _22_Ether = web3.utils.toWei('22', 'ether')
  const _24_Ether = web3.utils.toWei('24', 'ether')
  const _25_Ether = web3.utils.toWei('25', 'ether')
  const _27_Ether = web3.utils.toWei('27', 'ether')
  const _30_Ether = web3.utils.toWei('30', 'ether')

  const [owner, alice, bob, carol, dennis, elisa, freddy, greta, harry, ida] = accounts;
  let priceFeed
  let clvToken
  let poolManager
  let sortedCDPs
  let cdpManager
  let nameRegistry
  let activePool
  let stabilityPool
  let defaultPool
  let functionCaller
  let borrowerOperations

  beforeEach(async () => {
    const contracts = await deployLiquity()

    priceFeed = contracts.priceFeed
    clvToken = contracts.clvToken
    poolManager = contracts.poolManager
    sortedCDPs = contracts.sortedCDPs
    cdpManager = contracts.cdpManager
    nameRegistry = contracts.nameRegistry
    activePool = contracts.activePool
    stabilityPool = contracts.stabilityPool
    defaultPool = contracts.defaultPool
    functionCaller = contracts.functionCaller
    borrowerOperations = contracts.borrowerOperations

    const contractAddresses = getAddresses(contracts)
    await connectContracts(contracts, contractAddresses)
  })

  it("withdrawCLV(): reverts if withdrawal would pull TCR below CCR", async () => {
    // --- SETUP ---
    await borrowerOperations.addColl(alice, alice, { from: alice, value: _3_Ether })
    await borrowerOperations.addColl(bob, bob, { from: bob, value: _3_Ether })

    //  Alice and Bob withdraw such that the TCR is 150%
    await borrowerOperations.withdrawCLV('400000000000000000000', alice, { from: alice })
    await borrowerOperations.withdrawCLV('400000000000000000000', bob, { from: bob })

    // const TCR = (await poolManager.getTCR()).toString()
    // console.log("TCR is" + TCR)
    // assert.equal(TCR, '1500000000000000000')

    // --- TEST ---

    // Alice attempts to withdraw 10 CLV, which would reducing TCR below 150%
    try {
      const txData = await borrowerOperations.withdrawCLV('10000000000000000000', alice, { from: alice })
      assert.fail(txData)
    } catch (err) {
      assert.include(err.message, 'revert')
    }
  })

  it("withdrawCLV(): reverts if system is in recovery mode", async () => {
    // --- SETUP ---
    await borrowerOperations.addColl(alice, alice, { from: alice, value: _3_Ether })
    await borrowerOperations.addColl(bob, bob, { from: bob, value: _3_Ether })

    //  Alice and Bob withdraw such that the TCR is ~150%
    await borrowerOperations.withdrawCLV('400000000000000000000', alice, { from: alice })
    await borrowerOperations.withdrawCLV('400000000000000000000', bob, { from: bob })

    // const TCR = (await poolManager.getTCR()).toString()
    // assert.equal(TCR, '1500000000000000000')

    // --- TEST ---

    // price drops to 1ETH:150CLV, reducing TCR below 150%
    await priceFeed.setPrice('150000000000000000000');

    try {
      const txData = await borrowerOperations.withdrawCLV('200', alice, { from: alice })
      assert.fail(txData)
    } catch (err) {
      assert.include(err.message, 'revert')
    }
  })

  //---

  it("openLoan(): reverts if withdrawal would pull TCR below CCR", async () => {
    // --- SETUP ---
    await borrowerOperations.addColl(alice, alice, { from: alice, value: _3_Ether })
    await borrowerOperations.addColl(bob, bob, { from: bob, value: _3_Ether })

    //  Alice and Bob withdraw such that the TCR is ~150%
    await borrowerOperations.withdrawCLV('400000000000000000000', alice, { from: alice })
    await borrowerOperations.withdrawCLV('400000000000000000000', bob, { from: bob })

    const TCR = (await poolManager.getTCR()).toString()
    assert.equal(TCR, '1500000000000000000')

    // --- TEST ---

    // Carol attempts to open a loan, which would reduce TCR to below 150%
    try {
      const txData = await borrowerOperations.openLoan('180000000000000000000', carol, { from: carol, value: _1_Ether })
      assert.fail(txData)
    } catch (err) {
      assert.include(err.message, 'revert')
    }
  })

  it("openLoan(): reverts if system is in recovery mode", async () => {
    // --- SETUP ---
    await borrowerOperations.addColl(alice, alice, { from: alice, value: _3_Ether })
    await borrowerOperations.addColl(bob, bob, { from: bob, value: _3_Ether })

    //  Alice and Bob withdraw such that the TCR is ~150%
    await borrowerOperations.withdrawCLV('400000000000000000000', alice, { from: alice })
    await borrowerOperations.withdrawCLV('400000000000000000000', bob, { from: bob })

    const TCR = (await poolManager.getTCR()).toString()
    assert.equal(TCR, '1500000000000000000')

    // --- TEST ---

    // price drops to 1ETH:150CLV, reducing TCR below 150%
    await priceFeed.setPrice('150000000000000000000');

    try {
      const txData = await borrowerOperations.openLoan('50000000000000000000', carol, { from: carol, value: _1_Ether })
      assert.fail(txData)
    } catch (err) {
      assert.include(err.message, 'revert')
    }
  })

  it("withdrawColl(): reverts if system is in recovery mode", async () => {
    // --- SETUP ---
    await borrowerOperations.addColl(alice, alice, { from: alice, value: _3_Ether })
    await borrowerOperations.addColl(bob, bob, { from: bob, value: _3_Ether })

    //  Alice and Bob withdraw such that the TCR is ~150%
    await borrowerOperations.withdrawCLV('400000000000000000000', alice, { from: alice })
    await borrowerOperations.withdrawCLV('400000000000000000000', bob, { from: bob })

    const TCR = (await poolManager.getTCR()).toString()
    assert.equal(TCR, '1500000000000000000')
    
    // --- TEST ---

    // price drops to 1ETH:150CLV, reducing TCR below 150%
    await priceFeed.setPrice('150000000000000000000');

    //Alice tries to withdraw collateral during Recovery Mode
    try {
      const txData = await borrowerOperations.withdrawColl('1', alice, { from: alice })
      assert.fail(txData)
    } catch (err) {
      assert.include(err.message, 'revert')
    }
  })

  it("checkRecoveryMode(): Returns true if TCR falls below CCR", async () => {
    // --- SETUP ---
    await borrowerOperations.addColl(alice, alice, { from: alice, value: _3_Ether })
    await borrowerOperations.addColl(bob, bob, { from: bob, value: _3_Ether })

    //  Alice and Bob withdraw such that the TCR is ~150%
    await borrowerOperations.withdrawCLV('400000000000000000000', alice, { from: alice })
    await borrowerOperations.withdrawCLV('400000000000000000000', bob, { from: bob })

    const TCR = (await poolManager.getTCR()).toString()
    assert.equal(TCR, '1500000000000000000')

    const recoveryMode_Before = await cdpManager.checkRecoveryMode();
    assert.isFalse(recoveryMode_Before)

    // --- TEST ---

    // price drops to 1ETH:150CLV, reducing TCR below 150%.  setPrice() calls checkTCRAndSetRecoveryMode() internally.
    await priceFeed.setPrice('150000000000000000000')
    
    // const price = await priceFeed.getPrice()
    // await cdpManager.checkTCRAndSetRecoveryMode(price)

    const recoveryMode_After = await cdpManager.checkRecoveryMode();
    assert.isTrue(recoveryMode_After)
  })

  it("checkRecoveryMode(): Returns true if TCR stays less than CCR", async () => {
    // --- SETUP ---
    await borrowerOperations.addColl(alice, alice, { from: alice, value: _3_Ether })
    await borrowerOperations.addColl(bob, bob, { from: bob, value: _3_Ether })

    // Alice and Bob withdraw such that the TCR is ~150%
    await borrowerOperations.withdrawCLV('400000000000000000000', alice, { from: alice })
    await borrowerOperations.withdrawCLV('400000000000000000000', bob, { from: bob })

    const TCR = (await poolManager.getTCR()).toString()
    assert.equal(TCR, '1500000000000000000')

    // --- TEST ---

    // price drops to 1ETH:150CLV, reducing TCR below 150%
    await priceFeed.setPrice('150000000000000000000')

    const recoveryMode_Before = await cdpManager.checkRecoveryMode();
    assert.isTrue(recoveryMode_Before)

    await borrowerOperations.addColl(alice, alice, { from: alice, value: '1' })

    const recoveryMode_After = await cdpManager.checkRecoveryMode();
    assert.isTrue(recoveryMode_After)
  })

  it("checkRecoveryMode(): returns false if TCR stays above CCR", async () => {
    // --- SETUP ---
    await borrowerOperations.addColl(alice, alice, { from: alice, value: _10_Ether })
    await borrowerOperations.addColl(bob, bob, { from: bob, value: _3_Ether })
    
    await borrowerOperations.withdrawCLV('400000000000000000000', alice, { from: alice })
    await borrowerOperations.withdrawCLV('400000000000000000000', bob, { from: bob })

    // --- TEST ---
    const recoveryMode_Before = await cdpManager.checkRecoveryMode();
    assert.isFalse(recoveryMode_Before)

    await borrowerOperations.withdrawColl(_1_Ether, alice, { from: alice })

    const recoveryMode_After = await cdpManager.checkRecoveryMode();
    assert.isFalse(recoveryMode_After)
  })

  it("checkRecoveryMode(): returns false if TCR rises above CCR", async () => {
    // --- SETUP ---
    await borrowerOperations.addColl(alice, alice, { from: alice, value: _3_Ether })
    await borrowerOperations.addColl(bob, bob, { from: bob, value: _3_Ether })

     //  Alice and Bob withdraw such that the TCR is ~150%
     await borrowerOperations.withdrawCLV('400000000000000000000', alice, { from: alice })
     await borrowerOperations.withdrawCLV('400000000000000000000', bob, { from: bob })

    const TCR = (await poolManager.getTCR()).toString()
    assert.equal(TCR, '1500000000000000000')

    // --- TEST ---
    // price drops to 1ETH:150CLV, reducing TCR below 150%
    await priceFeed.setPrice('150000000000000000000')

    const recoveryMode_Before = await cdpManager.checkRecoveryMode();
    assert.isTrue(recoveryMode_Before)

    await borrowerOperations.addColl(alice, alice, { from: alice, value: _10_Ether })

    const recoveryMode_After = await cdpManager.checkRecoveryMode();
    assert.isFalse(recoveryMode_After)
  })

  // --- liquidate() with ICR < 100% ---

  it("liquidate(), with ICR < 100%: removes stake and updates totalStakes", async () => {
    // --- SETUP ---
    await borrowerOperations.addColl(alice, alice, { from: alice, value: _3_Ether })
    await borrowerOperations.addColl(bob, bob, { from: bob, value: _3_Ether })

   //  Alice and Bob withdraw such that the TCR is ~150%
   await borrowerOperations.withdrawCLV('400000000000000000000', alice, { from: alice })
   await borrowerOperations.withdrawCLV('400000000000000000000', bob, { from: bob })

    const TCR = (await poolManager.getTCR()).toString()
    assert.equal(TCR, '1500000000000000000')


    const bob_Stake_Before = (await cdpManager.CDPs(bob))[2]
    const totalStakes_Before = await cdpManager.totalStakes()

    assert.equal(bob_Stake_Before, _3_Ether)
    assert.equal(totalStakes_Before, _6_Ether)

    // --- TEST ---
    // price drops to 1ETH:100CLV, reducing TCR below 150%
    await priceFeed.setPrice('100000000000000000000')
    const price = await priceFeed.getPrice()

    const recoveryMode = await cdpManager.checkRecoveryMode()
    assert.isTrue(recoveryMode)

    // check Bob's ICR falls to 75%
    const bob_ICR = await cdpManager.getCurrentICR(bob, price);
    assert.equal(bob_ICR, '750000000000000000')

    // Liquidate Bob
    await cdpManager.liquidate(bob, { from: owner })

    const bob_Stake_After = (await cdpManager.CDPs(bob))[2]
    const totalStakes_After = await cdpManager.totalStakes()

    assert.equal(bob_Stake_After, 0)
    assert.equal(totalStakes_After, _3_Ether)
  })

  it("liquidate(), with ICR < 100%: updates system snapshots correctly", async () => {
    // --- SETUP ---
    await borrowerOperations.addColl(alice, alice, { from: alice, value: _3_Ether })
    await borrowerOperations.addColl(bob, bob, { from: bob, value: _3_Ether })
    await borrowerOperations.addColl(dennis, dennis, { from: dennis, value: _3_Ether })

    //  Alice and Bob withdraw such that their ICRs and the TCR is ~150%
    await borrowerOperations.withdrawCLV('400000000000000000000', alice, { from: alice })
    await borrowerOperations.withdrawCLV('400000000000000000000', bob, { from: bob })
    await borrowerOperations.withdrawCLV('400000000000000000000', dennis, { from: dennis })

    const TCR = (await poolManager.getTCR()).toString()
    assert.equal(TCR, '1500000000000000000')

    // --- TEST ---
    // price drops to 1ETH:100CLV, reducing TCR below 150%, and all CDPs below 100% ICR
    await priceFeed.setPrice('100000000000000000000')

    const recoveryMode = await cdpManager.checkRecoveryMode()
    assert.isTrue(recoveryMode)

    // Dennis is liquidated
    await cdpManager.liquidate(dennis, { from: owner })

    const totalStakesSnaphot_before = (await cdpManager.totalStakesSnapshot()).toString()
    const totalCollateralSnapshot_before = (await cdpManager.totalCollateralSnapshot()).toString()

    assert.equal(totalStakesSnaphot_before, _6_Ether)
    assert.equal(totalCollateralSnapshot_before, _9_Ether)

    // Liquidate Bob
    await cdpManager.liquidate(bob, { from: owner })

    const totalStakesSnaphot_After = (await cdpManager.totalStakesSnapshot())
    const totalCollateralSnapshot_After = (await cdpManager.totalCollateralSnapshot())

    assert.equal(totalStakesSnaphot_After, _3_Ether)
    // total collateral should always be 9, as all liquidations in this test case are full redistributions
    assert.equal(totalCollateralSnapshot_After, _9_Ether)
  })

  it("liquidate(), with ICR < 100%: closes the CDP and removes it from the CDP array", async () => {
    // --- SETUP ---
    await borrowerOperations.addColl(alice, alice, { from: alice, value: _3_Ether })
    await borrowerOperations.addColl(bob, bob, { from: bob, value: _3_Ether })

    //  Alice and Bob withdraw such that the TCR is ~150%
    await borrowerOperations.withdrawCLV('400000000000000000000', alice, { from: alice })
    await borrowerOperations.withdrawCLV('400000000000000000000', bob, { from: bob })

    const TCR = (await poolManager.getTCR()).toString()
    assert.equal(TCR, '1500000000000000000')

    const bob_CDPStatus_Before = (await cdpManager.CDPs(bob))[3]
    const bob_CDP_isInSortedList_Before = await sortedCDPs.contains(bob)

    assert.equal(bob_CDPStatus_Before, 1) // status enum element 1 corresponds to "Active"
    assert.isTrue(bob_CDP_isInSortedList_Before)

    // --- TEST ---
    // price drops to 1ETH:100CLV, reducing TCR below 150%
    await priceFeed.setPrice('100000000000000000000')
    const price = await priceFeed.getPrice()
 
    const recoveryMode = await cdpManager.checkRecoveryMode()
    assert.isTrue(recoveryMode)

    // check Bob's ICR falls to 75%
    const bob_ICR = await cdpManager.getCurrentICR(bob, price);
    assert.equal(bob_ICR, '750000000000000000')

    // Liquidate Bob
    await cdpManager.liquidate(bob, { from: owner })

    // check Bob's CDP is successfully closed, and removed from sortedList
    const bob_CDPStatus_After = (await cdpManager.CDPs(bob))[3]
    const bob_CDP_isInSortedList_After = await sortedCDPs.contains(bob)
    assert.equal(bob_CDPStatus_After, 2)  // status enum element 2 corresponds to "Closed"
    assert.isFalse(bob_CDP_isInSortedList_After)
  })

  it("liquidate(), with ICR < 100%: only redistributes to active CDPs - no offset to Stability Pool", async () => {

    // --- SETUP ---
    await borrowerOperations.addColl(alice, alice, { from: alice, value: _3_Ether })
    await borrowerOperations.addColl(bob, bob, { from: bob, value: _3_Ether })
    await borrowerOperations.addColl(dennis, dennis, { from: dennis, value: _3_Ether })

    //  Alice and Bob withdraw such that their ICRs and the TCR is 150%
    await borrowerOperations.withdrawCLV('400000000000000000000', alice, { from: alice })
    await borrowerOperations.withdrawCLV('400000000000000000000', bob, { from: bob })
    await borrowerOperations.withdrawCLV('400000000000000000000', dennis, { from: dennis })

    // Alice deposits to SP
    await poolManager.provideToSP('400000000000000000000', { from: alice })
    
    // check rewards-per-unit-staked before
    const P_Before = (await poolManager.P()).toString()
   
    assert.equal(P_Before, '1000000000000000000')


    // const TCR = (await poolManager.getTCR()).toString()
    // assert.equal(TCR, '1500000000000000000')

    // --- TEST ---
    // price drops to 1ETH:100CLV, reducing TCR below 150%, and all CDPs below 100% ICR
    await priceFeed.setPrice('100000000000000000000')
 
    const recoveryMode = await cdpManager.checkRecoveryMode()
    assert.isTrue(recoveryMode)

    // liquidate bob
    await cdpManager.liquidate(bob, { from: owner })

    // check SP rewards-per-unit-staked after liquidation - should be no increase
    const P_After = (await poolManager.P()).toString()
   
    assert.equal(P_After, '1000000000000000000')
  })

  // --- liquidate() with 100% < ICR < 110%

  it("liquidate(), with 100 < ICR < 110%: removes stake and updates totalStakes", async () => {
    // --- SETUP ---
    await borrowerOperations.addColl(alice, alice, { from: alice, value: _3_Ether })
    await borrowerOperations.addColl(bob, bob, { from: bob, value: _21_Ether })

    //  Bob withdraws 2000 CLV, bringing his ICR to 210%
    await borrowerOperations.withdrawCLV('2000000000000000000000', bob, { from: bob })

    // Total TCR = 24*200/2000 = 240%
    const TCR = (await poolManager.getTCR()).toString()
    assert.equal(TCR, '2400000000000000000')

    const bob_Stake_Before = (await cdpManager.CDPs(bob))[2]
    const totalStakes_Before = await cdpManager.totalStakes()

    assert.equal(bob_Stake_Before, _21_Ether)
    assert.equal(totalStakes_Before, _24_Ether)

    // --- TEST ---
    // price drops to 1ETH:100CLV, reducing TCR to 120%
    await priceFeed.setPrice('100000000000000000000')
    const price = await priceFeed.getPrice()
 
    const recoveryMode = await cdpManager.checkRecoveryMode()
    assert.isTrue(recoveryMode)

    // check Bob's ICR falls to 105%
    const bob_ICR = await cdpManager.getCurrentICR(bob, price);
    assert.equal(bob_ICR, '1050000000000000000')

    // Liquidate Bob
    await cdpManager.liquidate(bob, { from: owner })

    const bob_Stake_After = (await cdpManager.CDPs(bob))[2]
    const totalStakes_After = await cdpManager.totalStakes()

    assert.equal(bob_Stake_After, 0)
    assert.equal(totalStakes_After, _3_Ether)
  })

  it("liquidate(), with 100% < ICR < 110%: updates system snapshots correctly", async () => {
    // --- SETUP ---
    await borrowerOperations.addColl(alice, alice, { from: alice, value: _3_Ether })
    await borrowerOperations.addColl(bob, bob, { from: bob, value: _21_Ether })
    await borrowerOperations.addColl(dennis, dennis, { from: dennis, value: _3_Ether })

    //  Alice and Dennis withdraw such that their ICR is ~150%
    await borrowerOperations.withdrawCLV('400000000000000000000', alice, { from: alice })
    await borrowerOperations.withdrawCLV('400000000000000000000', dennis, { from: dennis })

    //  Bob withdraws 2000 CLV, bringing his ICR to 210%
    await borrowerOperations.withdrawCLV('2000000000000000000000', bob, { from: bob })

    const totalStakesSnaphot_1 = (await cdpManager.totalStakesSnapshot()).toString()
    const totalCollateralSnapshot_1 = (await cdpManager.totalCollateralSnapshot()).toString()
    assert.equal(totalStakesSnaphot_1, 0)
    assert.equal(totalCollateralSnapshot_1, 0)

    // --- TEST ---
    // price drops to 1ETH:100CLV, reducing TCR below 150%, and all CDPs below 100% ICR
    await priceFeed.setPrice('100000000000000000000')
    const price = await priceFeed.getPrice()
 
    const recoveryMode = await cdpManager.checkRecoveryMode()
    assert.isTrue(recoveryMode)

    // Dennis is liquidated
    await cdpManager.liquidate(dennis, { from: owner })

    /*
    Prior to Dennis liquidation, total stakes and total collateral were each 27 ether. 
  
    Check snapshots. Dennis' liquidated collateral is distributed and remains in the system. His 
    stake is removed, leaving 27 ether total collateral, and 24 ether total stakes. */
    
    const totalStakesSnaphot_2 = (await cdpManager.totalStakesSnapshot()).toString()
    const totalCollateralSnapshot_2 = (await cdpManager.totalCollateralSnapshot()).toString()
    assert.equal(totalStakesSnaphot_2, _24_Ether)
    assert.equal(totalCollateralSnapshot_2, _27_Ether)

    // check Bob's ICR is now in range 100% < ICR 110%
    const _110percent = web3.utils.toBN('1100000000000000000')
    const _100percent = web3.utils.toBN('1000000000000000000')

    const bob_ICR = (await cdpManager.getCurrentICR(bob, price))

    assert.isTrue(bob_ICR.lt(_110percent))
    assert.isTrue(bob_ICR.gt(_100percent))

    // Liquidate Bob
    await cdpManager.liquidate(bob, { from: owner })

    /* After Bob's liquidation, Bob's stake (21 ether) should be removed from total stakes, 
    but his collateral should remain in the system. */
    const totalStakesSnaphot_3 = (await cdpManager.totalStakesSnapshot())
    const totalCollateralSnapshot_3 = (await cdpManager.totalCollateralSnapshot())
    assert.equal(totalStakesSnaphot_3, _3_Ether)
    assert.equal(totalCollateralSnapshot_3, _27_Ether)   // total collateral should always be 9, as all liquidations in this test case are full redistributions
  })

  it("liquidate(), with 100% < ICR < 110%: closes the CDP and removes it from the CDP array", async () => {
    // --- SETUP ---
    await borrowerOperations.addColl(alice, alice, { from: alice, value: _3_Ether })
    await borrowerOperations.addColl(bob, bob, { from: bob, value: _21_Ether })

    //  Bob withdraws 2000 CLV, bringing his ICR to 210%
    await borrowerOperations.withdrawCLV('2000000000000000000000', bob, { from: bob })

    const bob_CDPStatus_Before = (await cdpManager.CDPs(bob))[3]
    const bob_CDP_isInSortedList_Before = await sortedCDPs.contains(bob)

    assert.equal(bob_CDPStatus_Before, 1) // status enum element 1 corresponds to "Active"
    assert.isTrue(bob_CDP_isInSortedList_Before)

    // --- TEST ---
    // price drops to 1ETH:100CLV, reducing TCR below 150%
    await priceFeed.setPrice('100000000000000000000')
    const price = await priceFeed.getPrice()
 
    
    const recoveryMode = await cdpManager.checkRecoveryMode()
    assert.isTrue(recoveryMode)

    // check Bob's ICR has fallen to 105%
    const bob_ICR = await cdpManager.getCurrentICR(bob, price);
    assert.equal(bob_ICR, '1050000000000000000')

    // Liquidate Bob
    await cdpManager.liquidate(bob, { from: owner })

    // check Bob's CDP is successfully closed, and removed from sortedList
    const bob_CDPStatus_After = (await cdpManager.CDPs(bob))[3]
    const bob_CDP_isInSortedList_After = await sortedCDPs.contains(bob)
    assert.equal(bob_CDPStatus_After, 2)  // status enum element 2 corresponds to "Closed"
    assert.isFalse(bob_CDP_isInSortedList_After)
  })

  it("liquidate(), with 100% < ICR < 110%: offsets as much debt as possible with the Stability Pool, then redistributes the remainder coll and debt", async () => {
    // --- SETUP ---
    await borrowerOperations.addColl(alice, alice, { from: alice, value: _3_Ether })
    await borrowerOperations.addColl(bob, bob, { from: bob, value: _21_Ether })
    await borrowerOperations.addColl(dennis, dennis, { from: dennis, value: _3_Ether })

     //  Alice and Dennis withdraw such that the TCR is ~150%
    await borrowerOperations.withdrawCLV('400000000000000000000', alice, { from: alice })
    await borrowerOperations.withdrawCLV('400000000000000000000', dennis, { from: dennis })

    // Alice deposits 400CLV to the Stability Pool
    await poolManager.provideToSP('400000000000000000000', { from: alice })

    // Bob withdraws 2000 CLV, bringing his ICR to 210%
    await borrowerOperations.withdrawCLV('2000000000000000000000', bob, { from: bob })

    // --- TEST ---
    // price drops to 1ETH:100CLV, reducing TCR below 150%
    await priceFeed.setPrice('100000000000000000000')
    const price = await priceFeed.getPrice()
 
    const recoveryMode = await cdpManager.checkRecoveryMode()
    assert.isTrue(recoveryMode)

    // check Bob's ICR has fallen to 105%
    const bob_ICR = await cdpManager.getCurrentICR(bob, price);
    assert.equal(bob_ICR, '1050000000000000000')

    // check pool CLV before liquidation
    const stabilityPoolCLV_Before = (await poolManager.getStabilityPoolCLV()).toString()
    assert.equal(stabilityPoolCLV_Before, '400000000000000000000')

    // check Pool reward term before liquidation
    const P_Before = (await poolManager.P()).toString()
   
    assert.equal(P_Before, '1000000000000000000')

    /* Now, liquidate Bob. Liquidated coll is 21 ether, and liquidated debt is 2000 CLV.
    
    With 400 CLV in the StabilityPool, 400 CLV should be offset with the pool, leaving 0 in the pool.
  
    Stability Pool rewards for alice should be:
    CLVLoss: 400CLV
    ETHGain: (400 / 2000) * 21 = 4.2 ether

    After offsetting 400 CLV and 4.2 ether, the remainders - 1600 CLV and 16.8 ether - should be redistributed to all active CDPs.
   */
    // Liquidate Bob
    await cdpManager.liquidate(bob, { from: owner })

    const aliceExpectedDeposit = await poolManager.getCompoundedCLVDeposit(alice)
    const aliceExpectedETHGain = await poolManager.getCurrentETHGain(alice)

<<<<<<< HEAD
    assert.equal(aliceExpectedDeposit.toString(), 0)
    assert.equal(aliceExpectedETHGain.toString(), '4200000000000000000')
=======
    /* check Stability Pool rewards after.  As total deposited was 400 CLV, rewards-per-unit-staked for the StabilityPool
     should be:
    S_CLV = 400 / 400 = 1 CLV
    S_ETH = 4.2 / 400 = 0.0105 ether
    */
    const S_CLV_After = (await poolManager.S_CLV()).toString()
    const S_ETH_After = (await poolManager.S_ETH()).toString()

    assert.isAtMost(th.getDifference(S_CLV_After, '1000000000000000000'), 100)
    assert.isAtMost(th.getDifference(S_ETH_After, '10500000000000000'), 100)
>>>>>>> bd1ee132

    /* Now, check redistribution to active CDPs. Remainders of 1600 CLV and 16.8 ether are distributed.
    
    Now, only Alice and Dennis have a stake in the system - 3 ether each, thus total stakes is 6 ether.
  
    Rewards-per-unit-staked from the redistribution should be:
  
    L_CLVDebt = 1600 / 6 = 266.666 CLV
    L_ETH = 16.8 /6 =  2.8 ether
    */
    const L_CLVDebt = (await cdpManager.L_CLVDebt()).toString()
    const L_ETH = (await cdpManager.L_ETH()).toString()

    assert.isAtMost(th.getDifference(L_CLVDebt, '266666666666666666667'), 100)
    assert.isAtMost(th.getDifference(L_ETH, '2800000000000000000'), 100)
  })

  // --- liquidate(), applied to loan with ICR > 110% that has the lowest ICR 

  it("liquidate(), with ICR > 110%, loan has lowest ICR, and StabilityPool is empty: does nothing", async () => {
    // --- SETUP ---
    await borrowerOperations.addColl(alice, alice, { from: alice, value: _2_Ether })
    await borrowerOperations.addColl(bob, bob, { from: bob, value: _3_Ether })
    await borrowerOperations.addColl(dennis, dennis, { from: dennis, value: _2_Ether })

    //  Alice and Dennis withdraw 150 CLV, resulting in ICRs of 266%. 
    await borrowerOperations.withdrawCLV('150000000000000000000', alice, { from: alice })
    await borrowerOperations.withdrawCLV('150000000000000000000', dennis, { from: dennis })
    //Bob withdraws 250 CLV, resulting in ICR of 240%. Bob has lowest ICR.
    await borrowerOperations.withdrawCLV('250000000000000000000', bob, { from: bob })

    // --- TEST ---
    // price drops to 1ETH:100CLV, reducing TCR below 150%
    await priceFeed.setPrice('100000000000000000000')
    const price = await priceFeed.getPrice()
 
    const recoveryMode = await cdpManager.checkRecoveryMode()
    assert.isTrue(recoveryMode)

    // Check Bob's ICR is >110% but still lowest
    const bob_ICR = (await cdpManager.getCurrentICR(bob, price)).toString()
    const alice_ICR = (await cdpManager.getCurrentICR(alice, price)).toString()
    const dennis_ICR = (await cdpManager.getCurrentICR(dennis, price)).toString()
    assert.equal(bob_ICR, '1200000000000000000')
    assert.equal(alice_ICR, '1333333333333333333')
    assert.equal(dennis_ICR, '1333333333333333333')

    // Liquidate Bob
    await cdpManager.liquidate(bob, { from: owner })

    // Check that Pool rewards don't change
    const P_Before = (await poolManager.P()).toString()
  
    assert.equal(P_Before, '1000000000000000000')

    // Check that redistribution rewards don't change
    const L_CLVDebt = (await cdpManager.L_CLVDebt()).toString()
    const L_ETH = (await cdpManager.L_ETH()).toString()

    assert.equal(L_CLVDebt, '0')
    assert.equal(L_ETH, '0')

    // Check that Bob's CDP and stake remains active with unchanged coll and debt
    const bob_CDP = await cdpManager.CDPs(bob);
    const bob_Debt = bob_CDP[0].toString()
    const bob_Coll = bob_CDP[1].toString()
    const bob_Stake = bob_CDP[2].toString()
    const bob_CDPStatus = bob_CDP[3].toString()
    const bob_isInSortedCDPsList = await sortedCDPs.contains(bob)

    assert.equal(bob_Debt, '250000000000000000000')
    assert.equal(bob_Coll, '3000000000000000000')
    assert.equal(bob_Stake, '3000000000000000000')
    assert.equal(bob_CDPStatus, '1')
    assert.isTrue(bob_isInSortedCDPsList)
  })

  // --- liquidate(), applied to loan with ICR > 110% that has the lowest ICR, and Stability Pool CLV is GREATER THAN liquidated debt ---

  it("liquidate(), with ICR > 110%, loan has lowest ICR, and StabilityPool CLV > liquidated debt: offsets the loan entirely with the pool", async () => {
    // --- SETUP ---
    await borrowerOperations.addColl(alice, alice, { from: alice, value: _20_Ether })
    await borrowerOperations.addColl(bob, bob, { from: bob, value: _3_Ether })
    await borrowerOperations.addColl(dennis, dennis, { from: dennis, value: _2_Ether })

    // Alice withdraws 1500 CLV, and Dennis 150 CLV, resulting in ICRs of 266%.  
    await borrowerOperations.withdrawCLV('1500000000000000000000', alice, { from: alice })
    await borrowerOperations.withdrawCLV('150000000000000000000', dennis, { from: dennis })
    // Bob withdraws 250 CLV, resulting in ICR of 240%. Bob has lowest ICR.
    await borrowerOperations.withdrawCLV('250000000000000000000', bob, { from: bob })

    // Alice deposits all 1500 CLV in the Stability Pool
    await poolManager.provideToSP('1500000000000000000000', { from: alice })

    // --- TEST ---
    // price drops to 1ETH:100CLV, reducing TCR below 150%
    await priceFeed.setPrice('100000000000000000000')
    const price = await priceFeed.getPrice()
 
    const recoveryMode = await cdpManager.checkRecoveryMode()
    assert.isTrue(recoveryMode)

    // Check Bob's ICR is > 110% but still lowest
    bob_ICR = (await cdpManager.getCurrentICR(bob, price)).toString()
    alice_ICR = (await cdpManager.getCurrentICR(alice, price)).toString()
    dennis_ICR = (await cdpManager.getCurrentICR(dennis, price)).toString()
    assert.equal(bob_ICR, '1200000000000000000')
    assert.equal(alice_ICR, '1333333333333333333')
    assert.equal(dennis_ICR, '1333333333333333333')

    // Liquidate Bob
    await cdpManager.liquidate(bob, { from: owner })

    /* Check accrued Stability Pool rewards after. Total Pool deposits was 1500 CLV, Alice sole depositor.
    As liquidated debt (250 CLV) was completely offset

    Alice's expected compounded deposit: (1500 - 250) = 1250CLV
    Alice's expected ETH gain:  Bob's liquidated coll, 3 ether
  
    */
    const aliceExpectedDeposit = await poolManager.getCompoundedCLVDeposit(alice)
    const aliceExpectedETHGain = await poolManager.getCurrentETHGain(alice)

    assert.isAtMost(getDifference(aliceExpectedDeposit.toString(), '1250000000000000000000'), 1000)
    assert.equal(aliceExpectedETHGain, _3_Ether)
  })

  it("liquidate(), with ICR > 110%, loan has lowest ICR, and StabilityPool CLV > liquidated debt: removes stake and updates totalStakes", async () => {
    // --- SETUP ---
    await borrowerOperations.addColl(alice, alice, { from: alice, value: _20_Ether })
    await borrowerOperations.addColl(bob, bob, { from: bob, value: _3_Ether })
    await borrowerOperations.addColl(dennis, dennis, { from: dennis, value: _2_Ether })

    // Alice withdraws 1500 CLV, and Dennis 150 CLV, resulting in ICRs of 266%.  
    await borrowerOperations.withdrawCLV('1500000000000000000000', alice, { from: alice })
    await borrowerOperations.withdrawCLV('150000000000000000000', dennis, { from: dennis })
    // Bob withdraws 250 CLV, resulting in ICR of 240%. Bob has lowest ICR.
    await borrowerOperations.withdrawCLV('250000000000000000000', bob, { from: bob })

    // Alice deposits all 1500 CLV in the Stability Pool
    await poolManager.provideToSP('1500000000000000000000', { from: alice })

    // --- TEST ---
    // price drops to 1ETH:100CLV, reducing TCR below 150%
    await priceFeed.setPrice('100000000000000000000')
 
    const recoveryMode = await cdpManager.checkRecoveryMode()
    assert.isTrue(recoveryMode)

    // check stake and totalStakes before
    const bob_Stake_Before = (await cdpManager.CDPs(bob))[2]
    const totalStakes_Before = await cdpManager.totalStakes()

    assert.equal(bob_Stake_Before, _3_Ether)
    assert.equal(totalStakes_Before, _25_Ether)

    // Liquidate Bob
    await cdpManager.liquidate(bob, { from: owner })

    // check stake and totalStakes after
    const bob_Stake_After = (await cdpManager.CDPs(bob))[2]
    const totalStakes_After = await cdpManager.totalStakes()

    assert.equal(bob_Stake_After, 0)
    assert.equal(totalStakes_After, _22_Ether)
  })

  it("liquidate(), with ICR > 110%, loan has lowest ICR, and StabilityPool CLV > liquidated debt: updates system snapshots", async () => {
    // --- SETUP ---
    await borrowerOperations.addColl(alice, alice, { from: alice, value: _20_Ether })
    await borrowerOperations.addColl(bob, bob, { from: bob, value: _3_Ether })
    await borrowerOperations.addColl(dennis, dennis, { from: dennis, value: _2_Ether })

    // Alice withdraws 1500 CLV, and Dennis 150 CLV, resulting in ICRs of 266%.  
    await borrowerOperations.withdrawCLV('1500000000000000000000', alice, { from: alice })
    await borrowerOperations.withdrawCLV('150000000000000000000', dennis, { from: dennis })
    // Bob withdraws 250 CLV, resulting in ICR of 240%. Bob has lowest ICR.
    await borrowerOperations.withdrawCLV('250000000000000000000', bob, { from: bob })

    // Alice deposits all 1500 CLV in the Stability Pool
    await poolManager.provideToSP('1500000000000000000000', { from: alice })

    // --- TEST ---
    // price drops to 1ETH:100CLV, reducing TCR below 150%
    await priceFeed.setPrice('100000000000000000000')
 
    const recoveryMode = await cdpManager.checkRecoveryMode()
    assert.isTrue(recoveryMode)

    // check system snapshots before
    const totalStakesSnaphot_before = (await cdpManager.totalStakesSnapshot()).toString()
    const totalCollateralSnapshot_before = (await cdpManager.totalCollateralSnapshot()).toString()

    assert.equal(totalStakesSnaphot_before, '0')
    assert.equal(totalCollateralSnapshot_before, '0')

    // Liquidate Bob
    await cdpManager.liquidate(bob, { from: owner })

    const totalStakesSnaphot_After = (await cdpManager.totalStakesSnapshot())
    const totalCollateralSnapshot_After = (await cdpManager.totalCollateralSnapshot())

    // totalStakesSnapshot should have reduced to 22 ether - the sum of Alice's coll( 20 ether) and Dennis' coll (2 ether )
    assert.equal(totalStakesSnaphot_After, _22_Ether)
    // Total collateral should also reduce, since all liquidated coll has been moved to a reward for Stability Pool depositors
    assert.equal(totalCollateralSnapshot_After, _22_Ether)
  })

  it("liquidate(), with ICR > 110%, loan has lowest ICR, and StabilityPool CLV > liquidated debt: closes the CDP", async () => {
    // --- SETUP ---
    await borrowerOperations.addColl(alice, alice, { from: alice, value: _20_Ether })
    await borrowerOperations.addColl(bob, bob, { from: bob, value: _3_Ether })
    await borrowerOperations.addColl(dennis, dennis, { from: dennis, value: _2_Ether })

    // Alice withdraws 1500 CLV, and Dennis 150 CLV, resulting in ICRs of 266%.  
    await borrowerOperations.withdrawCLV('1500000000000000000000', alice, { from: alice })
    await borrowerOperations.withdrawCLV('150000000000000000000', dennis, { from: dennis })
    // Bob withdraws 250 CLV, resulting in ICR of 240%. Bob has lowest ICR.
    await borrowerOperations.withdrawCLV('250000000000000000000', bob, { from: bob })

    // Alice deposits all 1500 CLV in the Stability Pool
    await poolManager.provideToSP('1500000000000000000000', { from: alice })

    // --- TEST ---
    // price drops to 1ETH:100CLV, reducing TCR below 150%
    await priceFeed.setPrice('100000000000000000000')
 
    const recoveryMode = await cdpManager.checkRecoveryMode()
    assert.isTrue(recoveryMode)

    // Check Bob's CDP is active
    const bob_CDPStatus_Before = (await cdpManager.CDPs(bob))[3]
    const bob_CDP_isInSortedList_Before = await sortedCDPs.contains(bob)

    assert.equal(bob_CDPStatus_Before, 1) // status enum element 1 corresponds to "Active"
    assert.isTrue(bob_CDP_isInSortedList_Before)

    // Liquidate Bob
    await cdpManager.liquidate(bob, { from: owner })

    // Check Bob's CDP is closed after liquidation
    const bob_CDPStatus_After = (await cdpManager.CDPs(bob))[3]
    const bob_CDP_isInSortedList_After = await sortedCDPs.contains(bob)

    assert.equal(bob_CDPStatus_After, 2) // status enum element 2 corresponds to "Closed"
    assert.isFalse(bob_CDP_isInSortedList_After)
  })

  // --- liquidate() applied to loan with ICR > 110% that has the lowest ICR, and Stability Pool CLV is LESS THAN the liquidated debt ---

  it("liquidate(), with ICR > 110%, loan has lowest ICR, and StabilityPool CLV < liquidated debt: CDP remains active", async () => {
    // --- SETUP ---
    await borrowerOperations.addColl(alice, alice, { from: alice, value: _20_Ether })
    await borrowerOperations.addColl(bob, bob, { from: bob, value: _3_Ether })
    await borrowerOperations.addColl(dennis, dennis, { from: dennis, value: _2_Ether })

    // Alice withdraws 1500 CLV, and Dennis 150 CLV, resulting in ICRs of 266%.  
    await borrowerOperations.withdrawCLV('1500000000000000000000', alice, { from: alice })
    await borrowerOperations.withdrawCLV('150000000000000000000', dennis, { from: dennis })
    // Bob withdraws 250 CLV, resulting in ICR of 240%. Bob has lowest ICR.
    await borrowerOperations.withdrawCLV('250000000000000000000', bob, { from: bob })

    // Alice deposits 100 CLV in the Stability Pool
    await poolManager.provideToSP('100000000000000000000', { from: alice })

    // --- TEST ---
    // price drops to 1ETH:100CLV, reducing TCR below 150%
    await priceFeed.setPrice('100000000000000000000')
 
    const recoveryMode = await cdpManager.checkRecoveryMode()
    assert.isTrue(recoveryMode)

    // Check Bob's CDP is active
    const bob_CDPStatus_Before = (await cdpManager.CDPs(bob))[3]
    const bob_CDP_isInSortedList_Before = await sortedCDPs.contains(bob)

    assert.equal(bob_CDPStatus_Before, 1) // status enum element 1 corresponds to "Active"
    assert.isTrue(bob_CDP_isInSortedList_Before)

    // Liquidate Bob
    await cdpManager.liquidate(bob, { from: owner })

    /* Since the pool only contains 100 CLV, and Bob's pre-liquidation debt was 250 CLV, 
    expect Bob's loan to only be partially offset, and remain active after liquidation */

    const bob_CDPStatus_After = (await cdpManager.CDPs(bob))[3]
    const bob_CDP_isInSortedList_After = await sortedCDPs.contains(bob)

    assert.equal(bob_CDPStatus_After, 1) // status enum element 1 corresponds to "Active"
    assert.isTrue(bob_CDP_isInSortedList_After)
  })

  it("liquidate(), with ICR > 110%, loan has lowest ICR, and StabilityPool CLV < liquidated debt: updates loan coll, debt and stake, and system totalStakes", async () => {
    // --- SETUP ---
    await borrowerOperations.addColl(alice, alice, { from: alice, value: _20_Ether })
    await borrowerOperations.addColl(bob, bob, { from: bob, value: _3_Ether })
    await borrowerOperations.addColl(dennis, dennis, { from: dennis, value: _2_Ether })

    // Alice withdraws 1500 CLV, and Dennis 150 CLV, resulting in ICRs of 266%.  
    await borrowerOperations.withdrawCLV('1500000000000000000000', alice, { from: alice })
    await borrowerOperations.withdrawCLV('150000000000000000000', dennis, { from: dennis })
    // Bob withdraws 250 CLV, resulting in ICR of 240%. Bob has lowest ICR.
    await borrowerOperations.withdrawCLV('250000000000000000000', bob, { from: bob })

    // Alice deposits 100 CLV in the Stability Pool
    await poolManager.provideToSP('100000000000000000000', { from: alice })

    // --- TEST ---
    // price drops to 1ETH:100CLV, reducing TCR below 150%
    await priceFeed.setPrice('100000000000000000000')
 
    const recoveryMode = await cdpManager.checkRecoveryMode()
    assert.isTrue(recoveryMode)

    // Liquidate Bob
    await cdpManager.liquidate(bob, { from: owner })

    /*  Since Bob's debt (250 CLV) is larger than all CLV in the Stability Pool, Liquidation should offset 
    a portion Bob's debt and coll with the Stability Pool, and leave remainders of debt and coll in his CDP. Specifically:

    Offset debt: 100 CLV
    Offset coll: (100 / 250) * 3  = 1.2 ether

    Remainder debt: 150 CLV
    Remainder coll: (3 - 1.2) = 1.8 ether 

    After liquidation, totalStakes snapshot should equal Alice's stake (20 ether) + Dennis stake (2 ether) = 22 ether.

    Since there has been no redistribution, the totalCollateral snapshot should equal the totalStakes snapshot: 22 ether.
    
    Then, Bob's new reduced coll and stake should each be 1.8 ether, and the updated totalStakes should equal 23.8 ether.
    */
    const bob_CDP = await cdpManager.CDPs(bob)
    const bob_DebtAfter = bob_CDP[0].toString()
    const bob_CollAfter = bob_CDP[1].toString()
    const bob_StakeAfter = bob_CDP[2].toString()

    assert.equal(bob_DebtAfter, '150000000000000000000')
    assert.equal(bob_CollAfter, '1800000000000000000')
    assert.equal(bob_StakeAfter, '1800000000000000000')

    const totalStakes_After = (await cdpManager.totalStakes()).toString()
    assert.equal(totalStakes_After, '23800000000000000000')
  })

  it("liquidate(), with ICR > 110%, loan has lowest ICR, and StabilityPool CLV < liquidated debt: updates system shapshots", async () => {
    // --- SETUP ---
    await borrowerOperations.addColl(alice, alice, { from: alice, value: _20_Ether })
    await borrowerOperations.addColl(bob, bob, { from: bob, value: _3_Ether })
    await borrowerOperations.addColl(dennis, dennis, { from: dennis, value: _2_Ether })

    // Alice withdraws 1500 CLV, and Dennis 150 CLV, resulting in ICRs of 266%.  
    await borrowerOperations.withdrawCLV('1500000000000000000000', alice, { from: alice })
    await borrowerOperations.withdrawCLV('150000000000000000000', dennis, { from: dennis })
    // Bob withdraws 250 CLV, resulting in ICR of 240%. Bob has lowest ICR.
    await borrowerOperations.withdrawCLV('250000000000000000000', bob, { from: bob })

    // Alice deposits 100 CLV in the Stability Pool
    await poolManager.provideToSP('100000000000000000000', { from: alice })

    // --- TEST ---
    // price drops to 1ETH:100CLV, reducing TCR below 150%
    await priceFeed.setPrice('100000000000000000000')
 
    const recoveryMode = await cdpManager.checkRecoveryMode()
    assert.isTrue(recoveryMode)

    // Check snapshots before
    const totalStakesSnaphot_Before = (await cdpManager.totalStakesSnapshot()).toString()
    const totalCollateralSnapshot_Before = (await cdpManager.totalCollateralSnapshot()).toString()

    assert.equal(totalStakesSnaphot_Before, 0)
    assert.equal(totalCollateralSnapshot_Before, 0)

    // Liquidate Bob
    await cdpManager.liquidate(bob, { from: owner })

    /* After liquidation, totalStakes snapshot should equal Alice's stake (20 ether) + Dennis stake (2 ether) = 22 ether.

    Since there has been no redistribution, the totalCollateral snapshot should equal the totalStakes snapshot: 22 ether.*/

    const totalStakesSnaphot_After = (await cdpManager.totalStakesSnapshot()).toString()
    const totalCollateralSnapshot_After = (await cdpManager.totalCollateralSnapshot()).toString()

    assert.equal(totalStakesSnaphot_After, '22000000000000000000')
    assert.equal(totalCollateralSnapshot_After, '22000000000000000000')
  })

  it("liquidate(), with ICR > 110%, loan has lowest ICR, and StabilityPool CLV < liquidated debt: distributes correct rewards", async () => {
    // --- SETUP ---
    await borrowerOperations.addColl(alice, alice, { from: alice, value: _20_Ether })
    await borrowerOperations.addColl(bob, bob, { from: bob, value: _3_Ether })
    await borrowerOperations.addColl(dennis, dennis, { from: dennis, value: _2_Ether })

    // Alice withdraws 1500 CLV, and Dennis 150 CLV, resulting in ICRs of 266%.  
    await borrowerOperations.withdrawCLV('1500000000000000000000', alice, { from: alice })
    await borrowerOperations.withdrawCLV('150000000000000000000', dennis, { from: dennis })
    // Bob withdraws 250 CLV, resulting in ICR of 240%. Bob has lowest ICR.
    await borrowerOperations.withdrawCLV('250000000000000000000', bob, { from: bob })

    // Alice deposits 100 CLV in the Stability Pool
    await poolManager.provideToSP('100000000000000000000', { from: alice })

    // --- TEST ---
    // price drops to 1ETH:100CLV, reducing TCR below 150%
    await priceFeed.setPrice('100000000000000000000')
 
    const recoveryMode = await cdpManager.checkRecoveryMode()
    assert.isTrue(recoveryMode)

    // Liquidate Bob. 100 CLV should be offset
    await cdpManager.liquidate(bob, { from: owner })

    /* check Stability Pool rewards.  After Bob's liquidation:
    - amount of CLV offset with Stability Pool should be 100 CLV
    - corresponding amount of ETH added to Stability Pool should be 100/250 * 3 = 1.2 ether.

    - Alice's deposit (100 CLV) should fully cancel with the debt, leaving her a withdrawable deposit of 0
  
    Her ETH gain from offset should be (3 * 100/250) = 1.2 Ether.
    */
 
   const aliceExpectedDeposit = await poolManager.getCompoundedCLVDeposit(alice)
   const aliceExpectedETHGain = await poolManager.getCurrentETHGain(alice)

    assert.equal(aliceExpectedDeposit.toString(), '0')

<<<<<<< HEAD
    assert.isAtMost(getDifference(aliceExpectedETHGain, '1200000000000000000' ), 100)
=======
    assert.isAtMost(th.getDifference(S_CLV_After, '1000000000000000000'), 100)
    assert.isAtMost(th.getDifference(S_ETH_After, '12000000000000000'), 100)
>>>>>>> bd1ee132

    /* For this Recovery Mode test case with ICR > 110%, there should be no redistribution of remainder to active CDPs. 
    Redistribution rewards-per-unit-staked should be zero. */

    const L_CLVDebt_After = (await cdpManager.L_CLVDebt()).toString()
    const L_ETH_After = (await cdpManager.L_ETH()).toString()

    assert.equal(L_CLVDebt_After, '0')
    assert.equal(L_ETH_After, '0')
  })

  it("liquidateCDPs(): With all ICRs > 110%, Liquidates CDPs until system leaves recovery mode", async () => {
    // make 8 CDPs accordingly
    // --- SETUP ---

    await borrowerOperations.addColl(alice, alice, { from: alice, value: _25_Ether })
    await borrowerOperations.addColl(bob, bob, { from: bob, value: _3pt5_Ether })
    await borrowerOperations.addColl(carol, carol, { from: carol, value: _3_Ether })
    await borrowerOperations.addColl(dennis, dennis, { from: dennis, value: _3_Ether })
    await borrowerOperations.addColl(elisa, elisa, { from: elisa, value: _3_Ether })
    await borrowerOperations.addColl(freddy, freddy, { from: freddy, value: _3_Ether })
    await borrowerOperations.addColl(greta, greta, { from: greta, value: _1_Ether })
    await borrowerOperations.addColl(harry, harry, { from: harry, value: _1_Ether })

    // Everyone withdraws some CLV from their CDP, resulting in different ICRs
    await borrowerOperations.withdrawCLV('1400000000000000000000', alice, { from: alice })  // 1400 CLV -> ICR = 400%
    await borrowerOperations.withdrawCLV('200000000000000000000', bob, { from: bob }) //  200 CLV -> ICR = 350%
    await borrowerOperations.withdrawCLV('210000000000000000000', carol, { from: carol }) // 210 CLV -> ICR = 286%
    await borrowerOperations.withdrawCLV('220000000000000000000', dennis, { from: dennis }) // 220 CLV -> ICR = 273%
    await borrowerOperations.withdrawCLV('230000000000000000000', elisa, { from: elisa }) // 230 CLV -> ICR = 261%
    await borrowerOperations.withdrawCLV('240000000000000000000', freddy, { from: freddy }) // 240 CLV -> ICR = 250%
    await borrowerOperations.withdrawCLV('85000000000000000000', greta, { from: greta }) // 85 CLV -> ICR = 235%
    await borrowerOperations.withdrawCLV('90000000000000000000', harry, { from: harry }) // 90 CLV ->  ICR = 222%

    // Alice deposits 1400 CLV to Stability Pool
    await poolManager.provideToSP('1400000000000000000000', { from: alice })

    // price drops
    // price drops to 1ETH:90CLV, reducing TCR below 150%
    await priceFeed.setPrice('90000000000000000000')
    const price = await priceFeed.getPrice()
 
    const recoveryMode_Before = await cdpManager.checkRecoveryMode()
    assert.isTrue(recoveryMode_Before)

    // check TCR < 150%
    const _150percent = web3.utils.toBN('1500000000000000000')
    const TCR_Before = await poolManager.getTCR()
    assert.isTrue(TCR_Before.lt(_150percent))

    /* 
   After the price drop and prior to any liquidations, ICR should be:

    CDP         ICR
    Alice       161%
    Bob         158%
    Carol       129%
    Dennis      123%
    Elisa       117%
    Freddy      113%
    Greta       106%
    Harry       100%

    */
    alice_ICR = await cdpManager.getCurrentICR(alice, price)
    bob_ICR = await cdpManager.getCurrentICR(bob, price)
    carol_ICR = await cdpManager.getCurrentICR(carol, price)
    dennis_ICR = await cdpManager.getCurrentICR(dennis, price)
    elisa_ICR = await cdpManager.getCurrentICR(elisa, price)
    freddy_ICR = await cdpManager.getCurrentICR(freddy, price)
    greta_ICR = await cdpManager.getCurrentICR(greta, price)
    harry_ICR = await cdpManager.getCurrentICR(harry, price)

    // Alice and Bob should have ICR > 150%
    assert.isTrue(alice_ICR.gt(_150percent))
    assert.isTrue(bob_ICR.gt(_150percent))
    // All other CDPs should have ICR < 150%
    assert.isTrue(carol_ICR.lt(_150percent))
    assert.isTrue(dennis_ICR.lt(_150percent))
    assert.isTrue(elisa_ICR.lt(_150percent))
    assert.isTrue(freddy_ICR.lt(_150percent))
    assert.isTrue(greta_ICR.lt(_150percent))
    assert.isTrue(harry_ICR.lt(_150percent))

    /* Liquidations should occur from the lowest ICR CDP upwards, i.e. 
    1) Harry, 2) Greta, 3) Freddy, etc.

      CDP         ICR
    Alice       161%
    Bob         158%
    Carol       129%
    Dennis      123%
    ---- CUTOFF ----
    Elisa       117%
    Freddy      113%
    Greta       106%
    Harry       100%

    If all CDPs below the cutoff are liquidated, the TCR of the system rises above the CCR, to 152%.  (see calculations in Google Sheet)

    Thus, after liquidateCDPs(), expect all CDPs to be liquidated up to the cut-off.  
    
    Only Alice, Bob, Carol and Dennis should remain active - all others should be closed. */

    // call liquidate CDPs
    await cdpManager.liquidateCDPs(10);

    // check system is no longer in Recovery Mode
    const recoveryMode_After = await cdpManager.checkRecoveryMode()
    assert.isFalse(recoveryMode_After)

    // After liquidation, TCR should rise to above 150%. 
    const TCR_After = await poolManager.getTCR()
    assert.isTrue(TCR_After.gt(_150percent))

    // get all CDPs
    const alice_CDP = await cdpManager.CDPs(alice)
    const bob_CDP = await cdpManager.CDPs(bob)
    const carol_CDP = await cdpManager.CDPs(carol)
    const dennis_CDP = await cdpManager.CDPs(dennis)
    const elisa_CDP = await cdpManager.CDPs(elisa)
    const freddy_CDP = await cdpManager.CDPs(freddy)
    const greta_CDP = await cdpManager.CDPs(greta)
    const harry_CDP = await cdpManager.CDPs(harry)

    // check that Alice, Bob, Carol, & Dennis' CDPs remain active
    assert.equal(alice_CDP[3], 1)
    assert.equal(bob_CDP[3], 1)
    assert.equal(carol_CDP[3], 1)
    assert.equal(dennis_CDP[3], 1)
    assert.isTrue(await sortedCDPs.contains(alice))
    assert.isTrue(await sortedCDPs.contains(bob))
    assert.isTrue(await sortedCDPs.contains(carol))
    assert.isTrue(await sortedCDPs.contains(dennis))

    // check all other CDPs are closed
    assert.equal(elisa_CDP[3], 2)
    assert.equal(freddy_CDP[3], 2)
    assert.equal(greta_CDP[3], 2)
    assert.equal(harry_CDP[3], 2)
    assert.isFalse(await sortedCDPs.contains(elisa))
    assert.isFalse(await sortedCDPs.contains(freddy))
    assert.isFalse(await sortedCDPs.contains(greta))
    assert.isFalse(await sortedCDPs.contains(harry))
  })

  it("liquidateCDPs(): Liquidates CDPs until 1) system has left recovery mode AND 2) it reaches a CDP with ICR >= 110%", async () => {
    // make 6 CDPs accordingly
    // --- SETUP ---

    await borrowerOperations.addColl(alice, alice, { from: alice, value: _30_Ether })
    await borrowerOperations.addColl(bob, bob, { from: bob, value: _3_Ether })
    await borrowerOperations.addColl(carol, carol, { from: carol, value: _3_Ether })
    await borrowerOperations.addColl(dennis, dennis, { from: dennis, value: _3_Ether })
    await borrowerOperations.addColl(elisa, elisa, { from: elisa, value: _3_Ether })
    await borrowerOperations.addColl(freddy, freddy, { from: freddy, value: _3_Ether })

    // Alice withdraws 1400 CLV, the others each withdraw 250 CLV 
    await borrowerOperations.withdrawCLV('1400000000000000000000', alice, { from: alice })  // 1400 CLV -> ICR = 429%
    await borrowerOperations.withdrawCLV('250000000000000000000', bob, { from: bob }) //  250 CLV -> ICR = 240%
    await borrowerOperations.withdrawCLV('250000000000000000000', carol, { from: carol }) // 250 CLV -> ICR = 240%
    await borrowerOperations.withdrawCLV('250000000000000000000', dennis, { from: dennis }) // 250 CLV -> ICR = 240%
    await borrowerOperations.withdrawCLV('250000000000000000000', elisa, { from: elisa }) // 250 CLV -> ICR = 240%
    await borrowerOperations.withdrawCLV('250000000000000000000', freddy, { from: freddy }) // 250 CLV -> ICR = 240%

    // Alice deposits 1400 CLV to Stability Pool
    await poolManager.provideToSP('1400000000000000000000', { from: alice })

    // price drops to 1ETH:85CLV, reducing TCR below 150%
    await priceFeed.setPrice('85000000000000000000')
    const price = await priceFeed.getPrice()

    // check Recovery Mode kicks in
     
    const recoveryMode_Before = await cdpManager.checkRecoveryMode()
    assert.isTrue(recoveryMode_Before)

    // check TCR < 150%
    const _150percent = web3.utils.toBN('1500000000000000000')
    const TCR_Before = await poolManager.getTCR()
    assert.isTrue(TCR_Before.lt(_150percent))

    /* 
   After the price drop and prior to any liquidations, ICR should be:

    CDP         ICR
    Alice       182%
    Bob         102%
    Carol       102%
    Dennis      102%
    Elisa       102%
    Freddy      102%
    */
    alice_ICR = await cdpManager.getCurrentICR(alice, price)
    bob_ICR = await cdpManager.getCurrentICR(bob, price)
    carol_ICR = await cdpManager.getCurrentICR(carol, price)
    dennis_ICR = await cdpManager.getCurrentICR(dennis, price)
    elisa_ICR = await cdpManager.getCurrentICR(elisa, price)
    freddy_ICR = await cdpManager.getCurrentICR(freddy, price)

    // Alice should have ICR > 150%
    assert.isTrue(alice_ICR.gt(_150percent))
    // All other CDPs should have ICR < 150%
    assert.isTrue(carol_ICR.lt(_150percent))
    assert.isTrue(dennis_ICR.lt(_150percent))
    assert.isTrue(elisa_ICR.lt(_150percent))
    assert.isTrue(freddy_ICR.lt(_150percent))

    /* Liquidations should occur from the lowest ICR CDP upwards, i.e. 
    1) Freddy, 2) Elisa, 3) Dennis.

    After liquidating Freddy and Elisa, the the TCR of the system rises above the CCR, to 154%.  
   (see calculations in Google Sheet)

    Liquidations continue until all CDPs with ICR < MCR have been closed. 
    Only Alice should remain active - all others should be closed. */

    // call liquidate CDPs
    await cdpManager.liquidateCDPs(6);

    // check system is no longer in Recovery Mode
    const recoveryMode_After = await cdpManager.checkRecoveryMode()
    assert.isFalse(recoveryMode_After)

    // After liquidation, TCR should rise to above 150%. 
    const TCR_After = await poolManager.getTCR()
    assert.isTrue(TCR_After.gt(_150percent))

    // get all CDPs
    const alice_CDP = await cdpManager.CDPs(alice)
    const bob_CDP = await cdpManager.CDPs(bob)
    const carol_CDP = await cdpManager.CDPs(carol)
    const dennis_CDP = await cdpManager.CDPs(dennis)
    const elisa_CDP = await cdpManager.CDPs(elisa)
    const freddy_CDP = await cdpManager.CDPs(freddy)

    // check that Alice's CDP remains active
    assert.equal(alice_CDP[3], 1)
    assert.isTrue(await sortedCDPs.contains(alice))

    // check all other CDPs are closed
    assert.equal(bob_CDP[3], 2)
    assert.equal(carol_CDP[3], 2)
    assert.equal(dennis_CDP[3], 2)
    assert.equal(elisa_CDP[3], 2)
    assert.equal(freddy_CDP[3], 2)

    assert.isFalse(await sortedCDPs.contains(bob))
    assert.isFalse(await sortedCDPs.contains(carol))
    assert.isFalse(await sortedCDPs.contains(dennis))
    assert.isFalse(await sortedCDPs.contains(elisa))
    assert.isFalse(await sortedCDPs.contains(freddy))
  })
})

contract('Reset chain state', async accounts => { })<|MERGE_RESOLUTION|>--- conflicted
+++ resolved
@@ -633,21 +633,8 @@
     const aliceExpectedDeposit = await poolManager.getCompoundedCLVDeposit(alice)
     const aliceExpectedETHGain = await poolManager.getCurrentETHGain(alice)
 
-<<<<<<< HEAD
     assert.equal(aliceExpectedDeposit.toString(), 0)
     assert.equal(aliceExpectedETHGain.toString(), '4200000000000000000')
-=======
-    /* check Stability Pool rewards after.  As total deposited was 400 CLV, rewards-per-unit-staked for the StabilityPool
-     should be:
-    S_CLV = 400 / 400 = 1 CLV
-    S_ETH = 4.2 / 400 = 0.0105 ether
-    */
-    const S_CLV_After = (await poolManager.S_CLV()).toString()
-    const S_ETH_After = (await poolManager.S_ETH()).toString()
-
-    assert.isAtMost(th.getDifference(S_CLV_After, '1000000000000000000'), 100)
-    assert.isAtMost(th.getDifference(S_ETH_After, '10500000000000000'), 100)
->>>>>>> bd1ee132
 
     /* Now, check redistribution to active CDPs. Remainders of 1600 CLV and 16.8 ether are distributed.
     
@@ -771,7 +758,7 @@
     const aliceExpectedDeposit = await poolManager.getCompoundedCLVDeposit(alice)
     const aliceExpectedETHGain = await poolManager.getCurrentETHGain(alice)
 
-    assert.isAtMost(getDifference(aliceExpectedDeposit.toString(), '1250000000000000000000'), 1000)
+    assert.isAtMost(th.getDifference(aliceExpectedDeposit.toString(), '1250000000000000000000'), 1000)
     assert.equal(aliceExpectedETHGain, _3_Ether)
   })
 
@@ -1075,12 +1062,7 @@
 
     assert.equal(aliceExpectedDeposit.toString(), '0')
 
-<<<<<<< HEAD
-    assert.isAtMost(getDifference(aliceExpectedETHGain, '1200000000000000000' ), 100)
-=======
-    assert.isAtMost(th.getDifference(S_CLV_After, '1000000000000000000'), 100)
-    assert.isAtMost(th.getDifference(S_ETH_After, '12000000000000000'), 100)
->>>>>>> bd1ee132
+    assert.isAtMost(th.getDifference(aliceExpectedETHGain, '1200000000000000000' ), 100)
 
     /* For this Recovery Mode test case with ICR > 110%, there should be no redistribution of remainder to active CDPs. 
     Redistribution rewards-per-unit-staked should be zero. */
