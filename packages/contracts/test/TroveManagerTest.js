const deploymentHelper = require("../utils/deploymentHelpers.js")
const testHelpers = require("../utils/testHelpers.js")
const TroveManagerTester = artifacts.require("./TroveManagerTester.sol")
const LUSDTokenTester = artifacts.require("./LUSDTokenTester.sol")

const th = testHelpers.TestHelper
const dec = th.dec
const toBN = th.toBN
const assertRevert = th.assertRevert
const mv = testHelpers.MoneyValues
const timeValues = testHelpers.TimeValues


/* NOTE: Some tests involving ETH redemption fees do not test for specific fee values.
 * Some only test that the fees are non-zero when they should occur.
 *
 * Specific ETH gain values will depend on the final fee schedule used, and the final choices for
 * the parameter BETA in the TroveManager, which is still TBD based on economic modelling.
 * 
 */ 
contract('TroveManager', async accounts => {

  const _18_zeros = '000000000000000000'
  const ZERO_ADDRESS = th.ZERO_ADDRESS

  const [
    owner,
    alice, bob, carol, dennis, erin, flyn, graham, harriet, ida,
    defaulter_1, defaulter_2, defaulter_3, defaulter_4, whale,
    A, B, C, D, E] = accounts;

  let priceFeed
  let lusdToken
  let sortedTroves
  let troveManager
  let activePool
  let stabilityPool
  let collSurplusPool
  let defaultPool
  let borrowerOperations
  let hintHelpers

  let contracts

  beforeEach(async () => {
    contracts = await deploymentHelper.deployLiquityCore()
    contracts.troveManager = await TroveManagerTester.new()
    contracts.lusdToken = await LUSDTokenTester.new(
      contracts.troveManager.address,
      contracts.stabilityPool.address,
      contracts.borrowerOperations.address
    )
    const LQTYContracts = await deploymentHelper.deployLQTYContracts()

    priceFeed = contracts.priceFeedTestnet
    lusdToken = contracts.lusdToken
    sortedTroves = contracts.sortedTroves
    troveManager = contracts.troveManager
    activePool = contracts.activePool
    stabilityPool = contracts.stabilityPool
    defaultPool = contracts.defaultPool
    collSurplusPool = contracts.collSurplusPool
    borrowerOperations = contracts.borrowerOperations
    hintHelpers = contracts.hintHelpers

    lqtyStaking = LQTYContracts.lqtyStaking
    lqtyToken = LQTYContracts.lqtyToken
    communityIssuance = LQTYContracts.communityIssuance
    lockupContractFactory = LQTYContracts.lockupContractFactory

    await deploymentHelper.connectCoreContracts(contracts, LQTYContracts)
    await deploymentHelper.connectLQTYContracts(LQTYContracts)
    await deploymentHelper.connectLQTYContractsToCore(LQTYContracts, contracts)
  })

  it('liquidate(): closes a Trove that has ICR < MCR', async () => {
    await borrowerOperations.openTrove(0, whale, whale, { from: whale, value: dec(50, 'ether') })
    await borrowerOperations.openTrove(0, alice, alice, { from: alice, value: dec(1, 'ether') })

    const price = await priceFeed.getPrice()
    const ICR_Before = await troveManager.getCurrentICR(alice, price)
    assert.equal(ICR_Before, dec(20, 18))

    const MCR = (await troveManager.MCR()).toString()
    assert.equal(MCR.toString(), '1100000000000000000')

    // Alice withdraws to 180 LUSD, lowering her ICR to 1.11
    const A_LUSDWithdrawal = await th.getActualDebtFromComposite(dec(180, 18), contracts)

    await borrowerOperations.withdrawLUSD(A_LUSDWithdrawal, alice, alice, { from: alice })

    const ICR_AfterWithdrawal = await troveManager.getCurrentICR(alice, price)
    assert.isAtMost(th.getDifference(ICR_AfterWithdrawal, '1111111111111111111'), 100)

    // price drops to 1ETH:100LUSD, reducing Alice's ICR below MCR
    await priceFeed.setPrice('100000000000000000000');

    // Confirm system is not in Recovery Mode
    assert.isFalse(await troveManager.checkRecoveryMode());

    // close Trove
    await troveManager.liquidate(alice, { from: owner });

    // check the Trove is successfully closed, and removed from sortedList
    const status = (await troveManager.Troves(alice))[3]
    assert.equal(status, 2)  // status enum  2 corresponds to "Closed"
    const alice_Trove_isInSortedList = await sortedTroves.contains(alice)
    assert.isFalse(alice_Trove_isInSortedList)
  })

  it("liquidate(): decreases ActivePool ETH and LUSDDebt by correct amounts", async () => {
    // --- SETUP ---
    await borrowerOperations.openTrove(0, alice, alice, { from: alice, value: dec(10, 'ether') })
    await borrowerOperations.openTrove(0, bob, bob, { from: bob, value: dec(1, 'ether') })
    // Alice withdraws 100LUSD, Bob withdraws 180LUSD
    const A_LUSDWithdrawal = await th.getActualDebtFromComposite(dec(100, 18), contracts)
    const B_LUSDWithdrawal = await th.getActualDebtFromComposite(dec(180, 18), contracts)
    await borrowerOperations.withdrawLUSD(A_LUSDWithdrawal, alice, alice, { from: alice })
    await borrowerOperations.withdrawLUSD(B_LUSDWithdrawal, bob, bob, { from: bob })

    // --- TEST ---

    // check ActivePool ETH and LUSD debt before
    const activePool_ETH_Before = (await activePool.getETH()).toString()
    const activePool_RawEther_Before = (await web3.eth.getBalance(activePool.address)).toString()
    const activePool_LUSDDebt_Before = (await activePool.getLUSDDebt()).toString()

    assert.equal(activePool_ETH_Before, dec(11, 'ether'))
    assert.equal(activePool_RawEther_Before, dec(11, 'ether'))
    assert.equal(activePool_LUSDDebt_Before, '280000000000000000000')

    // price drops to 1ETH:100LUSD, reducing Bob's ICR below MCR
    await priceFeed.setPrice('100000000000000000000');

    // Confirm system is not in Recovery Mode
    assert.isFalse(await troveManager.checkRecoveryMode());

    /* close Bob's Trove. Should liquidate his 1 ether and 180LUSD, 
    leaving 10 ether and 100 LUSD debt in the ActivePool. */
    await troveManager.liquidate(bob, { from: owner });

    // check ActivePool ETH and LUSD debt 
    const activePool_ETH_After = (await activePool.getETH()).toString()
    const activePool_RawEther_After = (await web3.eth.getBalance(activePool.address)).toString()
    const activePool_LUSDDebt_After = (await activePool.getLUSDDebt()).toString()

    assert.equal(activePool_ETH_After, dec(10, 'ether'))
    assert.equal(activePool_RawEther_After, dec(10, 'ether'))
    assert.equal(activePool_LUSDDebt_After, '100000000000000000000')
  })

  it("liquidate(): increases DefaultPool ETH and LUSD debt by correct amounts", async () => {
    // --- SETUP ---
    await borrowerOperations.openTrove(0, alice, alice, { from: alice, value: dec(10, 'ether') })
    await borrowerOperations.openTrove(0, bob, bob, { from: bob, value: dec(1, 'ether') })

    await borrowerOperations.withdrawLUSD('1000000000000000000', alice, alice, { from: alice })
    await borrowerOperations.withdrawLUSD('170000000000000000000', bob, bob, { from: bob })

    // --- TEST ---

    // check DefaultPool ETH and LUSD debt before
    const defaultPool_ETH_Before = (await defaultPool.getETH())
    const defaultPool_RawEther_Before = (await web3.eth.getBalance(defaultPool.address)).toString()
    const defaultPool_LUSDDebt_Before = (await defaultPool.getLUSDDebt()).toString()

    assert.equal(defaultPool_ETH_Before, '0')
    assert.equal(defaultPool_RawEther_Before, '0')
    assert.equal(defaultPool_LUSDDebt_Before, '0')

    // price drops to 1ETH:100LUSD, reducing Bob's ICR below MCR
    await priceFeed.setPrice('100000000000000000000');

    // Confirm system is not in Recovery Mode
    assert.isFalse(await troveManager.checkRecoveryMode());

    // close Bob's Trove
    await troveManager.liquidate(bob, { from: owner });

    // check after
    const defaultPool_ETH_After = (await defaultPool.getETH()).toString()
    const defaultPool_RawEther_After = (await web3.eth.getBalance(defaultPool.address)).toString()
    const defaultPool_LUSDDebt_After = (await defaultPool.getLUSDDebt()).toString()

    assert.equal(defaultPool_ETH_After, dec(995, 15))
    assert.equal(defaultPool_RawEther_After, dec(995, 15))
    assert.equal(defaultPool_LUSDDebt_After, '180000000000000000000')
  })

  it("liquidate(): removes the Trove's stake from the total stakes", async () => {
    // --- SETUP ---
    await borrowerOperations.openTrove(0, alice, alice, { from: alice, value: dec(10, 'ether') })
    await borrowerOperations.openTrove(0, bob, bob, { from: bob, value: dec(1, 'ether') })

    const A_LUSDWithdrawal = await th.getActualDebtFromComposite(dec(100, 18), contracts)
    const B_LUSDWithdrawal = await th.getActualDebtFromComposite(dec(180, 18), contracts)
    await borrowerOperations.withdrawLUSD(A_LUSDWithdrawal, alice, alice, { from: alice })
    await borrowerOperations.withdrawLUSD(B_LUSDWithdrawal, bob, bob, { from: bob })

    // --- TEST ---

    // check totalStakes before
    const totalStakes_Before = (await troveManager.totalStakes()).toString()
    assert.equal(totalStakes_Before, dec(11, 'ether'))

    // price drops to 1ETH:100LUSD, reducing Bob's ICR below MCR
    await priceFeed.setPrice('100000000000000000000');

    // Confirm system is not in Recovery Mode
    assert.isFalse(await troveManager.checkRecoveryMode());

    // Close Bob's Trove
    await troveManager.liquidate(bob, { from: owner });

    // check totalStakes after
    const totalStakes_After = (await troveManager.totalStakes()).toString()
    assert.equal(totalStakes_After, dec(10, 'ether'))
  })

  it("liquidate(): Removes the correct trove from the TroveOwners array, and moves the last array element to the new empty slot", async () => {
    // --- SETUP --- 
    await borrowerOperations.openTrove(0, whale, whale, { from: whale, value: dec(100, 'ether') })

    // Alice, Bob, Carol, Dennis, Erin open troves with consecutively decreasing collateral ratio
    await borrowerOperations.openTrove(dec(100, 18), alice, alice, { from: alice, value: dec(1, 'ether') })
    await borrowerOperations.openTrove('101000000000000000000', bob, bob, { from: bob, value: dec(1, 'ether') })
    await borrowerOperations.openTrove('102000000000000000000', carol, carol, { from: carol, value: dec(1, 'ether') })
    await borrowerOperations.openTrove('103000000000000000000', dennis, dennis, { from: dennis, value: dec(1, 'ether') })
    await borrowerOperations.openTrove('104000000000000000000', erin, erin, { from: erin, value: dec(1, 'ether') })

    // At this stage, TroveOwners array should be: [W, A, B, C, D, E] 

    // Drop price
    await priceFeed.setPrice(dec(100, 18))

    const arrayLength_Before = await troveManager.getTroveOwnersCount()
    assert.equal(arrayLength_Before, 6)

    // Confirm system is not in Recovery Mode
    assert.isFalse(await troveManager.checkRecoveryMode());

    // Liquidate carol
    await troveManager.liquidate(carol)

    // Check Carol no longer has an active trove
    assert.isFalse(await sortedTroves.contains(carol))

    // Check length of array has decreased by 1
    const arrayLength_After = await troveManager.getTroveOwnersCount()
    assert.equal(arrayLength_After, 5)

    /* After Carol is removed from array, the last element (Erin's address) should have been moved to fill 
    the empty slot left by Carol, and the array length decreased by one.  The final TroveOwners array should be:
  
    [W, A, B, E, D] 

    Check all remaining troves in the array are in the correct order */
    const trove_0 = await troveManager.TroveOwners(0)
    const trove_1 = await troveManager.TroveOwners(1)
    const trove_2 = await troveManager.TroveOwners(2)
    const trove_3 = await troveManager.TroveOwners(3)
    const trove_4 = await troveManager.TroveOwners(4)

    assert.equal(trove_0, whale)
    assert.equal(trove_1, alice)
    assert.equal(trove_2, bob)
    assert.equal(trove_3, erin)
    assert.equal(trove_4, dennis)

    // Check correct indices recorded on the active trove structs
    const whale_arrayIndex = (await troveManager.Troves(whale))[4]
    const alice_arrayIndex = (await troveManager.Troves(alice))[4]
    const bob_arrayIndex = (await troveManager.Troves(bob))[4]
    const dennis_arrayIndex = (await troveManager.Troves(dennis))[4]
    const erin_arrayIndex = (await troveManager.Troves(erin))[4]

    // [W, A, B, E, D] 
    assert.equal(whale_arrayIndex, 0)
    assert.equal(alice_arrayIndex, 1)
    assert.equal(bob_arrayIndex, 2)
    assert.equal(erin_arrayIndex, 3)
    assert.equal(dennis_arrayIndex, 4)
  })

  it("liquidate(): updates the snapshots of total stakes and total collateral", async () => {
    // --- SETUP ---
    await borrowerOperations.openTrove(0, alice, alice, { from: alice, value: dec(10, 'ether') })
    await borrowerOperations.openTrove(0, bob, bob, { from: bob, value: dec(1, 'ether') })

    await borrowerOperations.withdrawLUSD('1000000000000000000', alice, alice, { from: alice })
    await borrowerOperations.withdrawLUSD('170000000000000000000', bob, bob, { from: bob })

    // --- TEST ---

    // check snapshots before 
    const totalStakesSnapshot_Before = (await troveManager.totalStakesSnapshot()).toString()
    const totalCollateralSnapshot_Before = (await troveManager.totalCollateralSnapshot()).toString()
    assert.equal(totalStakesSnapshot_Before, '0')
    assert.equal(totalCollateralSnapshot_Before, '0')

    // price drops to 1ETH:100LUSD, reducing Bob's ICR below MCR
    await priceFeed.setPrice('100000000000000000000');

    // Confirm system is not in Recovery Mode
    assert.isFalse(await troveManager.checkRecoveryMode());

    // close Bob's Trove.  His 1*0.995 ether and 180 LUSD should be added to the DefaultPool.
    await troveManager.liquidate(bob, { from: owner });

    /* check snapshots after. Total stakes should be equal to the  remaining stake then the system: 
    10 ether, Alice's stake.
     
    Total collateral should be equal to Alice's collateral (10 ether) plus her pending ETH reward (1*0.995 ether), earned
    from the liquidation of Bob's Trove */
    const totalStakesSnapshot_After = (await troveManager.totalStakesSnapshot()).toString()
    const totalCollateralSnapshot_After = (await troveManager.totalCollateralSnapshot()).toString()

    assert.equal(totalStakesSnapshot_After, dec(10, 'ether'))
    assert.equal(totalCollateralSnapshot_After, dec(10995, 15))
  })

  it("liquidate(): updates the L_ETH and L_LUSDDebt reward-per-unit-staked totals", async () => {
    // --- SETUP ---
    await borrowerOperations.openTrove(0, alice, alice, { from: alice, value: dec(10, 'ether') })
    await borrowerOperations.openTrove(0, bob, bob, { from: bob, value: dec(10, 'ether') })
    await borrowerOperations.openTrove(0, carol, carol, { from: carol, value: dec(1, 'ether') })

    // Carol withdraws 170LUSD, lowering her ICR to 1.11
    await borrowerOperations.withdrawLUSD('170000000000000000000', carol, carol, { from: carol })

    // --- TEST ---

    // price drops to 1ETH:100LUSD, reducing Carols's ICR below MCR
    await priceFeed.setPrice('100000000000000000000');

    // Confirm system is not in Recovery Mode
    assert.isFalse(await troveManager.checkRecoveryMode());

    // close Carol's Trove.  
    assert.isTrue(await sortedTroves.contains(carol))
    await troveManager.liquidate(carol, { from: owner });
    assert.isFalse(await sortedTroves.contains(carol))

    /* Alice and Bob have the same active stakes. totalStakes in the system is (10 + 10) = 20 ether.
    
    Carol's 1*0.995 ether and 180 LUSD should be added to the DefaultPool. The system rewards-per-unit-staked should now be:
    
    L_ETH = (0.995 / 20) = 0.04975 ETH
    L_LUSDDebt = (180 / 20) = 9 LUSD */
    const L_ETH_AfterCarolLiquidated = await troveManager.L_ETH()
    const L_LUSDDebt_AfterCarolLiquidated = await troveManager.L_LUSDDebt()

    assert.isAtMost(th.getDifference(L_ETH_AfterCarolLiquidated, '49750000000000000'), 100)
    assert.isAtMost(th.getDifference(L_LUSDDebt_AfterCarolLiquidated, '9000000000000000000'), 100)

    // Bob now withdraws 790 LUSD, bringing his ICR to 1.11
    await borrowerOperations.withdrawLUSD('790000000000000000000', bob, bob, { from: bob })

    // Confirm system is in Recovery Mode
    assert.isFalse(await troveManager.checkRecoveryMode());

    // price drops to 1ETH:50LUSD, reducing Bob's ICR below MCR
    await priceFeed.setPrice(dec(50, 18));
    const price = await priceFeed.getPrice()

    // close Bob's Trove 
    assert.isTrue(await sortedTroves.contains(bob))
    await troveManager.liquidate(bob, { from: owner });
    assert.isFalse(await sortedTroves.contains(bob))

    /* Alice now has all the active stake. totalStakes in the system is now 10 ether.
   
   Bob's pending collateral reward (10 * 0.05 * 0.995 = 0.4975 ETH) and debt reward (10 * 9 = 90 LUSD) are applied to his Trove
   before his liquidation.
   His total collateral (10 + 0.4975 = 10.4975 ETH)*0.995 and debt (800 + 90 = 890 LUSD) are then added to the DefaultPool. 
   
   The system rewards-per-unit-staked should now be:
   
   L_ETH = (0.995 / 20) + (10.4975*0.995  / 10) = 1.09425125 ETH
   L_LUSDDebt = (180 / 20) + (890 / 10) = 98 LUSD */
    const L_ETH_AfterBobLiquidated = await troveManager.L_ETH()
    const L_LUSDDebt_AfterBobLiquidated = await troveManager.L_LUSDDebt()

    assert.isAtMost(th.getDifference(L_ETH_AfterBobLiquidated, '1094251250000000000'), 100)
    assert.isAtMost(th.getDifference(L_LUSDDebt_AfterBobLiquidated, '98000000000000000000'), 100)
  })

  it("liquidate(): Liquidates undercollateralized trove if there are two troves in the system", async () => {
    await borrowerOperations.openTrove(dec(50, 18), bob, bob, { from: bob, value: dec(100, 'ether') })

    // Alice creates a single trove with 0.5 ETH and a debt of 50 LQTY,  and provides 10 LUSD to SP

    const A_LUSDWithdrawal = await th.getActualDebtFromComposite(dec(50, 18), contracts)
    await borrowerOperations.openTrove(A_LUSDWithdrawal, alice, alice, { from: alice, value: dec(500, 'finney') })

    // Alice proves 10 LUSD to SP
    await stabilityPool.provideToSP(dec(10, 18), ZERO_ADDRESS, { from: alice })

    // Set ETH:USD price to 105
    await priceFeed.setPrice('105000000000000000000')
    const price = await priceFeed.getPrice()

    assert.isFalse(await troveManager.checkRecoveryMode())

    const alice_ICR = (await troveManager.getCurrentICR(alice, price)).toString()
    assert.equal(alice_ICR, '1050000000000000000')

    const activeTrovesCount_Before = await troveManager.getTroveOwnersCount()

    assert.equal(activeTrovesCount_Before, 2)

    // Confirm system is not in Recovery Mode
    assert.isFalse(await troveManager.checkRecoveryMode());

    // Liquidate the trove
    await troveManager.liquidate(alice, { from: owner })

    // Check Alice's trove is removed, and bob remains
    const activeTrovesCount_After = await troveManager.getTroveOwnersCount()
    assert.equal(activeTrovesCount_After, 1)

    const alice_isInSortedList = await sortedTroves.contains(alice)
    assert.isFalse(alice_isInSortedList)

    const bob_isInSortedList = await sortedTroves.contains(bob)
    assert.isTrue(bob_isInSortedList)
  })

  it("liquidate(): reverts if trove is non-existent", async () => {
    await borrowerOperations.openTrove(0, alice, alice, { from: alice, value: dec(10, 'ether') })
    await borrowerOperations.openTrove(dec(100, 18), bob, bob, { from: bob, value: dec(10, 'ether') })

    assert.equal(await troveManager.getTroveStatus(carol), 0) // check trove non-existent

    assert.isFalse(await sortedTroves.contains(carol))

    // Confirm system is not in Recovery Mode
    assert.isFalse(await troveManager.checkRecoveryMode());

    try {
      const txCarol = await troveManager.liquidate(carol)

      assert.isFalse(txCarol.receipt.status)
    } catch (err) {
      assert.include(err.message, "revert")
      assert.include(err.message, "Trove does not exist or is closed")
    }
  })

  it("liquidate(): reverts if trove has been closed", async () => {
    await borrowerOperations.openTrove(0, alice, alice, { from: alice, value: dec(10, 'ether') })
    await borrowerOperations.openTrove(dec(180, 18), bob, bob, { from: bob, value: dec(10, 'ether') })
    await borrowerOperations.openTrove(dec(100, 18), carol, carol, { from: carol, value: dec(1, 'ether') })

    assert.isTrue(await sortedTroves.contains(carol))

    // price drops, Carol ICR falls below MCR
    await priceFeed.setPrice(dec(100, 18))

    // Carol liquidated, and her trove is closed
    const txCarol_L1 = await troveManager.liquidate(carol)
    assert.isTrue(txCarol_L1.receipt.status)

    assert.isFalse(await sortedTroves.contains(carol))

    assert.equal(await troveManager.getTroveStatus(carol), 2)  // check trove closed

    // Confirm system is not in Recovery Mode
    assert.isFalse(await troveManager.checkRecoveryMode());

    try {
      const txCarol_L2 = await troveManager.liquidate(carol)

      assert.isFalse(txCarol_L2.receipt.status)
    } catch (err) {
      assert.include(err.message, "revert")
      assert.include(err.message, "Trove does not exist or is closed")
    }
  })

  it("liquidate(): does nothing if trove has >= 110% ICR", async () => {
    await borrowerOperations.openTrove(0, whale, whale, { from: whale, value: dec(10, 'ether') })
    await borrowerOperations.openTrove(dec(180, 18), bob, bob, { from: bob, value: dec(10, 'ether') })

    const TCR_Before = (await troveManager.getTCR()).toString()
    const listSize_Before = (await sortedTroves.getSize()).toString()

    const price = await priceFeed.getPrice()

    // Check Bob's ICR > 110%
    const bob_ICR = await troveManager.getCurrentICR(bob, price)
    assert.isTrue(bob_ICR.gte(mv._MCR))

    // Confirm system is not in Recovery Mode
    assert.isFalse(await troveManager.checkRecoveryMode());

    // Attempt to liquidate bob
    await troveManager.liquidate(bob)

    // Check bob active, check whale active
    assert.isTrue((await sortedTroves.contains(bob)))
    assert.isTrue((await sortedTroves.contains(whale)))

    const TCR_After = (await troveManager.getTCR()).toString()
    const listSize_After = (await sortedTroves.getSize()).toString()

    assert.equal(TCR_Before, TCR_After)
    assert.equal(listSize_Before, listSize_After)
  })

  it("liquidate(): Given the same price and no other trove changes, complete Pool offsets restore the TCR to its value prior to the defaulters opening troves", async () => {
    // Whale provides 2000 LUSD to SP
    await borrowerOperations.openTrove(dec(2000, 18), whale, whale, { from: whale, value: dec(100, 'ether') })
    await stabilityPool.provideToSP(dec(2000, 18), ZERO_ADDRESS, { from: whale })

    await borrowerOperations.openTrove(0, alice, alice, { from: alice, value: dec(1, 'ether') })
    await borrowerOperations.openTrove(0, bob, bob, { from: bob, value: dec(7, 'ether') })
    await borrowerOperations.openTrove(0, carol, carol, { from: carol, value: dec(2, 'ether') })
    await borrowerOperations.openTrove(0, dennis, dennis, { from: dennis, value: dec(20, 'ether') })

    const TCR_Before = (await troveManager.getTCR()).toString()

    await borrowerOperations.openTrove('101000000000000000000', defaulter_1, defaulter_1, { from: defaulter_1, value: dec(1, 'ether') })
    await borrowerOperations.openTrove('257000000000000000000', defaulter_2, defaulter_2, { from: defaulter_2, value: dec(2, 'ether') })
    await borrowerOperations.openTrove('328000000000000000000', defaulter_3, defaulter_3, { from: defaulter_3, value: dec(3, 'ether') })
    await borrowerOperations.openTrove('480000000000000000000', defaulter_4, defaulter_4, { from: defaulter_4, value: dec(4, 'ether') })

    assert.isTrue((await sortedTroves.contains(defaulter_1)))
    assert.isTrue((await sortedTroves.contains(defaulter_2)))
    assert.isTrue((await sortedTroves.contains(defaulter_3)))
    assert.isTrue((await sortedTroves.contains(defaulter_4)))

    // Price drop
    await priceFeed.setPrice(dec(100, 18))

    // Confirm system is not in Recovery Mode
    assert.isFalse(await troveManager.checkRecoveryMode());

    // All defaulters liquidated
    await troveManager.liquidate(defaulter_1)
    assert.isFalse((await sortedTroves.contains(defaulter_1)))

    await troveManager.liquidate(defaulter_2)
    assert.isFalse((await sortedTroves.contains(defaulter_2)))

    await troveManager.liquidate(defaulter_3)
    assert.isFalse((await sortedTroves.contains(defaulter_3)))

    await troveManager.liquidate(defaulter_4)
    assert.isFalse((await sortedTroves.contains(defaulter_4)))

    // Price bounces back
    await priceFeed.setPrice(dec(200, 18))

    const TCR_After = (await troveManager.getTCR()).toString()
    assert.equal(TCR_Before, TCR_After)
  })


  it("liquidate(): Pool offsets increase the TCR", async () => {
    // Whale provides 2000 LUSD to SP
    await borrowerOperations.openTrove(dec(2000, 18), whale, whale, { from: whale, value: dec(100, 'ether') })
    await stabilityPool.provideToSP(dec(2000, 18), ZERO_ADDRESS, { from: whale })

    await borrowerOperations.openTrove(0, alice, alice, { from: alice, value: dec(1, 'ether') })
    await borrowerOperations.openTrove(0, bob, bob, { from: bob, value: dec(7, 'ether') })
    await borrowerOperations.openTrove(0, carol, carol, { from: carol, value: dec(2, 'ether') })
    await borrowerOperations.openTrove(0, dennis, dennis, { from: dennis, value: dec(20, 'ether') })

    await borrowerOperations.openTrove('101000000000000000000', defaulter_1, defaulter_1, { from: defaulter_1, value: dec(1, 'ether') })
    await borrowerOperations.openTrove('257000000000000000000', defaulter_2, defaulter_2, { from: defaulter_2, value: dec(2, 'ether') })
    await borrowerOperations.openTrove('328000000000000000000', defaulter_3, defaulter_3, { from: defaulter_3, value: dec(3, 'ether') })
    await borrowerOperations.openTrove('480000000000000000000', defaulter_4, defaulter_4, { from: defaulter_4, value: dec(4, 'ether') })

    assert.isTrue((await sortedTroves.contains(defaulter_1)))
    assert.isTrue((await sortedTroves.contains(defaulter_2)))
    assert.isTrue((await sortedTroves.contains(defaulter_3)))
    assert.isTrue((await sortedTroves.contains(defaulter_4)))

    await priceFeed.setPrice(dec(100, 18))

    const TCR_1 = await troveManager.getTCR()

    // Confirm system is not in Recovery Mode
    assert.isFalse(await troveManager.checkRecoveryMode());

    // Check TCR improves with each liquidation that is offset with Pool
    await troveManager.liquidate(defaulter_1)
    assert.isFalse((await sortedTroves.contains(defaulter_1)))
    const TCR_2 = await troveManager.getTCR()
    assert.isTrue(TCR_2.gte(TCR_1))

    await troveManager.liquidate(defaulter_2)
    assert.isFalse((await sortedTroves.contains(defaulter_2)))
    const TCR_3 = await troveManager.getTCR()
    assert.isTrue(TCR_3.gte(TCR_2))

    await troveManager.liquidate(defaulter_3)
    assert.isFalse((await sortedTroves.contains(defaulter_3)))
    const TCR_4 = await troveManager.getTCR()
    assert.isTrue(TCR_4.gte(TCR_4))

    await troveManager.liquidate(defaulter_4)
    assert.isFalse((await sortedTroves.contains(defaulter_4)))
    const TCR_5 = await troveManager.getTCR()
    assert.isTrue(TCR_5.gte(TCR_5))
  })

  it("liquidate(): a pure redistribution reduces the TCR only as a result of compensation", async () => {
    await borrowerOperations.openTrove(dec(2000, 18), whale, whale, { from: whale, value: dec(100, 'ether') })

    await borrowerOperations.openTrove(0, alice, alice, { from: alice, value: dec(1, 'ether') })
    await borrowerOperations.openTrove(0, bob, bob, { from: bob, value: dec(7, 'ether') })
    await borrowerOperations.openTrove(0, carol, carol, { from: carol, value: dec(2, 'ether') })
    await borrowerOperations.openTrove(0, dennis, dennis, { from: dennis, value: dec(20, 'ether') })

    await borrowerOperations.openTrove('101000000000000000000', defaulter_1, defaulter_1, { from: defaulter_1, value: dec(1, 'ether') })
    await borrowerOperations.openTrove('257000000000000000000', defaulter_2, defaulter_2, { from: defaulter_2, value: dec(2, 'ether') })
    await borrowerOperations.openTrove('328000000000000000000', defaulter_3, defaulter_3, { from: defaulter_3, value: dec(3, 'ether') })
    await borrowerOperations.openTrove('480000000000000000000', defaulter_4, defaulter_4, { from: defaulter_4, value: dec(4, 'ether') })

    assert.isTrue((await sortedTroves.contains(defaulter_1)))
    assert.isTrue((await sortedTroves.contains(defaulter_2)))
    assert.isTrue((await sortedTroves.contains(defaulter_3)))
    assert.isTrue((await sortedTroves.contains(defaulter_4)))

    await priceFeed.setPrice(dec(100, 18))
    const price = await priceFeed.getPrice()

    const TCR_0 = await troveManager.getTCR()

    const entireSystemCollBefore = await troveManager.getEntireSystemColl()
    const entireSystemDebtBefore = await troveManager.getEntireSystemDebt()

    const expectedTCR_0 = entireSystemCollBefore.mul(price).div(entireSystemDebtBefore)

    assert.isTrue(expectedTCR_0.eq(TCR_0))

    // Confirm system is not in Recovery Mode
    assert.isFalse(await troveManager.checkRecoveryMode());

    // Check TCR does not decrease with each liquidation 
    const liquidationTx_1 = await troveManager.liquidate(defaulter_1)
    const [liquidatedDebt_1, liquidatedColl_1, gasComp_1] = th.getEmittedLiquidationValues(liquidationTx_1)
    assert.isFalse((await sortedTroves.contains(defaulter_1)))
    const TCR_1 = await troveManager.getTCR()

    // Expect only change to TCR to be due to the issued gas compensation
    const expectedTCR_1 = (entireSystemCollBefore
      .sub(gasComp_1))
      .mul(price)
      .div(entireSystemDebtBefore)

    assert.isTrue(expectedTCR_1.eq(TCR_1))

    const liquidationTx_2 = await troveManager.liquidate(defaulter_2)
    const [liquidatedDebt_2, liquidatedColl_2, gasComp_2] = th.getEmittedLiquidationValues(liquidationTx_2)
    assert.isFalse((await sortedTroves.contains(defaulter_2)))

    const TCR_2 = await troveManager.getTCR()

    const expectedTCR_2 = (entireSystemCollBefore
      .sub(gasComp_1)
      .sub(gasComp_2))
      .mul(price)
      .div(entireSystemDebtBefore)

    assert.isTrue(expectedTCR_2.eq(TCR_2))

    const liquidationTx_3 = await troveManager.liquidate(defaulter_3)
    const [liquidatedDebt_3, liquidatedColl_3, gasComp_3] = th.getEmittedLiquidationValues(liquidationTx_3)
    assert.isFalse((await sortedTroves.contains(defaulter_3)))

    const TCR_3 = await troveManager.getTCR()

    const expectedTCR_3 = (entireSystemCollBefore
      .sub(gasComp_1)
      .sub(gasComp_2)
      .sub(gasComp_3))
      .mul(price)
      .div(entireSystemDebtBefore)

    assert.isTrue(expectedTCR_3.eq(TCR_3))


    const liquidationTx_4 = await troveManager.liquidate(defaulter_4)
    const [liquidatedDebt_4, liquidatedColl_4, gasComp_4] = th.getEmittedLiquidationValues(liquidationTx_4)
    assert.isFalse((await sortedTroves.contains(defaulter_4)))

    const TCR_4 = await troveManager.getTCR()

    const expectedTCR_4 = (entireSystemCollBefore
      .sub(gasComp_1)
      .sub(gasComp_2)
      .sub(gasComp_3)
      .sub(gasComp_4))
      .mul(price)
      .div(entireSystemDebtBefore)

    assert.isTrue(expectedTCR_4.eq(TCR_4))
  })

  it("liquidate(): does not affect the SP deposit or ETH gain when called on an SP depositor's address that has no trove", async () => {
    await borrowerOperations.openTrove(0, whale, whale, { from: whale, value: dec(10, 'ether') })
    await borrowerOperations.openTrove(dec(200, 18), bob, bob, { from: bob, value: dec(2, 'ether') })
    await borrowerOperations.openTrove(dec(100, 18), carol, carol, { from: carol, value: dec(1, 'ether') })

    // Bob sends tokens to Dennis, who has no trove
    await lusdToken.transfer(dennis, dec(200, 18), { from: bob })

    //Dennis provides 200 LUSD to SP
    await stabilityPool.provideToSP(dec(200, 18), ZERO_ADDRESS, { from: dennis })

    // Carol gets liquidated
    await priceFeed.setPrice(dec(100, 18))
    const liquidationTX_C = await troveManager.liquidate(carol)
    const [liquidatedDebt, liquidatedColl, gasComp] = th.getEmittedLiquidationValues(liquidationTX_C)

    assert.isFalse(await sortedTroves.contains(carol))
    // Check Dennis' SP deposit has absorbed Carol's debt, and he has received her liquidated ETH
    const dennis_Deposit_Before = (await stabilityPool.getCompoundedLUSDDeposit(dennis)).toString()
    const dennis_ETHGain_Before = (await stabilityPool.getDepositorETHGain(dennis)).toString()
    assert.isAtMost(th.getDifference(dennis_Deposit_Before, th.toBN(dec(200, 18)).sub(liquidatedDebt)), 1000)
    assert.isAtMost(th.getDifference(dennis_ETHGain_Before, liquidatedColl), 1000)

    // Confirm system is not in Recovery Mode
    assert.isFalse(await troveManager.checkRecoveryMode());

    // Attempt to liquidate Dennis
    try {
      const txDennis = await troveManager.liquidate(dennis)
      assert.isFalse(txDennis.receipt.status)
    } catch (err) {
      assert.include(err.message, "revert")
      assert.include(err.message, "Trove does not exist or is closed")
    }

    // Check Dennis' SP deposit does not change after liquidation attempt
    const dennis_Deposit_After = (await stabilityPool.getCompoundedLUSDDeposit(dennis)).toString()
    const dennis_ETHGain_After = (await stabilityPool.getDepositorETHGain(dennis)).toString()
    assert.equal(dennis_Deposit_Before, dennis_Deposit_After)
    assert.equal(dennis_ETHGain_Before, dennis_ETHGain_After)
  })

  it("liquidate(): does not liquidate a SP depositor's trove with ICR > 110%, and does not affect their SP deposit or ETH gain", async () => {
    await borrowerOperations.openTrove(0, whale, whale, { from: whale, value: dec(10, 'ether') })
    await borrowerOperations.openTrove(dec(200, 18), bob, bob, { from: bob, value: dec(2, 'ether') })
    await borrowerOperations.openTrove(dec(100, 18), carol, carol, { from: carol, value: dec(1, 'ether') })

    //Bob provides 200 LUSD to SP
    await stabilityPool.provideToSP(dec(200, 18), ZERO_ADDRESS, { from: bob })

    // Carol gets liquidated
    await priceFeed.setPrice(dec(100, 18))
    const liquidationTX_C = await troveManager.liquidate(carol)
    const [liquidatedDebt, liquidatedColl, gasComp] = th.getEmittedLiquidationValues(liquidationTX_C)
    assert.isFalse(await sortedTroves.contains(carol))

    // price bounces back - Bob's trove is >110% ICR again
    await priceFeed.setPrice(dec(200, 18))
    const price = await priceFeed.getPrice()
    assert.isTrue((await troveManager.getCurrentICR(bob, price)).gt(mv._MCR))

    // Check Bob' SP deposit has absorbed Carol's debt, and he has received her liquidated ETH
    const bob_Deposit_Before = (await stabilityPool.getCompoundedLUSDDeposit(bob)).toString()
    const bob_ETHGain_Before = (await stabilityPool.getDepositorETHGain(bob)).toString()
    assert.isAtMost(th.getDifference(bob_Deposit_Before, th.toBN(dec(200, 18)).sub(liquidatedDebt)), 1000)
    assert.isAtMost(th.getDifference(bob_ETHGain_Before, liquidatedColl), 1000)

    // Confirm system is not in Recovery Mode
    assert.isFalse(await troveManager.checkRecoveryMode());

    // Attempt to liquidate Bob
    await troveManager.liquidate(bob)

    // Confirm Bob's trove is still active
    assert.isTrue(await sortedTroves.contains(bob))

    // Check Bob' SP deposit does not change after liquidation attempt
    const bob_Deposit_After = (await stabilityPool.getCompoundedLUSDDeposit(bob)).toString()
    const bob_ETHGain_After = (await stabilityPool.getDepositorETHGain(bob)).toString()
    assert.equal(bob_Deposit_Before, bob_Deposit_After)
    assert.equal(bob_ETHGain_Before, bob_ETHGain_After)
  })

  it("liquidate(): liquidates a SP depositor's trove with ICR < 110%, and the liquidation correctly impacts their SP deposit and ETH gain", async () => {
    await borrowerOperations.openTrove(0, whale, whale, { from: whale, value: dec(10, 'ether') })
    await borrowerOperations.openTrove(dec(300, 18), alice, alice, { from: alice, value: dec(3, 'ether') })
    await borrowerOperations.openTrove(dec(200, 18), bob, bob, { from: bob, value: dec(2, 'ether') })
    await borrowerOperations.openTrove(dec(90, 18), carol, carol, { from: carol, value: dec(1, 'ether') })

    //Bob provides 200 LUSD to SP
    await stabilityPool.provideToSP(dec(200, 18), ZERO_ADDRESS, { from: bob })

    // Carol gets liquidated
    await priceFeed.setPrice(dec(100, 18))
    await troveManager.liquidate(carol)

    // Check Bob' SP deposit has absorbed Carol's debt, and he has received her liquidated ETH
    const bob_Deposit_Before = (await stabilityPool.getCompoundedLUSDDeposit(bob)).toString()
    const bob_ETHGain_Before = (await stabilityPool.getDepositorETHGain(bob)).toString()
    assert.isAtMost(th.getDifference(bob_Deposit_Before, dec(100, 18)), 1000)
    assert.isAtMost(th.getDifference(bob_ETHGain_Before, dec(995, 15)), 1000)

    // Alice provides 300 LUSD to SP
    await stabilityPool.provideToSP(dec(300, 18), ZERO_ADDRESS, { from: alice })

    // Confirm system is not in Recovery Mode
    assert.isFalse(await troveManager.checkRecoveryMode());

    // Liquidate Bob. 200 LUSD and 2 ETH is liquidated
    await troveManager.liquidate(bob)

    // Confirm Bob's trove has been closed
    assert.isFalse(await sortedTroves.contains(bob))
    const bob_Trove_Status = ((await troveManager.Troves(bob))[3]).toString()
    assert.equal(bob_Trove_Status, 2) // check closed

    /* Alice's LUSD Loss = (300 / 400) * 210 = 157.5 LUSD
       Alice's ETH gain = (300 / 400) * 2*0.995 = 1.4925 ETH

       Bob's LUSDLoss = (100 / 400) * 210 = 52.5 LUSD
       Bob's ETH gain = (100 / 400) * 2*0.995 = 0.4975 ETH

     Check Bob' SP deposit has been reduced to 47.5 LUSD, and his ETH gain has increased to 1.5 ETH. */
    const bob_Deposit_After = (await stabilityPool.getCompoundedLUSDDeposit(bob)).toString()
    const bob_ETHGain_After = (await stabilityPool.getDepositorETHGain(bob)).toString()

    assert.isAtMost(th.getDifference(bob_Deposit_After, dec(475, 17)), 1000)
    assert.isAtMost(th.getDifference(bob_ETHGain_After, '1492500000000000000'), 1000)
  })

  it("liquidate(): does not alter the liquidated user's token balance", async () => {
    await borrowerOperations.openTrove(0, whale, whale, { from: whale, value: dec(10, 'ether') })
    await borrowerOperations.openTrove(dec(300, 18), alice, alice, { from: alice, value: dec(3, 'ether') })
    await borrowerOperations.openTrove(dec(200, 18), bob, bob, { from: bob, value: dec(2, 'ether') })
    await borrowerOperations.openTrove(dec(100, 18), carol, carol, { from: carol, value: dec(1, 'ether') })
    await priceFeed.setPrice(dec(100, 18))

    // Check token balances 
    assert.equal((await lusdToken.balanceOf(alice)).toString(), dec(300, 18))
    assert.equal((await lusdToken.balanceOf(bob)).toString(), dec(200, 18))
    assert.equal((await lusdToken.balanceOf(carol)).toString(), dec(100, 18))

    // Check sortedList size
    assert.equal((await sortedTroves.getSize()).toString(), '4')

    // Confirm system is not in Recovery Mode
    assert.isFalse(await troveManager.checkRecoveryMode());

    // Liquidate A, B and C
    const activeLUSDDebt_0 = await activePool.getLUSDDebt()
    const defaultLUSDDebt_0 = await defaultPool.getLUSDDebt()

    await troveManager.liquidate(alice)
    const activeLUSDDebt_A = await activePool.getLUSDDebt()
    const defaultLUSDDebt_A = await defaultPool.getLUSDDebt()

    await troveManager.liquidate(bob)
    const activeLUSDDebt_B = await activePool.getLUSDDebt()
    const defaultLUSDDebt_B = await defaultPool.getLUSDDebt()

    await troveManager.liquidate(carol)

    // Confirm A, B, C closed
    assert.isFalse(await sortedTroves.contains(alice))
    assert.isFalse(await sortedTroves.contains(bob))
    assert.isFalse(await sortedTroves.contains(carol))

    // Check sortedList size reduced to 1
    assert.equal((await sortedTroves.getSize()).toString(), '1')

    // Confirm token balances have not changed
    assert.equal((await lusdToken.balanceOf(alice)).toString(), dec(300, 18))
    assert.equal((await lusdToken.balanceOf(bob)).toString(), dec(200, 18))
    assert.equal((await lusdToken.balanceOf(carol)).toString(), dec(100, 18))
  })

  it("liquidate(): liquidates based on entire/collateral debt (including pending rewards), not raw collateral/debt", async () => {
    const withdrawal_A = await th.getActualDebtFromComposite(dec(50, 18), contracts)
    const withdrawal_B = await th.getActualDebtFromComposite('90500000000000000000', contracts)
    const withdrawal_C = await th.getActualDebtFromComposite(dec(100, 18), contracts)

    await borrowerOperations.openTrove(withdrawal_A, alice, alice, { from: alice, value: dec(2, 'ether') })
    await borrowerOperations.openTrove(withdrawal_B, bob, bob, { from: bob, value: dec(1, 'ether') })  // 90.5 LUSD, 1 ETH
    await borrowerOperations.openTrove(withdrawal_C, carol, carol, { from: carol, value: dec(1, 'ether') })

    // Defaulter opens with 30 LUSD, 0.3 ETH
    await borrowerOperations.openTrove(dec(30, 18), defaulter_1, defaulter_1, { from: defaulter_1, value: dec(300, 'finney') })

    // Price drops
    await priceFeed.setPrice(dec(100, 18))
    const price = await priceFeed.getPrice()

    const alice_ICR_Before = await troveManager.getCurrentICR(alice, price)
    const bob_ICR_Before = await troveManager.getCurrentICR(bob, price)
    const carol_ICR_Before = await troveManager.getCurrentICR(carol, price)

    /* Before liquidation: 
    Alice ICR: = (2 * 100 / 50) = 400%
    Bob ICR: (1 * 100 / 90.5) = 110.5%
    Carol ICR: (1 * 100 / 100 ) =  100%

    Therefore Alice and Bob above the MCR, Carol is below */
    assert.isTrue(alice_ICR_Before.gte(mv._MCR))
    assert.isTrue(bob_ICR_Before.gte(mv._MCR))
    assert.isTrue(carol_ICR_Before.lte(mv._MCR))

    // Confirm system is not in Recovery Mode
    assert.isFalse(await troveManager.checkRecoveryMode());

    /* Liquidate defaulter. 30 LUSD and 0.3 ETH is distributed between A, B and C.

    A receives (30 * 2/4) = 15 LUSD, and (0.3*2/4) = 0.15 ETH
    B receives (30 * 1/4) = 7.5 LUSD, and (0.3*1/4) = 0.075 ETH
    C receives (30 * 1/4) = 7.5 LUSD, and (0.3*1/4) = 0.075 ETH
    */
    await troveManager.liquidate(defaulter_1)

    const alice_ICR_After = await troveManager.getCurrentICR(alice, price)
    const bob_ICR_After = await troveManager.getCurrentICR(bob, price)
    const carol_ICR_After = await troveManager.getCurrentICR(carol, price)

    /* After liquidation: 

    Alice ICR: (10.15 * 100 / 60) = 183.33%
    Bob ICR:(1.075 * 100 / 98) =  109.69%
    Carol ICR: (1.075 *100 /  107.5 ) = 100.0%

    Check Alice is above MCR, Bob below, Carol below. */


    assert.isTrue(alice_ICR_After.gte(mv._MCR))
    assert.isTrue(bob_ICR_After.lte(mv._MCR))
    assert.isTrue(carol_ICR_After.lte(mv._MCR))

    /* Though Bob's true ICR (including pending rewards) is below the MCR, 
    check that Bob's raw coll and debt has not changed, and that his "raw" ICR is above the MCR */
    const bob_Coll = (await troveManager.Troves(bob))[1]
    const bob_Debt = (await troveManager.Troves(bob))[0]

    const bob_rawICR = bob_Coll.mul(toBN(dec(100, 18))).div(bob_Debt)
    assert.isTrue(bob_rawICR.gte(mv._MCR))

    // Whale enters system, pulling it into Normal Mode
    await borrowerOperations.openTrove(0, whale, whale, { from: whale, value: dec(10, 'ether') })
    assert.isFalse(await troveManager.checkRecoveryMode())

    // Liquidate Alice, Bob, Carol
    await troveManager.liquidate(alice)
    await troveManager.liquidate(bob)
    await troveManager.liquidate(carol)

    /* Check Alice stays active, Carol gets liquidated, and Bob gets liquidated 
   (because his pending rewards bring his ICR < MCR) */
    assert.isTrue(await sortedTroves.contains(alice))
    assert.isFalse(await sortedTroves.contains(bob))
    assert.isFalse(await sortedTroves.contains(carol))

    // Check trove statuses - A active (1),  B and C closed (2)
    assert.equal((await troveManager.Troves(alice))[3].toString(), '1')
    assert.equal((await troveManager.Troves(bob))[3].toString(), '2')
    assert.equal((await troveManager.Troves(carol))[3].toString(), '2')
  })

  it("liquidate(): when SP > 0, triggers LQTY reward event - increases the sum G", async () => {
    await borrowerOperations.openTrove(0, whale, whale, { from: whale, value: dec(100, 'ether') })

    // A, B, C open troves 
    await borrowerOperations.openTrove(dec(50, 18), A, A, { from: A, value: dec(1, 'ether') })
    await borrowerOperations.openTrove(dec(100, 18), B, B, { from: B, value: dec(2, 'ether') })
    await borrowerOperations.openTrove(dec(150, 18), C, C, { from: C, value: dec(3, 'ether') })

    await borrowerOperations.openTrove(dec(50, 18), defaulter_1, defaulter_1, { from: defaulter_1, value: dec(5, 17) })

    // B provides to SP
    await stabilityPool.provideToSP(dec(100, 18), ZERO_ADDRESS, { from: B })
    assert.equal(await stabilityPool.getTotalLUSDDeposits(), dec(100, 18))

    const G_Before = await stabilityPool.epochToScaleToG(0, 0)

    await th.fastForwardTime(timeValues.SECONDS_IN_ONE_HOUR, web3.currentProvider)

    // Price drops to 1ETH:100LUSD, reducing defaulters to below MCR
    await priceFeed.setPrice(dec(100, 18));
    const price = await priceFeed.getPrice()
    assert.isFalse(await troveManager.checkRecoveryMode())

    // Liquidate trove
    await troveManager.liquidate(defaulter_1)
    assert.isFalse(await sortedTroves.contains(defaulter_1))

    const G_After = await stabilityPool.epochToScaleToG(0, 0)

    // Expect G has increased from the LQTY reward event triggered
    assert.isTrue(G_After.gt(G_Before))
  })

  it("liquidate(): when SP is empty, doesn't update G", async () => {
    await borrowerOperations.openTrove(0, whale, whale, { from: whale, value: dec(100, 'ether') })

    // A, B, C open troves 
    await borrowerOperations.openTrove(dec(50, 18), A, A, { from: A, value: dec(1, 'ether') })
    await borrowerOperations.openTrove(dec(100, 18), B, B, { from: B, value: dec(2, 'ether') })
    await borrowerOperations.openTrove(dec(150, 18), C, C, { from: C, value: dec(3, 'ether') })

    await borrowerOperations.openTrove(dec(50, 18), defaulter_1, defaulter_1, { from: defaulter_1, value: dec(5, 17) })

    // B provides to SP
    await stabilityPool.provideToSP(dec(100, 18), ZERO_ADDRESS, { from: B })

    await th.fastForwardTime(timeValues.SECONDS_IN_ONE_HOUR, web3.currentProvider)

    // B withdraws
    await stabilityPool.withdrawFromSP(dec(100, 18), { from: B })

    // Check SP is empty
    assert.equal((await stabilityPool.getTotalLUSDDeposits()), '0')

    // Check G is non-zero
    const G_Before = await stabilityPool.epochToScaleToG(0, 0)
    assert.isTrue(G_Before.gt(toBN('0')))

    await th.fastForwardTime(timeValues.SECONDS_IN_ONE_HOUR, web3.currentProvider)

    // Price drops to 1ETH:100LUSD, reducing defaulters to below MCR
    await priceFeed.setPrice(dec(100, 18));
    const price = await priceFeed.getPrice()
    assert.isFalse(await troveManager.checkRecoveryMode())

    // liquidate trove
    await troveManager.liquidate(defaulter_1)
    assert.isFalse(await sortedTroves.contains(defaulter_1))

    const G_After = await stabilityPool.epochToScaleToG(0, 0)

    // Expect G has not changed
    assert.isTrue(G_After.eq(G_Before))
  })

  // --- liquidateTroves() ---

  it('liquidateTroves(): closes every Trove with ICR < MCR, when n > number of undercollateralized troves', async () => {
    // --- SETUP ---
    await borrowerOperations.openTrove(dec(490, 18), whale, whale, { from: whale, value: dec(100, 'ether') })

    // create 5 Troves with varying ICRs
    await borrowerOperations.openTrove(dec(190, 18), alice, alice, { from: alice, value: dec(2, 'ether') })
    await borrowerOperations.openTrove(dec(140, 18), bob, bob, { from: bob, value: dec(1, 'ether') })
    await borrowerOperations.openTrove(dec(290, 18), carol, carol, { from: carol, value: dec(3, 'ether') })
    await borrowerOperations.openTrove(dec(100, 18), erin, erin, { from: erin, value: dec(1, 'ether') })
    await borrowerOperations.openTrove(dec(170, 18), flyn, flyn, { from: flyn, value: dec(1, 'ether') })

    // G,H, I open high-ICR troves
    await borrowerOperations.openTrove(dec(90, 18), graham, graham, { from: graham, value: dec(100, 'ether') })
    await borrowerOperations.openTrove(dec(190, 18), harriet, harriet, { from: harriet, value: dec(100, 'ether') })
    await borrowerOperations.openTrove(dec(290, 18), ida, ida, { from: ida, value: dec(100, 'ether') })

    // Whale puts some tokens in Stability Pool
    await stabilityPool.provideToSP(dec(300, 18), ZERO_ADDRESS, { from: whale })

    // --- TEST ---

    // Price drops to 1ETH:100LUSD, reducing Bob and Carol's ICR below MCR
    await priceFeed.setPrice(dec(100, 18));
    const price = await priceFeed.getPrice()

    // Confirm system is not in Recovery Mode
    assert.isFalse(await troveManager.checkRecoveryMode());

    // Confirm troves A-E are ICR < 110%
    assert.isTrue((await troveManager.getCurrentICR(alice, price)).lte(mv._MCR))
    assert.isTrue((await troveManager.getCurrentICR(bob, price)).lte(mv._MCR))
    assert.isTrue((await troveManager.getCurrentICR(carol, price)).lte(mv._MCR))
    assert.isTrue((await troveManager.getCurrentICR(erin, price)).lte(mv._MCR))
    assert.isTrue((await troveManager.getCurrentICR(flyn, price)).lte(mv._MCR))

    // Confirm troves G, H, I are ICR > 110%
    assert.isTrue((await troveManager.getCurrentICR(graham, price)).gte(mv._MCR))
    assert.isTrue((await troveManager.getCurrentICR(harriet, price)).gte(mv._MCR))
    assert.isTrue((await troveManager.getCurrentICR(ida, price)).gte(mv._MCR))

    // Confirm Whale is ICR > 110% 
    assert.isTrue((await troveManager.getCurrentICR(whale, price)).gte(mv._MCR))

    // Liquidate 5 troves
    await troveManager.liquidateTroves(5);

    // Confirm troves A-E have been removed from the system
    assert.isFalse(await sortedTroves.contains(alice))
    assert.isFalse(await sortedTroves.contains(bob))
    assert.isFalse(await sortedTroves.contains(carol))
    assert.isFalse(await sortedTroves.contains(erin))
    assert.isFalse(await sortedTroves.contains(flyn))

    // Check all troves A-E are now closed
    assert.equal((await troveManager.Troves(alice))[3].toString(), '2')
    assert.equal((await troveManager.Troves(bob))[3].toString(), '2')
    assert.equal((await troveManager.Troves(carol))[3].toString(), '2')
    assert.equal((await troveManager.Troves(erin))[3].toString(), '2')
    assert.equal((await troveManager.Troves(flyn))[3].toString(), '2')

    // Check sorted list has been reduced to length 4 
    assert.equal((await sortedTroves.getSize()).toString(), '4')
  })

  it('liquidateTroves(): liquidates  up to the requested number of undercollateralized troves', async () => {
    await borrowerOperations.openTrove(0, whale, whale, { from: whale, value: dec(100, 'ether') })

    // --- SETUP --- 
    // Alice, Bob, Carol, Dennis, Erin open troves with consecutively decreasing collateral ratio
    await borrowerOperations.openTrove('105000000000000000000', alice, alice, { from: alice, value: dec(1, 'ether') })
    await borrowerOperations.openTrove('104000000000000000000', bob, bob, { from: bob, value: dec(1, 'ether') })
    await borrowerOperations.openTrove('103000000000000000000', carol, carol, { from: carol, value: dec(1, 'ether') })
    await borrowerOperations.openTrove('102000000000000000000', dennis, dennis, { from: dennis, value: dec(1, 'ether') })
    await borrowerOperations.openTrove('101000000000000000000', erin, erin, { from: erin, value: dec(1, 'ether') })

    // --- TEST --- 

    // Price drops
    await priceFeed.setPrice(dec(100, 18))

    // Confirm system is not in Recovery Mode
    assert.isFalse(await troveManager.checkRecoveryMode());

    await troveManager.liquidateTroves(3)

    const TroveOwnersArrayLength = await troveManager.getTroveOwnersCount()
    assert.equal(TroveOwnersArrayLength, '3')

    // Check Alice, Bob, Carol troves have been closed
    const aliceTroveStatus = (await troveManager.getTroveStatus(alice)).toString()
    const bobTroveStatus = (await troveManager.getTroveStatus(bob)).toString()
    const carolTroveStatus = (await troveManager.getTroveStatus(carol)).toString()

    assert.equal(aliceTroveStatus, '2')
    assert.equal(bobTroveStatus, '2')
    assert.equal(carolTroveStatus, '2')

    //  Check Alice, Bob, and Carol's trove are no longer in the sorted list
    const alice_isInSortedList = await sortedTroves.contains(alice)
    const bob_isInSortedList = await sortedTroves.contains(bob)
    const carol_isInSortedList = await sortedTroves.contains(carol)

    assert.isFalse(alice_isInSortedList)
    assert.isFalse(bob_isInSortedList)
    assert.isFalse(carol_isInSortedList)

    // Check Dennis, Erin still have active troves
    const dennisTroveStatus = (await troveManager.getTroveStatus(dennis)).toString()
    const erinTroveStatus = (await troveManager.getTroveStatus(erin)).toString()

    assert.equal(dennisTroveStatus, '1')
    assert.equal(erinTroveStatus, '1')

    // Check Dennis, Erin still in sorted list
    const dennis_isInSortedList = await sortedTroves.contains(dennis)
    const erin_isInSortedList = await sortedTroves.contains(erin)

    assert.isTrue(dennis_isInSortedList)
    assert.isTrue(erin_isInSortedList)
  })

  it('liquidateTroves(): does nothing if all troves have ICR > 110%', async () => {

    const LUSDwithdrawal_A = await th.getActualDebtFromComposite(dec(90, 18), contracts)
    const LUSDwithdrawal_B = await th.getActualDebtFromComposite(dec(20, 18), contracts)
    const LUSDwithdrawal_C = await th.getActualDebtFromComposite('37398509798897897897', contracts)
    await borrowerOperations.openTrove(0, whale, whale, { from: whale, value: dec(10, 'ether') })
    await borrowerOperations.openTrove(LUSDwithdrawal_A, alice, alice, { from: alice, value: dec(1, 'ether') })
    await borrowerOperations.openTrove(LUSDwithdrawal_B, bob, bob, { from: bob, value: dec(1, 'ether') })
    await borrowerOperations.openTrove(LUSDwithdrawal_C, carol, carol, { from: carol, value: dec(1, 'ether') })

    // Price drops, but all troves remain active at 111% ICR
    await priceFeed.setPrice(dec(100, 18))
    const price = await priceFeed.getPrice()

    assert.isTrue((await sortedTroves.contains(whale)))
    assert.isTrue((await sortedTroves.contains(alice)))
    assert.isTrue((await sortedTroves.contains(bob)))
    assert.isTrue((await sortedTroves.contains(carol)))

    const TCR_Before = (await troveManager.getTCR()).toString()
    const listSize_Before = (await sortedTroves.getSize()).toString()

    assert.isTrue((await troveManager.getCurrentICR(whale, price)).gte(mv._MCR))
    assert.isTrue((await troveManager.getCurrentICR(alice, price)).gte(mv._MCR))
    assert.isTrue((await troveManager.getCurrentICR(bob, price)).gte(mv._MCR))
    assert.isTrue((await troveManager.getCurrentICR(carol, price)).gte(mv._MCR))

    // Confirm system is not in Recovery Mode
    assert.isFalse(await troveManager.checkRecoveryMode());

    // Attempt liqudation sequence
    await troveManager.liquidateTroves(10)

    // Check all troves remain active
    assert.isTrue((await sortedTroves.contains(whale)))
    assert.isTrue((await sortedTroves.contains(alice)))
    assert.isTrue((await sortedTroves.contains(bob)))
    assert.isTrue((await sortedTroves.contains(carol)))

    const TCR_After = (await troveManager.getTCR()).toString()
    const listSize_After = (await sortedTroves.getSize()).toString()

    assert.equal(TCR_Before, TCR_After)
    assert.equal(listSize_Before, listSize_After)
  })

  
  it("liquidateTroves(): liquidates based on entire/collateral debt (including pending rewards), not raw collateral/debt", async () => {
    await borrowerOperations.openTrove(dec(40, 18), alice, alice, { from: alice, value: dec(1, 'ether') })
    await borrowerOperations.openTrove('80500000000000000000', bob, bob, { from: bob, value: dec(1, 'ether') })  // 90.5 LUSD, 1 ETH
    await borrowerOperations.openTrove(dec(90, 18), carol, carol, { from: carol, value: dec(1, 'ether') })

    // Defaulter opens with 30 LUSD, 0.3 ETH
    await borrowerOperations.openTrove(dec(20, 18), defaulter_1, defaulter_1, { from: defaulter_1, value: dec(300, 'finney') })

    // Price drops
    await priceFeed.setPrice(dec(100, 18))
    const price = await priceFeed.getPrice()

    const alice_ICR_Before = await troveManager.getCurrentICR(alice, price)
    const bob_ICR_Before = await troveManager.getCurrentICR(bob, price)
    const carol_ICR_Before = await troveManager.getCurrentICR(carol, price)

    /* Before liquidation: 
    Alice ICR: = (1 * 100 / 50) = 200%
    Bob ICR: (1 * 100 / 90.5) = 110.5%
    Carol ICR: (1 * 100 / 100 ) =  100%

    Therefore Alice and Bob above the MCR, Carol is below */
    assert.isTrue(alice_ICR_Before.gte(mv._MCR))
    assert.isTrue(bob_ICR_Before.gte(mv._MCR))
    assert.isTrue(carol_ICR_Before.lte(mv._MCR))

    // Liquidate defaulter. 30 LUSD and 0.3 ETH is distributed uniformly between A, B and C. Each receive 10 LUSD, 0.1 ETH
    await troveManager.liquidate(defaulter_1)

    const alice_ICR_After = await troveManager.getCurrentICR(alice, price)
    const bob_ICR_After = await troveManager.getCurrentICR(bob, price)
    const carol_ICR_After = await troveManager.getCurrentICR(carol, price)

    /* After liquidation: 

    Alice ICR: (1.0995 * 100 / 60) = 183.25%
    Bob ICR:(1.0995 * 100 / 100.5) =  109.40%
    Carol ICR: (1.0995 * 100 / 110 ) 99.95%

    Check Alice is above MCR, Bob below, Carol below. */
    assert.isTrue(alice_ICR_After.gte(mv._MCR))
    assert.isTrue(bob_ICR_After.lte(mv._MCR))
    assert.isTrue(carol_ICR_After.lte(mv._MCR))

    /* Though Bob's true ICR (including pending rewards) is below the MCR, check that Bob's raw coll and debt has not changed */
    const bob_Coll = (await troveManager.Troves(bob))[1]
    const bob_Debt = (await troveManager.Troves(bob))[0]

    const bob_rawICR = bob_Coll.mul(toBN(dec(100, 18))).div(bob_Debt)
    assert.isTrue(bob_rawICR.gte(mv._MCR))

    // Whale enters system, pulling it into Normal Mode
    await borrowerOperations.openTrove(0, whale, whale, { from: whale, value: dec(10, 'ether') })

    // Confirm system is not in Recovery Mode
    assert.isFalse(await troveManager.checkRecoveryMode());

    //liquidate A, B, C
    await troveManager.liquidateTroves(10)

    // Check A stays active, B and C get liquidated
    assert.isTrue(await sortedTroves.contains(alice))
    assert.isFalse(await sortedTroves.contains(bob))
    assert.isFalse(await sortedTroves.contains(carol))

    // check trove statuses - A active (1),  B and C closed (2)
    assert.equal((await troveManager.Troves(alice))[3].toString(), '1')
    assert.equal((await troveManager.Troves(bob))[3].toString(), '2')
    assert.equal((await troveManager.Troves(carol))[3].toString(), '2')
  })

  it("liquidateTroves(): does nothing if n = 0", async () => {
    await borrowerOperations.openTrove(0, whale, whale, { from: whale, value: dec(10, 'ether') })
    await borrowerOperations.openTrove(dec(100, 18), alice, alice, { from: alice, value: dec(1, 'ether') })
    await borrowerOperations.openTrove(dec(100, 18), bob, bob, { from: bob, value: dec(1, 'ether') })
    await borrowerOperations.openTrove(dec(100, 18), carol, carol, { from: carol, value: dec(1, 'ether') })

    await priceFeed.setPrice(dec(100, 18))
    const price = await priceFeed.getPrice()

    const TCR_Before = (await troveManager.getTCR()).toString()

    // Confirm A, B, C ICRs are below 110%
    const alice_ICR = await troveManager.getCurrentICR(alice, price)
    const bob_ICR = await troveManager.getCurrentICR(bob, price)
    const carol_ICR = await troveManager.getCurrentICR(carol, price)
    assert.isTrue(alice_ICR.lte(mv._MCR))
    assert.isTrue(bob_ICR.lte(mv._MCR))
    assert.isTrue(carol_ICR.lte(mv._MCR))

    // Confirm system is not in Recovery Mode
    assert.isFalse(await troveManager.checkRecoveryMode());

    // Liquidation with n = 0
    await troveManager.liquidateTroves(0)

    // Check all troves are still in the system
    assert.isTrue(await sortedTroves.contains(whale))
    assert.isTrue(await sortedTroves.contains(alice))
    assert.isTrue(await sortedTroves.contains(bob))
    assert.isTrue(await sortedTroves.contains(carol))

    const TCR_After = (await troveManager.getTCR()).toString()

    // Check TCR has not changed after liquidation
    assert.equal(TCR_Before, TCR_After)
  })

  it("liquidateTroves():  liquidates troves with ICR < MCR", async () => {
    await borrowerOperations.openTrove(0, whale, whale, { from: whale, value: dec(10, 'ether') })

    // A, B, C open troves that will remain active when price drops to 100

    const A_LUSDWithdrawal = await th.getActualDebtFromComposite('88000000000000000000', contracts)
    const B_LUSDWithdrawal = await th.getActualDebtFromComposite('89000000000000000000', contracts)
    const C_LUSDWithdrawal = await th.getActualDebtFromComposite('90000000000000000000', contracts)

    await borrowerOperations.openTrove(A_LUSDWithdrawal, alice, alice, { from: alice, value: dec(1, 'ether') })
    await borrowerOperations.openTrove(B_LUSDWithdrawal, bob, bob, { from: bob, value: dec(1, 'ether') })
    await borrowerOperations.openTrove(C_LUSDWithdrawal, carol, carol, { from: carol, value: dec(1, 'ether') })

    const D_LUSDWithdrawal = await th.getActualDebtFromComposite('91000000000000000000', contracts)
    const E_LUSDWithdrawal = await th.getActualDebtFromComposite('92000000000000000000', contracts)
    const F_LUSDWithdrawal = await th.getActualDebtFromComposite('93000000000000000000', contracts)

    // D, E, F open troves that will fall below MCR when price drops to 100
    await borrowerOperations.openTrove('91000000000000000000', dennis, dennis, { from: dennis, value: dec(1, 'ether') })
    await borrowerOperations.openTrove('92000000000000000000', erin, erin, { from: erin, value: dec(1, 'ether') })
    await borrowerOperations.openTrove('93000000000000000000', flyn, flyn, { from: flyn, value: dec(1, 'ether') })

    // Check list size is 7
    assert.equal((await sortedTroves.getSize()).toString(), '7')

    // Price drops
    await priceFeed.setPrice(dec(100, 18))
    const price = await priceFeed.getPrice()

    const alice_ICR = await troveManager.getCurrentICR(alice, price)
    const bob_ICR = await troveManager.getCurrentICR(bob, price)
    const carol_ICR = await troveManager.getCurrentICR(carol, price)
    const dennis_ICR = await troveManager.getCurrentICR(dennis, price)
    const erin_ICR = await troveManager.getCurrentICR(erin, price)
    const flyn_ICR = await troveManager.getCurrentICR(flyn, price)

    // Check A, B, C have ICR above MCR
    assert.isTrue(alice_ICR.gte(mv._MCR))
    assert.isTrue(bob_ICR.gte(mv._MCR))
    assert.isTrue(carol_ICR.gte(mv._MCR))

    // Check D, E, F have ICR below MCR
    assert.isTrue(dennis_ICR.lte(mv._MCR))
    assert.isTrue(erin_ICR.lte(mv._MCR))
    assert.isTrue(flyn_ICR.lte(mv._MCR))

    // Confirm system is not in Recovery Mode
    assert.isFalse(await troveManager.checkRecoveryMode());

    //Liquidate sequence
    await troveManager.liquidateTroves(10)

    // check list size reduced to 4
    assert.equal((await sortedTroves.getSize()).toString(), '4')

    // Check Whale and A, B, C remain in the system
    assert.isTrue(await sortedTroves.contains(whale))
    assert.isTrue(await sortedTroves.contains(alice))
    assert.isTrue(await sortedTroves.contains(bob))
    assert.isTrue(await sortedTroves.contains(carol))

    // Check D, E, F have been removed
    assert.isFalse(await sortedTroves.contains(dennis))
    assert.isFalse(await sortedTroves.contains(erin))
    assert.isFalse(await sortedTroves.contains(flyn))
  })

  it("liquidateTroves(): does not affect the liquidated user's token balances", async () => {
    await borrowerOperations.openTrove(0, whale, whale, { from: whale, value: dec(10, 'ether') })

    const A_LUSDWithdrawal = await th.getActualDebtFromComposite(dec(100, 18), contracts)
    const B_LUSDWithdrawal = await th.getActualDebtFromComposite(dec(150, 18), contracts)
    const C_LUSDWithdrawal = await th.getActualDebtFromComposite(dec(180, 18), contracts)

    // D, E, F open troves that will fall below MCR when price drops to 100
    await borrowerOperations.openTrove(A_LUSDWithdrawal, dennis, dennis, { from: dennis, value: dec(1, 'ether') })
    await borrowerOperations.openTrove(B_LUSDWithdrawal, erin, erin, { from: erin, value: dec(1, 'ether') })
    await borrowerOperations.openTrove(C_LUSDWithdrawal, flyn, flyn, { from: flyn, value: dec(1, 'ether') })

    // Check list size is 4
    assert.equal((await sortedTroves.getSize()).toString(), '4')

    // Check token balances before
    assert.equal((await lusdToken.balanceOf(dennis)).toString(), A_LUSDWithdrawal)
    assert.equal((await lusdToken.balanceOf(erin)).toString(), B_LUSDWithdrawal)
    assert.equal((await lusdToken.balanceOf(flyn)).toString(), C_LUSDWithdrawal)

    // Price drops
    await priceFeed.setPrice(dec(100, 18))
    const price = await priceFeed.getPrice()

    // Confirm system is not in Recovery Mode
    assert.isFalse(await troveManager.checkRecoveryMode());

    //Liquidate sequence
    await troveManager.liquidateTroves(10)

    // check list size reduced to 1
    assert.equal((await sortedTroves.getSize()).toString(), '1')

    // Check Whale remains in the system
    assert.isTrue(await sortedTroves.contains(whale))

    // Check D, E, F have been removed
    assert.isFalse(await sortedTroves.contains(dennis))
    assert.isFalse(await sortedTroves.contains(erin))
    assert.isFalse(await sortedTroves.contains(flyn))

    // Check token balances of users whose troves were liquidated, have not changed
    assert.equal((await lusdToken.balanceOf(dennis)).toString(), A_LUSDWithdrawal)
    assert.equal((await lusdToken.balanceOf(erin)).toString(), B_LUSDWithdrawal)
    assert.equal((await lusdToken.balanceOf(flyn)).toString(), C_LUSDWithdrawal)
  })

  it("liquidateTroves(): A liquidation sequence containing Pool offsets increases the TCR", async () => {
    // Whale provides 500 LUSD to SP
    await borrowerOperations.openTrove(dec(2000, 18), whale, whale, { from: whale, value: dec(100, 'ether') })
    await stabilityPool.provideToSP(dec(500, 18), ZERO_ADDRESS, { from: whale })

    await borrowerOperations.openTrove(0, alice, alice, { from: alice, value: dec(1, 'ether') })
    await borrowerOperations.openTrove(0, bob, bob, { from: bob, value: dec(7, 'ether') })
    await borrowerOperations.openTrove(0, carol, carol, { from: carol, value: dec(2, 'ether') })
    await borrowerOperations.openTrove(0, dennis, dennis, { from: dennis, value: dec(20, 'ether') })

    await borrowerOperations.openTrove('101000000000000000000', defaulter_1, defaulter_1, { from: defaulter_1, value: dec(1, 'ether') })
    await borrowerOperations.openTrove('257000000000000000000', defaulter_2, defaulter_2, { from: defaulter_2, value: dec(2, 'ether') })
    await borrowerOperations.openTrove('328000000000000000000', defaulter_3, defaulter_3, { from: defaulter_3, value: dec(3, 'ether') })
    await borrowerOperations.openTrove('480000000000000000000', defaulter_4, defaulter_4, { from: defaulter_4, value: dec(4, 'ether') })

    assert.isTrue((await sortedTroves.contains(defaulter_1)))
    assert.isTrue((await sortedTroves.contains(defaulter_2)))
    assert.isTrue((await sortedTroves.contains(defaulter_3)))
    assert.isTrue((await sortedTroves.contains(defaulter_4)))

    assert.equal((await sortedTroves.getSize()).toString(), '9')

    // Price drops
    await priceFeed.setPrice(dec(100, 18))

    const TCR_Before = await troveManager.getTCR()

    // Check pool has 500 LUSD
    assert.equal((await stabilityPool.getTotalLUSDDeposits()).toString(), dec(500, 18))

    // Confirm system is not in Recovery Mode
    assert.isFalse(await troveManager.checkRecoveryMode());

    // Liquidate troves
    await troveManager.liquidateTroves(10)

    // Check pool has been emptied by the liquidations
    assert.equal((await stabilityPool.getTotalLUSDDeposits()).toString(), '0')

    // Check all defaulters have been liquidated
    assert.isFalse((await sortedTroves.contains(defaulter_1)))
    assert.isFalse((await sortedTroves.contains(defaulter_2)))
    assert.isFalse((await sortedTroves.contains(defaulter_3)))
    assert.isFalse((await sortedTroves.contains(defaulter_4)))

    // check system sized reduced to 5 troves
    assert.equal((await sortedTroves.getSize()).toString(), '5')

    // Check that the liquidation sequence has improved the TCR
    const TCR_After = await troveManager.getTCR()
    assert.isTrue(TCR_After.gte(TCR_Before))
  })

  it("liquidateTroves(): A liquidation sequence of pure redistributions decreases the TCR, due to gas compensation, but up to 0.5%", async () => {
    await borrowerOperations.openTrove(dec(2000, 18), whale, whale, { from: whale, value: dec(100, 'ether') })
    await borrowerOperations.openTrove(0, alice, alice, { from: alice, value: dec(1, 'ether') })
    await borrowerOperations.openTrove(0, bob, bob, { from: bob, value: dec(7, 'ether') })
    await borrowerOperations.openTrove(0, carol, carol, { from: carol, value: dec(2, 'ether') })
    await borrowerOperations.openTrove(0, dennis, dennis, { from: dennis, value: dec(20, 'ether') })

    await borrowerOperations.openTrove('91000000000000000000', defaulter_1, defaulter_1, { from: defaulter_1, value: dec(1, 'ether') })
    await borrowerOperations.openTrove('247000000000000000000', defaulter_2, defaulter_2, { from: defaulter_2, value: dec(2, 'ether') })
    await borrowerOperations.openTrove('318000000000000000000', defaulter_3, defaulter_3, { from: defaulter_3, value: dec(3, 'ether') })
    await borrowerOperations.openTrove('470000000000000000000', defaulter_4, defaulter_4, { from: defaulter_4, value: dec(4, 'ether') })

    assert.isTrue((await sortedTroves.contains(defaulter_1)))
    assert.isTrue((await sortedTroves.contains(defaulter_2)))
    assert.isTrue((await sortedTroves.contains(defaulter_3)))
    assert.isTrue((await sortedTroves.contains(defaulter_4)))

    assert.equal((await sortedTroves.getSize()).toString(), '9')

    // Price drops
    await priceFeed.setPrice(dec(100, 18))

    const TCR_Before = await troveManager.getTCR()
    // (100+1+7+2+20+1+2+3+4)*100/(2010+10+10+10+10+101+257+328+480)
    assert.isAtMost(th.getDifference(TCR_Before, '4353233830845771200'), 1000)

    // Check pool is empty before liquidation
    assert.equal((await stabilityPool.getTotalLUSDDeposits()).toString(), '0')

    // Confirm system is not in Recovery Mode
    assert.isFalse(await troveManager.checkRecoveryMode());

    // Liquidate
    await troveManager.liquidateTroves(10)

    // Check all defaulters have been liquidated
    assert.isFalse((await sortedTroves.contains(defaulter_1)))
    assert.isFalse((await sortedTroves.contains(defaulter_2)))
    assert.isFalse((await sortedTroves.contains(defaulter_3)))
    assert.isFalse((await sortedTroves.contains(defaulter_4)))

    // check system sized reduced to 5 troves
    assert.equal((await sortedTroves.getSize()).toString(), '5')

    // Check that the liquidation sequence has reduced the TCR
    const TCR_After = await troveManager.getTCR()
    // ((100+1+7+2+20)+(1+2+3+4)*0.995)*100/(2010+10+10+10+10+101+257+328+480)
    assert.isAtMost(th.getDifference(TCR_After, '4351679104477611300'), 1000)
    assert.isTrue(TCR_Before.gte(TCR_After))
    assert.isTrue(TCR_After.gte(TCR_Before.mul(toBN(995)).div(toBN(1000))))
  })

  it("liquidateTroves(): Liquidating troves with SP deposits correctly impacts their SP deposit and ETH gain", async () => {
    // Whale provides 400 LUSD to the SP
    await borrowerOperations.openTrove(dec(400, 18), whale, whale, { from: whale, value: dec(100, 'ether') })
    await stabilityPool.provideToSP(dec(400, 18), ZERO_ADDRESS, { from: whale })

    await borrowerOperations.openTrove(dec(100, 18), alice, alice, { from: alice, value: dec(1, 'ether') })
    await borrowerOperations.openTrove(dec(300, 18), bob, bob, { from: bob, value: dec(3, 'ether') })
    await borrowerOperations.openTrove(dec(100, 18), carol, carol, { from: carol, value: dec(1, 'ether') })

    // A, B provide 100, 300 to the SP
    await stabilityPool.provideToSP(dec(100, 18), ZERO_ADDRESS, { from: alice })
    await stabilityPool.provideToSP(dec(300, 18), ZERO_ADDRESS, { from: bob })

    assert.equal((await sortedTroves.getSize()).toString(), '4')

    // Price drops
    await priceFeed.setPrice(dec(100, 18))

    // Check 800 LUSD in Pool
    assert.equal((await stabilityPool.getTotalLUSDDeposits()).toString(), dec(800, 18))

    // Confirm system is not in Recovery Mode
    assert.isFalse(await troveManager.checkRecoveryMode());

    // Liquidate
    await troveManager.liquidateTroves(10)

    // Check all defaulters have been liquidated
    assert.isFalse((await sortedTroves.contains(alice)))
    assert.isFalse((await sortedTroves.contains(bob)))
    assert.isFalse((await sortedTroves.contains(carol)))

    // check system sized reduced to 1 troves
    assert.equal((await sortedTroves.getSize()).toString(), '1')

    /* Prior to liquidation, SP deposits were:
    Whale: 400 LUSD
    Alice: 100 LUSD
    Bob:   300 LUSD
    Carol: 0 LUSD

    Total LUSD in Pool: 800 LUSD

    Then, liquidation hits A,B,C: 

    Total liquidated debt = 110 + 310 + 110 = 530 LUSD
    Total liquidated ETH = 1.1 + 3.1 + 1.1 = 5.3 ETH

    Whale LUSD Loss: 530 * (400/800) = 265 LUSD
    Alice LUSD Loss:  530 *(100/800) = 66.25 LUSD
    Bob LUSD Loss: 530 * (300/800) = 198.75 LUSD

    Whale remaining deposit: (400 - 265) = 135 LUSD
    Alice remaining deposit: (100 - 66.25) = 33.75 LUSD
    Bob remaining deposit: (300 - 198.75) = 101.25 LUSD

    Whale ETH Gain: 5*0.995 * (400/800) = 2.4875 ETH
    Alice ETH Gain: 5*0.995 *(100/800) = 0.621875 ETH
    Bob ETH Gain: 5*0.995 * (300/800) = 1.865625 ETH

    Total remaining deposits: 270 LUSD
    Total ETH gain: 4.975 ETH */

    // Check remaining LUSD Deposits and ETH gain, for whale and depositors whose troves were liquidated
    const whale_Deposit_After = (await stabilityPool.getCompoundedLUSDDeposit(whale)).toString()
    const alice_Deposit_After = (await stabilityPool.getCompoundedLUSDDeposit(alice)).toString()
    const bob_Deposit_After = (await stabilityPool.getCompoundedLUSDDeposit(bob)).toString()

    const whale_ETHGain = (await stabilityPool.getDepositorETHGain(whale)).toString()
    const alice_ETHGain = (await stabilityPool.getDepositorETHGain(alice)).toString()
    const bob_ETHGain = (await stabilityPool.getDepositorETHGain(bob)).toString()

    assert.isAtMost(th.getDifference(whale_Deposit_After, dec(135, 18)), 1000)
    assert.isAtMost(th.getDifference(alice_Deposit_After, '33750000000000000000'), 1000)
    assert.isAtMost(th.getDifference(bob_Deposit_After, '101250000000000000000'), 1000)

    assert.isAtMost(th.getDifference(whale_ETHGain, '2487500000000000000'), 1000)
    assert.isAtMost(th.getDifference(alice_ETHGain, '621875000000000000'), 1000)
    assert.isAtMost(th.getDifference(bob_ETHGain, '1865625000000000000'), 1000)

    // Check total remaining deposits and ETH gain in Stability Pool
    const total_LUSDinSP = (await stabilityPool.getTotalLUSDDeposits()).toString()
    const total_ETHinSP = (await stabilityPool.getETH()).toString()

    assert.isAtMost(th.getDifference(total_LUSDinSP, dec(270, 18)), 1000)
    assert.isAtMost(th.getDifference(total_ETHinSP, dec(4975, 15)), 1000)
  })

  it("liquidateTroves(): when SP > 0, triggers LQTY reward event - increases the sum G", async () => {
    await borrowerOperations.openTrove(0, whale, whale, { from: whale, value: dec(100, 'ether') })

    // A, B, C open troves 
    await borrowerOperations.openTrove(dec(50, 18), A, A, { from: A, value: dec(1, 'ether') })
    await borrowerOperations.openTrove(dec(100, 18), B, B, { from: B, value: dec(2, 'ether') })
    await borrowerOperations.openTrove(dec(150, 18), C, C, { from: C, value: dec(3, 'ether') })

    await borrowerOperations.openTrove(dec(50, 18), defaulter_1, defaulter_1, { from: defaulter_1, value: dec(5, 17) })
    await borrowerOperations.openTrove(dec(25, 18), defaulter_2, defaulter_2, { from: defaulter_2, value: dec(25, 16) })

    // B provides to SP
    await stabilityPool.provideToSP(dec(100, 18), ZERO_ADDRESS, { from: B })
    assert.equal(await stabilityPool.getTotalLUSDDeposits(), dec(100, 18))

    const G_Before = await stabilityPool.epochToScaleToG(0, 0)

    await th.fastForwardTime(timeValues.SECONDS_IN_ONE_HOUR, web3.currentProvider)

    // Price drops to 1ETH:100LUSD, reducing defaulters to below MCR
    await priceFeed.setPrice(dec(100, 18));
    const price = await priceFeed.getPrice()
    assert.isFalse(await troveManager.checkRecoveryMode())

    // Liquidate troves
    await troveManager.liquidateTroves(2)
    assert.isFalse(await sortedTroves.contains(defaulter_1))
    assert.isFalse(await sortedTroves.contains(defaulter_2))

    const G_After = await stabilityPool.epochToScaleToG(0, 0)

    // Expect G has increased from the LQTY reward event triggered
    assert.isTrue(G_After.gt(G_Before))
  })

  it("liquidateTroves(): when SP is empty, doesn't update G", async () => {
    await borrowerOperations.openTrove(0, whale, whale, { from: whale, value: dec(100, 'ether') })

    // A, B, C open troves 
    await borrowerOperations.openTrove(dec(50, 18), A, A, { from: A, value: dec(1, 'ether') })
    await borrowerOperations.openTrove(dec(100, 18), B, B, { from: B, value: dec(2, 'ether') })
    await borrowerOperations.openTrove(dec(150, 18), C, C, { from: C, value: dec(3, 'ether') })

    await borrowerOperations.openTrove(dec(50, 18), defaulter_1, defaulter_1, { from: defaulter_1, value: dec(5, 17) })
    await borrowerOperations.openTrove(dec(25, 18), defaulter_2, defaulter_2, { from: defaulter_2, value: dec(25, 16) })

    // B provides to SP
    await stabilityPool.provideToSP(dec(100, 18), ZERO_ADDRESS, { from: B })

    await th.fastForwardTime(timeValues.SECONDS_IN_ONE_HOUR, web3.currentProvider)

    // B withdraws
    await stabilityPool.withdrawFromSP(dec(100, 18), { from: B })

    // Check SP is empty
    assert.equal((await stabilityPool.getTotalLUSDDeposits()), '0')

    // Check G is non-zero
    const G_Before = await stabilityPool.epochToScaleToG(0, 0)
    assert.isTrue(G_Before.gt(toBN('0')))

    await th.fastForwardTime(timeValues.SECONDS_IN_ONE_HOUR, web3.currentProvider)

    // Price drops to 1ETH:100LUSD, reducing defaulters to below MCR
    await priceFeed.setPrice(dec(100, 18));
    const price = await priceFeed.getPrice()
    assert.isFalse(await troveManager.checkRecoveryMode())

    // liquidate troves
    await troveManager.liquidateTroves(2)
    assert.isFalse(await sortedTroves.contains(defaulter_1))
    assert.isFalse(await sortedTroves.contains(defaulter_2))

    const G_After = await stabilityPool.epochToScaleToG(0, 0)

    // Expect G has not changed
    assert.isTrue(G_After.eq(G_Before))
  })


  // --- batchLiquidateTroves() ---

  it('batchLiquidateTroves(): closes every trove with ICR < MCR in the given array', async () => {
    // --- SETUP ---
    await borrowerOperations.openTrove(dec(500, 18), whale, whale, { from: whale, value: dec(100, 'ether') })

    await borrowerOperations.openTrove(dec(200, 18), alice, alice, { from: alice, value: dec(2, 'ether') })
    await borrowerOperations.openTrove(dec(150, 18), bob, bob, { from: bob, value: dec(1, 'ether') })
    await borrowerOperations.openTrove(dec(300, 18), carol, carol, { from: carol, value: dec(3, 'ether') })
    await borrowerOperations.openTrove(dec(5, 18), dennis, dennis, { from: dennis, value: dec(5, 'ether') })
    await borrowerOperations.openTrove(dec(10, 18), erin, erin, { from: erin, value: dec(5, 'ether') })

    // Check full sorted list size is 6
    assert.equal((await sortedTroves.getSize()).toString(), '6')

    // Whale puts some tokens in Stability Pool
    await stabilityPool.provideToSP(dec(300, 18), ZERO_ADDRESS, { from: whale })

    // --- TEST ---

    // Price drops to 1ETH:100LUSD, reducing A, B, C ICR below MCR
    await priceFeed.setPrice(dec(100, 18));
    const price = await priceFeed.getPrice()

    // Confirm system is not in Recovery Mode
    assert.isFalse(await troveManager.checkRecoveryMode());

    // Confirm troves A-C are ICR < 110%
    assert.isTrue((await troveManager.getCurrentICR(alice, price)).lt(mv._MCR))
    assert.isTrue((await troveManager.getCurrentICR(bob, price)).lt(mv._MCR))
    assert.isTrue((await troveManager.getCurrentICR(carol, price)).lt(mv._MCR))

    // Confirm D-E are ICR > 110%
    assert.isTrue((await troveManager.getCurrentICR(dennis, price)).gte(mv._MCR))
    assert.isTrue((await troveManager.getCurrentICR(erin, price)).gte(mv._MCR))

    // Confirm Whale is ICR >= 110% 
    assert.isTrue((await troveManager.getCurrentICR(whale, price)).gte(mv._MCR))

    liquidationArray = [alice, bob, carol, dennis, erin]
    await troveManager.batchLiquidateTroves(liquidationArray);

    // Confirm troves A-C have been removed from the system
    assert.isFalse(await sortedTroves.contains(alice))
    assert.isFalse(await sortedTroves.contains(bob))
    assert.isFalse(await sortedTroves.contains(carol))

    // Check all troves A-C are now closed
    assert.equal((await troveManager.Troves(alice))[3].toString(), '2')
    assert.equal((await troveManager.Troves(bob))[3].toString(), '2')
    assert.equal((await troveManager.Troves(carol))[3].toString(), '2')

    // Check sorted list has been reduced to length 3
    assert.equal((await sortedTroves.getSize()).toString(), '3')
  })

  it('batchLiquidateTroves(): does not liquidate troves that are not in the given array', async () => {
    // --- SETUP ---
    await borrowerOperations.openTrove(dec(500, 18), whale, whale, { from: whale, value: dec(100, 'ether') })

    await borrowerOperations.openTrove(dec(200, 18), alice, alice, { from: alice, value: dec(2, 'ether') })
    await borrowerOperations.openTrove(dec(150, 18), bob, bob, { from: bob, value: dec(1, 'ether') })
    await borrowerOperations.openTrove(dec(300, 18), carol, carol, { from: carol, value: dec(3, 'ether') })
    await borrowerOperations.openTrove(dec(500, 18), dennis, dennis, { from: dennis, value: dec(5, 'ether') })
    await borrowerOperations.openTrove(dec(500, 18), erin, erin, { from: erin, value: dec(5, 'ether') })

    // Check full sorted list size is 6
    assert.equal((await sortedTroves.getSize()).toString(), '6')

    // Whale puts some tokens in Stability Pool
    await stabilityPool.provideToSP(dec(300, 18), ZERO_ADDRESS, { from: whale })

    // --- TEST ---

    // Price drops to 1ETH:100LUSD, reducing A, B, C ICR below MCR
    await priceFeed.setPrice(dec(100, 18));
    const price = await priceFeed.getPrice()

    // Confirm system is not in Recovery Mode
    assert.isFalse(await troveManager.checkRecoveryMode());

    // Confirm troves A-E are ICR < 110%
    assert.isTrue((await troveManager.getCurrentICR(alice, price)).lt(mv._MCR))
    assert.isTrue((await troveManager.getCurrentICR(bob, price)).lt(mv._MCR))
    assert.isTrue((await troveManager.getCurrentICR(carol, price)).lt(mv._MCR))
    assert.isTrue((await troveManager.getCurrentICR(dennis, price)).lt(mv._MCR))
    assert.isTrue((await troveManager.getCurrentICR(erin, price)).lt(mv._MCR))

    liquidationArray = [alice, bob]  // C-E not included
    await troveManager.batchLiquidateTroves(liquidationArray);

    // Confirm troves A-B have been removed from the system
    assert.isFalse(await sortedTroves.contains(alice))
    assert.isFalse(await sortedTroves.contains(bob))

    // Check all troves A-B are now closed
    assert.equal((await troveManager.Troves(alice))[3].toString(), '2')
    assert.equal((await troveManager.Troves(bob))[3].toString(), '2')

    // Confirm troves C-E remain in the system
    assert.isTrue(await sortedTroves.contains(carol))
    assert.isTrue(await sortedTroves.contains(dennis))
    assert.isTrue(await sortedTroves.contains(erin))

    // Check all troves C-E are still active
    assert.equal((await troveManager.Troves(carol))[3].toString(), '1')
    assert.equal((await troveManager.Troves(dennis))[3].toString(), '1')
    assert.equal((await troveManager.Troves(erin))[3].toString(), '1')

    // Check sorted list has been reduced to length 4
    assert.equal((await sortedTroves.getSize()).toString(), '4')
  })

  it('batchLiquidateTroves(): does not close troves with ICR >= MCR in the given array', async () => {
    // --- SETUP ---
    await borrowerOperations.openTrove(dec(500, 18), whale, whale, { from: whale, value: dec(100, 'ether') })


    await borrowerOperations.openTrove(dec(200, 18), alice, alice, { from: alice, value: dec(2, 'ether') })
    await borrowerOperations.openTrove(dec(150, 18), bob, bob, { from: bob, value: dec(1, 'ether') })
    await borrowerOperations.openTrove(dec(300, 18), carol, carol, { from: carol, value: dec(3, 'ether') })
    await borrowerOperations.openTrove(dec(5, 18), dennis, dennis, { from: dennis, value: dec(5, 'ether') })
    await borrowerOperations.openTrove(dec(10, 18), erin, erin, { from: erin, value: dec(5, 'ether') })

    // Check full sorted list size is 6
    assert.equal((await sortedTroves.getSize()).toString(), '6')

    // Whale puts some tokens in Stability Pool
    await stabilityPool.provideToSP(dec(300, 18), ZERO_ADDRESS, { from: whale })

    // --- TEST ---

    // Price drops to 1ETH:100LUSD, reducing A, B, C ICR below MCR
    await priceFeed.setPrice(dec(100, 18));
    const price = await priceFeed.getPrice()

    // Confirm system is not in Recovery Mode
    assert.isFalse(await troveManager.checkRecoveryMode());

    // Confirm troves A-C are ICR < 110%
    assert.isTrue((await troveManager.getCurrentICR(alice, price)).lt(mv._MCR))
    assert.isTrue((await troveManager.getCurrentICR(bob, price)).lt(mv._MCR))
    assert.isTrue((await troveManager.getCurrentICR(carol, price)).lt(mv._MCR))

    // Confirm D-E are ICR >= 110%
    assert.isTrue((await troveManager.getCurrentICR(dennis, price)).gte(mv._MCR))
    assert.isTrue((await troveManager.getCurrentICR(erin, price)).gte(mv._MCR))

    // Confirm Whale is ICR > 110% 
    assert.isTrue((await troveManager.getCurrentICR(whale, price)).gte(mv._MCR))

    liquidationArray = [alice, bob, carol, dennis, erin]
    await troveManager.batchLiquidateTroves(liquidationArray);

    // Confirm troves D-E and whale remain in the system
    assert.isTrue(await sortedTroves.contains(dennis))
    assert.isTrue(await sortedTroves.contains(erin))
    assert.isTrue(await sortedTroves.contains(whale))

    // Check all troves D-E and whale remain active
    assert.equal((await troveManager.Troves(dennis))[3].toString(), '1')
    assert.equal((await troveManager.Troves(erin))[3].toString(), '1')
    assert.isTrue(await sortedTroves.contains(whale))

    // Check sorted list has been reduced to length 3
    assert.equal((await sortedTroves.getSize()).toString(), '3')
  })

  it('batchLiquidateTroves(): reverts if array is empty', async () => {
    // --- SETUP ---
    await borrowerOperations.openTrove(dec(500, 18), whale, whale, { from: whale, value: dec(100, 'ether') })

    await borrowerOperations.openTrove(dec(200, 18), alice, alice, { from: alice, value: dec(2, 'ether') })
    await borrowerOperations.openTrove(dec(150, 18), bob, bob, { from: bob, value: dec(1, 'ether') })
    await borrowerOperations.openTrove(dec(300, 18), carol, carol, { from: carol, value: dec(3, 'ether') })
    await borrowerOperations.openTrove(dec(5, 18), dennis, dennis, { from: dennis, value: dec(5, 'ether') })
    await borrowerOperations.openTrove(dec(10, 18), erin, erin, { from: erin, value: dec(5, 'ether') })

    // Check full sorted list size is 6
    assert.equal((await sortedTroves.getSize()).toString(), '6')

    // Whale puts some tokens in Stability Pool
    await stabilityPool.provideToSP(dec(300, 18), ZERO_ADDRESS, { from: whale })

    // --- TEST ---

    // Price drops to 1ETH:100LUSD, reducing A, B, C ICR below MCR
    await priceFeed.setPrice(dec(100, 18));
    const price = await priceFeed.getPrice()

    // Confirm system is not in Recovery Mode
    assert.isFalse(await troveManager.checkRecoveryMode());

    liquidationArray = []
    try {
      const tx = await troveManager.batchLiquidateTroves(liquidationArray);
      assert.isFalse(tx.receipt.status)
    } catch (error) {
      assert.include(error.message, "TroveManager: Calldata address array must not be empty")
    }
  })

  it("batchLiquidateTroves(): skips if trove is non-existent", async () => {
    // --- SETUP ---
    await borrowerOperations.openTrove(dec(500, 18), whale, whale, { from: whale, value: dec(100, 'ether') })

    await borrowerOperations.openTrove(dec(190, 18), alice, alice, { from: alice, value: dec(2, 'ether') })
    await borrowerOperations.openTrove(dec(140, 18), bob, bob, { from: bob, value: dec(1, 'ether') })
    await borrowerOperations.openTrove(dec(5, 18), dennis, dennis, { from: dennis, value: dec(5, 'ether') })
    await borrowerOperations.openTrove(dec(10, 18), erin, erin, { from: erin, value: dec(5, 'ether') })

    assert.equal(await troveManager.getTroveStatus(carol), 0) // check trove non-existent

    // Check full sorted list size is 6
    assert.equal((await sortedTroves.getSize()).toString(), '5')

    // Whale puts some tokens in Stability Pool
    await stabilityPool.provideToSP(dec(500, 18), ZERO_ADDRESS, { from: whale })

    // --- TEST ---

    // Price drops to 1ETH:100LUSD, reducing A, B, C ICR below MCR
    await priceFeed.setPrice(dec(100, 18));
    const price = await priceFeed.getPrice()

    // Confirm system is not in Recovery Mode
    assert.isFalse(await troveManager.checkRecoveryMode());

    // Confirm troves A-B are ICR < 110%
    assert.isTrue((await troveManager.getCurrentICR(alice, price)).lt(mv._MCR))
    assert.isTrue((await troveManager.getCurrentICR(bob, price)).lt(mv._MCR))

    // Confirm D-E are ICR > 110%
    assert.isTrue((await troveManager.getCurrentICR(dennis, price)).gte(mv._MCR))
    assert.isTrue((await troveManager.getCurrentICR(erin, price)).gte(mv._MCR))

    // Confirm Whale is ICR >= 110% 
    assert.isTrue((await troveManager.getCurrentICR(whale, price)).gte(mv._MCR))

    // Liquidate - trove C in between the ones to be liquidated!
    const liquidationArray = [alice, carol, bob, dennis, erin]
    await troveManager.batchLiquidateTroves(liquidationArray);

    // Confirm troves A-B have been removed from the system
    assert.isFalse(await sortedTroves.contains(alice))
    assert.isFalse(await sortedTroves.contains(bob))

    // Check all troves A-B are now closed
    assert.equal((await troveManager.Troves(alice))[3].toString(), '2')
    assert.equal((await troveManager.Troves(bob))[3].toString(), '2')

    // Check sorted list has been reduced to length 3
    assert.equal((await sortedTroves.getSize()).toString(), '3')

    // Confirm trove C non-existent
    assert.isFalse(await sortedTroves.contains(carol))
    assert.equal((await troveManager.Troves(carol))[3].toString(), '0')

    // Check Stability pool has only been reduced by A-B
    assert.equal((await stabilityPool.getTotalLUSDDeposits()).toString(), dec(150, 18))

    // Confirm system is not in Recovery Mode
    assert.isFalse(await troveManager.checkRecoveryMode());
  })

  it("batchLiquidateTroves(): skips if a trove has been closed", async () => {
    // --- SETUP ---
    await borrowerOperations.openTrove(dec(500, 18), whale, whale, { from: whale, value: dec(100, 'ether') })

    await borrowerOperations.openTrove(dec(190, 18), alice, alice, { from: alice, value: dec(2, 'ether') })
    await borrowerOperations.openTrove(dec(140, 18), bob, bob, { from: bob, value: dec(1, 'ether') })
    await borrowerOperations.openTrove(dec(90, 18), carol, carol, { from: carol, value: dec(1, 'ether') })
    await borrowerOperations.openTrove(dec(5, 18), dennis, dennis, { from: dennis, value: dec(5, 'ether') })
    await borrowerOperations.openTrove(dec(10, 18), erin, erin, { from: erin, value: dec(5, 'ether') })

    assert.isTrue(await sortedTroves.contains(carol))

    // Check full sorted list size is 6
    assert.equal((await sortedTroves.getSize()).toString(), '6')

    // Whale puts some tokens in Stability Pool
    await stabilityPool.provideToSP(dec(500, 18), ZERO_ADDRESS, { from: whale })

    // --- TEST ---

    // Price drops to 1ETH:100LUSD, reducing A, B, C ICR below MCR
    await priceFeed.setPrice(dec(100, 18));
    const price = await priceFeed.getPrice()

    // Carol liquidated, and her trove is closed
    const txCarolClose = await borrowerOperations.closeTrove({ from: carol })
    assert.isTrue(txCarolClose.receipt.status)

    assert.isFalse(await sortedTroves.contains(carol))

    assert.equal(await troveManager.getTroveStatus(carol), 2)  // check trove closed

    // Confirm system is not in Recovery Mode
    assert.isFalse(await troveManager.checkRecoveryMode());

    // Confirm troves A-B are ICR < 110%
    assert.isTrue((await troveManager.getCurrentICR(alice, price)).lt(mv._MCR))
    assert.isTrue((await troveManager.getCurrentICR(bob, price)).lt(mv._MCR))

    // Confirm D-E are ICR > 110%
    assert.isTrue((await troveManager.getCurrentICR(dennis, price)).gte(mv._MCR))
    assert.isTrue((await troveManager.getCurrentICR(erin, price)).gte(mv._MCR))

    // Confirm Whale is ICR >= 110% 
    assert.isTrue((await troveManager.getCurrentICR(whale, price)).gte(mv._MCR))

    // Liquidate - trove C in between the ones to be liquidated!
    const liquidationArray = [alice, carol, bob, dennis, erin]
    await troveManager.batchLiquidateTroves(liquidationArray);

    // Confirm troves A-B have been removed from the system
    assert.isFalse(await sortedTroves.contains(alice))
    assert.isFalse(await sortedTroves.contains(bob))

    // Check all troves A-C are now closed
    assert.equal((await troveManager.Troves(alice))[3].toString(), '2')
    assert.equal((await troveManager.Troves(bob))[3].toString(), '2')
    assert.equal((await troveManager.Troves(carol))[3].toString(), '2')

    // Check sorted list has been reduced to length 3
    assert.equal((await sortedTroves.getSize()).toString(), '3')

    // Check Stability pool has only been reduced by A-B
    assert.equal((await stabilityPool.getTotalLUSDDeposits()).toString(), dec(150, 18))

    // Confirm system is not in Recovery Mode
    assert.isFalse(await troveManager.checkRecoveryMode());
  })

  it("batchLiquidateTroves: when SP > 0, triggers LQTY reward event - increases the sum G", async () => {
    await borrowerOperations.openTrove(0, whale, whale, { from: whale, value: dec(100, 'ether') })

    // A, B, C open troves 
    await borrowerOperations.openTrove(dec(50, 18), A, A, { from: A, value: dec(1, 'ether') })
    await borrowerOperations.openTrove(dec(100, 18), B, B, { from: B, value: dec(2, 'ether') })
    await borrowerOperations.openTrove(dec(150, 18), C, C, { from: C, value: dec(3, 'ether') })

    await borrowerOperations.openTrove(dec(50, 18), defaulter_1, defaulter_1, { from: defaulter_1, value: dec(5, 17) })
    await borrowerOperations.openTrove(dec(25, 18), defaulter_2, defaulter_2, { from: defaulter_2, value: dec(25, 16) })

    // B provides to SP
    await stabilityPool.provideToSP(dec(100, 18), ZERO_ADDRESS, { from: B })
    assert.equal(await stabilityPool.getTotalLUSDDeposits(), dec(100, 18))

    const G_Before = await stabilityPool.epochToScaleToG(0, 0)

    await th.fastForwardTime(timeValues.SECONDS_IN_ONE_HOUR, web3.currentProvider)

    // Price drops to 1ETH:100LUSD, reducing defaulters to below MCR
    await priceFeed.setPrice(dec(100, 18));
    const price = await priceFeed.getPrice()
    assert.isFalse(await troveManager.checkRecoveryMode())

    // Liquidate troves
    await troveManager.batchLiquidateTroves([defaulter_1, defaulter_2])
    assert.isFalse(await sortedTroves.contains(defaulter_1))
    assert.isFalse(await sortedTroves.contains(defaulter_2))

    const G_After = await stabilityPool.epochToScaleToG(0, 0)

    // Expect G has increased from the LQTY reward event triggered
    assert.isTrue(G_After.gt(G_Before))
  })

  it("batchLiquidateTroves(): when SP is empty, doesn't update G", async () => {
    await borrowerOperations.openTrove(0, whale, whale, { from: whale, value: dec(100, 'ether') })

    // A, B, C open troves 
    await borrowerOperations.openTrove(dec(50, 18), A, A, { from: A, value: dec(1, 'ether') })
    await borrowerOperations.openTrove(dec(100, 18), B, B, { from: B, value: dec(2, 'ether') })
    await borrowerOperations.openTrove(dec(150, 18), C, C, { from: C, value: dec(3, 'ether') })

    await borrowerOperations.openTrove(dec(50, 18), defaulter_1, defaulter_1, { from: defaulter_1, value: dec(5, 17) })
    await borrowerOperations.openTrove(dec(25, 18), defaulter_2, defaulter_2, { from: defaulter_2, value: dec(25, 16) })

    // B provides to SP
    await stabilityPool.provideToSP(dec(100, 18), ZERO_ADDRESS, { from: B })

    await th.fastForwardTime(timeValues.SECONDS_IN_ONE_HOUR, web3.currentProvider)

    // B withdraws
    await stabilityPool.withdrawFromSP(dec(100, 18), { from: B })

    // Check SP is empty
    assert.equal((await stabilityPool.getTotalLUSDDeposits()), '0')

    // Check G is non-zero
    const G_Before = await stabilityPool.epochToScaleToG(0, 0)
    assert.isTrue(G_Before.gt(toBN('0')))

    await th.fastForwardTime(timeValues.SECONDS_IN_ONE_HOUR, web3.currentProvider)

    // Price drops to 1ETH:100LUSD, reducing defaulters to below MCR
    await priceFeed.setPrice(dec(100, 18));
    const price = await priceFeed.getPrice()
    assert.isFalse(await troveManager.checkRecoveryMode())

    // liquidate troves
    await troveManager.batchLiquidateTroves([defaulter_1, defaulter_2])
    assert.isFalse(await sortedTroves.contains(defaulter_1))
    assert.isFalse(await sortedTroves.contains(defaulter_2))

    const G_After = await stabilityPool.epochToScaleToG(0, 0)

    // Expect G has not changed
    assert.isTrue(G_After.eq(G_Before))
  })

  // --- redemptions ---


  it('getRedemptionHints(): gets the address of the first Trove and the final ICR of the last Trove involved in a redemption', async () => {
    // --- SETUP ---
    await borrowerOperations.openTrove('10' + _18_zeros, alice, alice, { from: alice, value: dec(1, 'ether') })
    await borrowerOperations.openTrove('20' + _18_zeros, bob, bob, { from: bob, value: dec(1, 'ether') })
    await borrowerOperations.openTrove('30' + _18_zeros, carol, carol, { from: carol, value: dec(1, 'ether') })
    // Dennis' Trove should be untouched by redemption, because its ICR will be < 110% after the price drop
    await borrowerOperations.openTrove('170' + _18_zeros, dennis, dennis, { from: dennis, value: dec(1, 'ether') })

    // Drop the price
    const price = '100' + _18_zeros
    await priceFeed.setPrice(price);

    // --- TEST ---
    const {
      firstRedemptionHint,
      partialRedemptionHintNICR
    } = await hintHelpers.getRedemptionHints('55' + _18_zeros, price, 0)

    assert.equal(firstRedemptionHint, carol)
    // Alice trove’s ends up with 0.95 ETH and 5+10 LUSD debt (10 for gas compensation)
    assert.equal(partialRedemptionHintNICR, '6333333333333333333')
  });

  it('getRedemptionHints(): returns 0 as partialRedemptionHintNICR when reaching _maxIterations', async () => {
    // --- SETUP ---
    await borrowerOperations.openTrove('10' + _18_zeros, alice, alice, { from: alice, value: dec(1, 'ether') })
    await borrowerOperations.openTrove('20' + _18_zeros, bob, bob, { from: bob, value: dec(1, 'ether') })
    await borrowerOperations.openTrove('30' + _18_zeros, carol, carol, { from: carol, value: dec(1, 'ether') })
    await borrowerOperations.openTrove('170' + _18_zeros, dennis, dennis, { from: dennis, value: dec(1, 'ether') })

    const price = await priceFeed.getPrice();

    // --- TEST ---

    // Get hints for a redemption of 170 + 30 + some extra LUSD. At least 3 iterations are needed
    // for total redemption of the given amount.
    const {
      partialRedemptionHintNICR
    } = await hintHelpers.getRedemptionHints('210' + _18_zeros, price, 2) // limit _maxIterations to 2

    assert.equal(partialRedemptionHintNICR, '0')
  });

  it('redeemCollateral(): cancels the provided LUSD with debt from Troves with the lowest ICRs and sends an equivalent amount of Ether', async () => {
    // --- SETUP ---

    await borrowerOperations.openTrove(dec(5, 18), alice, alice, { from: alice, value: dec(1, 'ether') })
    await borrowerOperations.openTrove(dec(8, 18), bob, bob, { from: bob, value: dec(1, 'ether') })
    await borrowerOperations.openTrove(dec(10, 18), carol, carol, { from: carol, value: dec(1, 'ether') })
    // start Dennis with a high ICR
    await borrowerOperations.openTrove(dec(150, 18), dennis, dennis, { from: dennis, value: dec(100, 'ether') })

    const dennis_ETHBalance_Before = toBN(await web3.eth.getBalance(dennis))

    const dennis_LUSDBalance_Before = await lusdToken.balanceOf(dennis)
    assert.equal(dennis_LUSDBalance_Before, dec(150, 18))

    const price = await priceFeed.getPrice()
    assert.equal(price, dec(200, 18))

    // --- TEST --- 

    // Find hints for redeeming 20 LUSD
    const {
      firstRedemptionHint,
      partialRedemptionHintNICR
    } = await hintHelpers.getRedemptionHints(dec(20, 18), price, 0)

    // We don't need to use getApproxHint for this test, since it's not the subject of this
    // test case, and the list is very small, so the correct position is quickly found
    const { 0: upperPartialRedemptionHint, 1: lowerPartialRedemptionHint } = await sortedTroves.findInsertPosition(
      partialRedemptionHintNICR,
      dennis,
      dennis
    )

    // Dennis redeems 20 LUSD
    // Don't pay for gas, as it makes it easier to calculate the received Ether
    const redemptionTx = await troveManager.redeemCollateral(
      dec(20, 18),
      firstRedemptionHint,
      upperPartialRedemptionHint,
      lowerPartialRedemptionHint,
      partialRedemptionHintNICR,
      0,
      {
        from: dennis,
        gasPrice: 0
      }
    )

    const ETHFee = th.getEmittedRedemptionValues(redemptionTx)[3]

    const alice_Trove_After = await troveManager.Troves(alice)
    const bob_Trove_After = await troveManager.Troves(bob)
    const carol_Trove_After = await troveManager.Troves(carol)

    const alice_debt_After = alice_Trove_After[0].toString()
    const bob_debt_After = bob_Trove_After[0].toString()
    const carol_debt_After = carol_Trove_After[0].toString()

    /* check that Dennis' redeemed 20 LUSD has been cancelled with debt from Bobs's Trove (8) and Carol's Trove (10).
    The remaining lot (2) is sent to Alice's Trove, who had the best ICR.
    It leaves her with (3) LUSD debt + 10 for gas compensation. */
    assert.equal(alice_debt_After, dec(13, 18))
    assert.equal(bob_debt_After, '0')
    assert.equal(carol_debt_After, '0')

    const dennis_ETHBalance_After = toBN(await web3.eth.getBalance(dennis))
    const receivedETH = dennis_ETHBalance_After.sub(dennis_ETHBalance_Before)

    const expectedTotalETHDrawn = toBN(dec(20, 18)).div(toBN(200)) // convert 20 LUSD to ETH, at ETH:USD price 200
    const expectedReceivedETH = expectedTotalETHDrawn.sub(toBN(ETHFee))

    assert.isTrue(expectedReceivedETH.eq(receivedETH))

    const dennis_LUSDBalance_After = (await lusdToken.balanceOf(dennis)).toString()
    assert.equal(dennis_LUSDBalance_After, dec(130, 18))
  })

  it('redeemCollateral(): ends the redemption sequence when the token redemption request has been filled', async () => {
    // --- SETUP --- 
    const price = await priceFeed.getPrice()
    await borrowerOperations.openTrove(0, whale, whale, { from: whale, value: dec(100, 'ether') })

    // Alice, Bob, Carol, Dennis, Erin open troves with consecutively decreasing collateral ratio
    await borrowerOperations.openTrove(dec(20, 18), alice, alice, { from: alice, value: dec(1, 'ether') })
    await borrowerOperations.openTrove(dec(20, 18), bob, bob, { from: bob, value: dec(1, 'ether') })
    await borrowerOperations.openTrove(dec(20, 18), carol, carol, { from: carol, value: dec(1, 'ether') })
    await borrowerOperations.openTrove(dec(10, 18), dennis, dennis, { from: dennis, value: dec(1, 'ether') })
    await borrowerOperations.openTrove(dec(10, 18), erin, erin, { from: erin, value: dec(1, 'ether') })

    // --- TEST --- 

    // open trove from redeemer.  Redeemer has highest ICR (100ETH, 100 LUSD), 20000%
    await borrowerOperations.openTrove(dec(100, 18), flyn, flyn, { from: flyn, value: dec(100, 'ether') })

    // Flyn redeems collateral
    await troveManager.redeemCollateral(dec(60, 18), alice, alice, alice, 0, 0, { from: flyn })

    // Check Flyn's redemption has reduced his balance from 100 to (100-60) = 40 LUSD
    const flynBalance = (await lusdToken.balanceOf(flyn)).toString()
    assert.equal(flynBalance, dec(40, 18))

    // Check debt of Alice, Bob, Carol
    const alice_Debt = await troveManager.getTroveDebt(alice)
    const bob_Debt = await troveManager.getTroveDebt(bob)
    const carol_Debt = await troveManager.getTroveDebt(carol)

    assert.equal(alice_Debt, 0)
    assert.equal(bob_Debt, 0)
    assert.equal(carol_Debt, 0)

    // check Alice, Bob and Carol troves are closed
    const alice_Status = await troveManager.getTroveStatus(alice)
    const bob_Status = await troveManager.getTroveStatus(bob)
    const carol_Status = await troveManager.getTroveStatus(carol)
    assert.equal(alice_Status, 2)
    assert.equal(bob_Status, 2)
    assert.equal(carol_Status, 2)

    // check debt and coll of Dennis, Erin has not been impacted by redemption
    const dennis_Debt = await troveManager.getTroveDebt(dennis)
    const erin_Debt = await troveManager.getTroveDebt(erin)

    assert.equal(dennis_Debt, dec(20, 18))
    assert.equal(erin_Debt, dec(20, 18))

    const dennis_Coll = await troveManager.getTroveColl(dennis)
    const erin_Coll = await troveManager.getTroveColl(erin)

    assert.equal(dennis_Coll, dec(1, 'ether'))
    assert.equal(erin_Coll, dec(1, 'ether'))
  })

  it('redeemCollateral(): ends the redemption sequence when max iterations have been reached', async () => {
    // --- SETUP --- 
    const price = await priceFeed.getPrice()
    await borrowerOperations.openTrove(0, whale, whale, { from: whale, value: dec(100, 'ether') })

    // Alice, Bob, Carol, Dennis, Erin open troves with consecutively decreasing collateral ratio
    await borrowerOperations.openTrove(dec(20, 18), alice, alice, { from: alice, value: dec(1, 'ether') })
    await borrowerOperations.openTrove(dec(20, 18), bob, bob, { from: bob, value: dec(1, 'ether') })
    await borrowerOperations.openTrove(dec(20, 18), carol, carol, { from: carol, value: dec(1, 'ether') })

    // --- TEST --- 

    // open trove from redeemer.  Redeemer has highest ICR (100ETH, 100 LUSD), 20000%
    await borrowerOperations.openTrove(dec(100, 18), flyn, flyn, { from: flyn, value: dec(100, 'ether') })

    // Flyn redeems collateral
    await troveManager.redeemCollateral(dec(60, 18), alice, alice, alice, 0, 2, { from: flyn })

    // Check Flyn's redemption has reduced his balance from 100 to (100-40) = 60 LUSD
    const flynBalance = (await lusdToken.balanceOf(flyn)).toString()
    assert.equal(flynBalance, dec(60, 18))

    // Check debt of Alice, Bob, Carol
    const alice_Debt = await troveManager.getTroveDebt(alice)
    const bob_Debt = await troveManager.getTroveDebt(bob)
    const carol_Debt = await troveManager.getTroveDebt(carol)

    assert.equal(alice_Debt, 0)
    assert.equal(bob_Debt, 0)
    assert.equal(carol_Debt.toString(), dec(30, 18)) // 20 withdrawn + 10 for gas compensation

    // check Alice and Bob troves are closed, but Carol is not
    const alice_Status = await troveManager.getTroveStatus(alice)
    const bob_Status = await troveManager.getTroveStatus(bob)
    const carol_Status = await troveManager.getTroveStatus(carol)
    assert.equal(alice_Status, 2)
    assert.equal(bob_Status, 2)
    assert.equal(carol_Status, 1)
  })

  it('redeemCollateral(): doesnt perform the final partial redemption in the sequence if the hint is out-of-date', async () => {
    // --- SETUP ---

    await borrowerOperations.openTrove(dec(5, 18), alice, alice, { from: alice, value: dec(1, 'ether') })
    await borrowerOperations.openTrove(dec(8, 18), bob, bob, { from: bob, value: dec(1, 'ether') })
    await borrowerOperations.openTrove(dec(10, 18), carol, carol, { from: carol, value: dec(1, 'ether') })
    await borrowerOperations.openTrove(dec(150, 18), dennis, dennis, { from: dennis, value: dec(100, 'ether') })

    const dennis_ETHBalance_Before = toBN(await web3.eth.getBalance(dennis))

    const dennis_LUSDBalance_Before = await lusdToken.balanceOf(dennis)
    assert.equal(dennis_LUSDBalance_Before, dec(150, 18))

    const price = await priceFeed.getPrice()
    assert.equal(price, dec(200, 18))

    // --- TEST --- 

    const {
      firstRedemptionHint,
      partialRedemptionHintNICR
    } = await hintHelpers.getRedemptionHints(dec(20, 18), price, 0)

    const { 0: upperPartialRedemptionHint, 1: lowerPartialRedemptionHint } = await sortedTroves.findInsertPosition(
      partialRedemptionHintNICR,
      dennis,
      dennis
    )

    // Oops, another transaction gets in the way
    {
      const {
        firstRedemptionHint,
        partialRedemptionHintNICR
      } = await hintHelpers.getRedemptionHints(dec(1, 18), price, 0)

      const { 0: upperPartialRedemptionHint, 1: lowerPartialRedemptionHint } = await sortedTroves.findInsertPosition(
        partialRedemptionHintNICR,
        dennis,
        dennis
      )

      // Alice redeems 1 LUSD from Carol's Trove
      await troveManager.redeemCollateral(
        dec(1, 18),
        firstRedemptionHint,
        upperPartialRedemptionHint,
        lowerPartialRedemptionHint,
        partialRedemptionHintNICR,
        0,
        { from: alice }
      )
    }

    // Dennis tries to redeem 20 LUSD
    const redemptionTx = await troveManager.redeemCollateral(
      dec(20, 18),
      firstRedemptionHint,
      upperPartialRedemptionHint,
      lowerPartialRedemptionHint,
      partialRedemptionHintNICR,
      0,
      {
        from: dennis,
        gasPrice: 0
      }
    )

    const ETHFee = th.getEmittedRedemptionValues(redemptionTx)[3]

    // Since Alice already redeemed 1 LUSD from Carol's Trove, Dennis was  able to redeem:
    //  - 9 LUSD from Carol's
    //  - 8 LUSD from Bob's
    // for a total of 17 LUSD.

    // Dennis calculated his hint for redeeming 2 LUSD from Alice's Trove, but after Alice's transaction
    // got in the way, he would have needed to redeem 3 LUSD to fully complete his redemption of 20 LUSD.
    // This would have required a different hint, therefore he ended up with a partial redemption.

    const dennis_ETHBalance_After = toBN(await web3.eth.getBalance(dennis))
    const receivedETH = dennis_ETHBalance_After.sub(dennis_ETHBalance_Before)

    // Expect only 17 worth of ETH drawn
    const expectedTotalETHDrawn = toBN(dec(17, 18)).div(toBN(200)) // 20 LUSD converted to ETH, at ETH:USD price 200
    const expectedReceivedETH = expectedTotalETHDrawn.sub(ETHFee)

    assert.isTrue(expectedReceivedETH.eq(receivedETH))

    const dennis_LUSDBalance_After = (await lusdToken.balanceOf(dennis)).toString()
    assert.equal(dennis_LUSDBalance_After, dec(133, 18))
  })

  it("redeemCollateral(): can redeem if there is zero active debt but non-zero debt in DefaultPool", async () => {
    // --- SETUP ---

    await borrowerOperations.openTrove(0, alice, alice, { from: alice, value: dec(10, 'ether') })
    await borrowerOperations.openTrove(dec(100, 18), bob, bob, { from: bob, value: dec(1, 'ether') })

    await lusdToken.transfer(carol, dec(100, 18), { from: bob })

    const price = dec(100, 18)
    await priceFeed.setPrice(price)

    // Liquidate Bob's Trove
    await troveManager.liquidateTroves(1)

    // --- TEST --- 

    const carol_ETHBalance_Before = toBN(await web3.eth.getBalance(carol))

    const redemptionTx = await troveManager.redeemCollateral(
      dec(100, 18),
      alice,
      '0x0000000000000000000000000000000000000000',
      '0x0000000000000000000000000000000000000000',
      dec(49975, 15), // (10 + 0.995 - 1)*100 / 20
      0,
      {
        from: carol,
        gasPrice: 0
      }
    )

    const ETHFee = th.getEmittedRedemptionValues(redemptionTx)[3]

    const carol_ETHBalance_After = toBN(await web3.eth.getBalance(carol))

    const expectedTotalETHDrawn = toBN(dec(100, 18)).div(toBN(100)) // convert 100 LUSD to ETH at ETH:USD price of 100
    const expectedReceivedETH = expectedTotalETHDrawn.sub(ETHFee)

    const receivedETH = carol_ETHBalance_After.sub(carol_ETHBalance_Before)
    assert.isTrue(expectedReceivedETH.eq(receivedETH))

    const carol_LUSDBalance_After = (await lusdToken.balanceOf(carol)).toString()
    assert.equal(carol_LUSDBalance_After, '0')
  })

  it("redeemCollateral(): doesn't touch Troves with ICR < 110%", async () => {
    // --- SETUP ---

    await borrowerOperations.openTrove(dec(100, 18), alice, alice, { from: alice, value: dec(10, 'ether') })
    await borrowerOperations.openTrove(dec(100, 18), bob, bob, { from: bob, value: dec(1, 'ether') })

    await lusdToken.transfer(carol, dec(100, 18), { from: bob })

    // Put Bob's Trove below 110% ICR
    const price = dec(100, 18)
    await priceFeed.setPrice(price)

    // --- TEST --- 

    await troveManager.redeemCollateral(
      dec(100, 18),
      bob,
      '0x0000000000000000000000000000000000000000',
      '0x0000000000000000000000000000000000000000',
      0,
      0,
      { from: carol }
    );

    // Alice's Trove was cleared of debt
    const { debt: alice_Debt_After } = await troveManager.Troves(alice)
    assert.equal(alice_Debt_After, '0')

    // Bob's Trove was left untouched
    const { debt: bob_Debt_After } = await troveManager.Troves(bob)
    assert.equal(bob_Debt_After, dec(110, 18))
  });

  it("redeemCollateral(): finds the last Trove with ICR == 110% even if there is more than one", async () => {
    // --- SETUP ---

    await borrowerOperations.openTrove('90' + _18_zeros, alice, alice, { from: alice, value: dec(1, 'ether') })
    await borrowerOperations.openTrove('90' + _18_zeros, bob, bob, { from: bob, value: dec(1, 'ether') })
    await borrowerOperations.openTrove('90' + _18_zeros, carol, carol, { from: carol, value: dec(1, 'ether') })
    await borrowerOperations.openTrove('91' + _18_zeros, dennis, dennis, { from: dennis, value: dec(1, 'ether') })

    await lusdToken.transfer(dennis, '90' + _18_zeros, { from: alice })
    await lusdToken.transfer(dennis, '90' + _18_zeros, { from: bob })
    await lusdToken.transfer(dennis, '90' + _18_zeros, { from: carol })

    // This will put Dennis slightly below 110%, and everyone else exactly at 110%
    const price = '110' + _18_zeros
    await priceFeed.setPrice(price)

    const orderOfTroves = [];
    let current = await sortedTroves.getFirst();

    while (current !== '0x0000000000000000000000000000000000000000') {
      orderOfTroves.push(current);
      current = await sortedTroves.getNext(current);
    }

    assert.deepEqual(orderOfTroves, [carol, bob, alice, dennis]);

    // --- TEST --- 

    await troveManager.redeemCollateral(
      '270' + _18_zeros,
      carol, // try to trick redeemCollateral by passing a hint that doesn't exactly point to the
      // last Trove with ICR == 110% (which would be Alice's)
      '0x0000000000000000000000000000000000000000',
      '0x0000000000000000000000000000000000000000',
      0,
      0,
      { from: dennis }
    );

    const { debt: alice_Debt_After } = await troveManager.Troves(alice)
    assert.equal(alice_Debt_After, '0')

    const { debt: bob_Debt_After } = await troveManager.Troves(bob)
    assert.equal(bob_Debt_After, '0')

    const { debt: carol_Debt_After } = await troveManager.Troves(carol)
    assert.equal(carol_Debt_After, '0')

    const { debt: dennis_Debt_After } = await troveManager.Troves(dennis)
    assert.equal(dennis_Debt_After, '101' + _18_zeros)
  });

  it("redeemCollateral(): reverts when argument _amount is 0", async () => {
    await borrowerOperations.openTrove(0, whale, whale, { from: whale, value: dec(100, 'ether') })

    // Alice opens trove and transfers 500LUSD to Erin, the would-be redeemer
    await borrowerOperations.openTrove(dec(500, 18), alice, alice, { from: alice, value: dec(10, 'ether') })
    await lusdToken.transfer(erin, dec(500, 18), { from: alice })

    // B, C and D open troves
    await borrowerOperations.openTrove(dec(100, 18), bob, bob, { from: bob, value: dec(1, 'ether') })
    await borrowerOperations.openTrove(dec(200, 18), carol, carol, { from: carol, value: dec(2, 'ether') })
    await borrowerOperations.openTrove(dec(300, 18), dennis, dennis, { from: dennis, value: dec(3, 'ether') })

    // Erin attempts to redeem with _amount = 0
    const redemptionTxPromise = troveManager.redeemCollateral(0, erin, erin, erin, 0, 0, { from: erin })
    await assertRevert(redemptionTxPromise, "TroveManager: Amount must be greater than zero")
  })

  it("redeemCollateral(): doesn't affect the Stability Pool deposits or ETH gain of redeemed-from troves", async () => {
    await borrowerOperations.openTrove(0, whale, whale, { from: whale, value: dec(100, 'ether') })

    // Alice opens trove and transfers 400LUSD to Erin, the would-be redeemer
    await borrowerOperations.openTrove(dec(500, 18), alice, alice, { from: alice, value: dec(10, 'ether') })
    await lusdToken.transfer(erin, dec(400, 18), { from: alice })

    // B, C, D, F open trove
    await borrowerOperations.openTrove(dec(100, 18), bob, bob, { from: bob, value: dec(1, 'ether') })
    await borrowerOperations.openTrove(dec(200, 18), carol, carol, { from: carol, value: dec(2, 'ether') })
    await borrowerOperations.openTrove(dec(300, 18), dennis, dennis, { from: dennis, value: dec(3, 'ether') })
    await borrowerOperations.openTrove(dec(100, 18), flyn, flyn, { from: flyn, value: dec(1, 'ether') })

    // B, C, D deposit some of their tokens to the Stability Pool
    await stabilityPool.provideToSP(dec(50, 18), ZERO_ADDRESS, { from: bob })
    await stabilityPool.provideToSP(dec(150, 18), ZERO_ADDRESS, { from: carol })
    await stabilityPool.provideToSP(dec(200, 18), ZERO_ADDRESS, { from: dennis })

    let price = await priceFeed.getPrice()
    const bob_ICR_before = await troveManager.getCurrentICR(bob, price)
    const carol_ICR_before = await troveManager.getCurrentICR(carol, price)
    const dennis_ICR_before = await troveManager.getCurrentICR(dennis, price)

    // Price drops
    await priceFeed.setPrice(dec(100, 18))

    assert.isTrue(await sortedTroves.contains(flyn))

    // Liquidate Flyn
    await troveManager.liquidate(flyn)
    assert.isFalse(await sortedTroves.contains(flyn))

    // Price bounces back, bringing B, C, D back above MCR
    await priceFeed.setPrice(dec(200, 18))

    const bob_SPDeposit_before = (await stabilityPool.getCompoundedLUSDDeposit(bob)).toString()
    const carol_SPDeposit_before = (await stabilityPool.getCompoundedLUSDDeposit(carol)).toString()
    const dennis_SPDeposit_before = (await stabilityPool.getCompoundedLUSDDeposit(dennis)).toString()

    const bob_ETHGain_before = (await stabilityPool.getDepositorETHGain(bob)).toString()
    const carol_ETHGain_before = (await stabilityPool.getDepositorETHGain(carol)).toString()
    const dennis_ETHGain_before = (await stabilityPool.getDepositorETHGain(dennis)).toString()

    // Check the remaining LUSD and ETH in Stability Pool after liquidation is non-zero
    const LUSDinSP = await stabilityPool.getTotalLUSDDeposits()
    const ETHinSP = await stabilityPool.getETH()
    assert.isTrue(LUSDinSP.gte(mv._zeroBN))
    assert.isTrue(ETHinSP.gte(mv._zeroBN))

    // Erin redeems 400 LUSD
    await troveManager.redeemCollateral(dec(400, 18), erin, erin, erin, 0, 0, { from: erin })

    price = await priceFeed.getPrice()
    const bob_ICR_after = await troveManager.getCurrentICR(bob, price)
    const carol_ICR_after = await troveManager.getCurrentICR(carol, price)
    const dennis_ICR_after = await troveManager.getCurrentICR(dennis, price)

    // Check ICR of B, C and D troves has increased,i.e. they have been hit by redemptions
    assert.isTrue(bob_ICR_after.gte(bob_ICR_before))
    assert.isTrue(carol_ICR_after.gte(carol_ICR_before))
    assert.isTrue(dennis_ICR_after.gte(dennis_ICR_before))

    const bob_SPDeposit_after = (await stabilityPool.getCompoundedLUSDDeposit(bob)).toString()
    const carol_SPDeposit_after = (await stabilityPool.getCompoundedLUSDDeposit(carol)).toString()
    const dennis_SPDeposit_after = (await stabilityPool.getCompoundedLUSDDeposit(dennis)).toString()

    const bob_ETHGain_after = (await stabilityPool.getDepositorETHGain(bob)).toString()
    const carol_ETHGain_after = (await stabilityPool.getDepositorETHGain(carol)).toString()
    const dennis_ETHGain_after = (await stabilityPool.getDepositorETHGain(dennis)).toString()

    // Check B, C, D Stability Pool deposits and ETH gain have not been affected by redemptions from their troves
    assert.equal(bob_SPDeposit_before, bob_SPDeposit_after)
    assert.equal(carol_SPDeposit_before, carol_SPDeposit_after)
    assert.equal(dennis_SPDeposit_before, dennis_SPDeposit_after)

    assert.equal(bob_ETHGain_before, bob_ETHGain_after)
    assert.equal(carol_ETHGain_before, carol_ETHGain_after)
    assert.equal(dennis_ETHGain_before, dennis_ETHGain_after)
  })

  it("redeemCollateral(): caller can redeem their entire LUSDToken balance", async () => {
    await borrowerOperations.openTrove(0, whale, whale, { from: whale, value: dec(100, 'ether') })

    // Alice opens trove and transfers 400 LUSD to Erin, the would-be redeemer
    await borrowerOperations.openTrove(dec(400, 18), alice, alice, { from: alice, value: dec(10, 'ether') })
    await lusdToken.transfer(erin, dec(400, 18), { from: alice })

    // Check Erin's balance before
    const erin_balance_before = await lusdToken.balanceOf(erin)
    assert.equal(erin_balance_before, dec(400, 18))

    // B, C, D open trove
    await borrowerOperations.openTrove(dec(590, 18), bob, bob, { from: bob, value: dec(10, 'ether') })
    await borrowerOperations.openTrove(dec(1990, 18), carol, carol, { from: carol, value: dec(30, 'ether') })
    await borrowerOperations.openTrove(dec(1990, 18), dennis, dennis, { from: dennis, value: dec(50, 'ether') })

    // Get active debt and coll before redemption
    const activePool_debt_before = (await activePool.getLUSDDebt()).toString()
    const activePool_coll_before = (await activePool.getETH()).toString()

    assert.equal(activePool_debt_before, dec(5020, 18))
    assert.equal(activePool_coll_before, dec(200, 'ether'))

    const price = await priceFeed.getPrice()
    // Erin attempts to redeem 400 LUSD
    const {
      firstRedemptionHint,
      partialRedemptionHintNICR
    } = await hintHelpers.getRedemptionHints(dec(400, 18), price, 0)

    const { 0: upperPartialRedemptionHint, 1: lowerPartialRedemptionHint } = await sortedTroves.findInsertPosition(
      partialRedemptionHintNICR,
      erin,
      erin
    )

    await troveManager.redeemCollateral(
      dec(400, 18),
      firstRedemptionHint,
      upperPartialRedemptionHint,
      lowerPartialRedemptionHint,
      partialRedemptionHintNICR,
      0,
      { from: erin })

    // Check activePool debt reduced by  400 LUSD
    const activePool_debt_after = (await activePool.getLUSDDebt()).toString()
    assert.equal(activePool_debt_after, '4620000000000000000000')

    /* Check ActivePool coll reduced by $400 worth of Ether: at ETH:USD price of $200, this should be 2 ETH.

    therefore remaining ActivePool ETH should be 198 */
    const activePool_coll_after = await activePool.getETH()
    // console.log(`activePool_coll_after: ${activePool_coll_after}`)
    assert.equal(activePool_coll_after, '198000000000000000000')

    // Check Erin's balance after
    const erin_balance_after = (await lusdToken.balanceOf(erin)).toString()
    assert.equal(erin_balance_after, '0')
  })

  it("redeemCollateral(): reverts when requested redemption amount exceeds caller's LUSD token balance", async () => {
    await borrowerOperations.openTrove(0, whale, whale, { from: whale, value: dec(100, 'ether') })

    // Alice opens trove and transfers 400 LUSD to Erin, the would-be redeemer
    await borrowerOperations.openTrove(dec(400, 18), alice, alice, { from: alice, value: dec(10, 'ether') })
    await lusdToken.transfer(erin, dec(400, 18), { from: alice })

    // Check Erin's balance before
    const erin_balance_before = await lusdToken.balanceOf(erin)
    assert.equal(erin_balance_before, dec(400, 18))

    // B, C, D open trove
    await borrowerOperations.openTrove(dec(590, 18), bob, bob, { from: bob, value: dec(10, 'ether') })
    await borrowerOperations.openTrove(dec(1990, 18), carol, carol, { from: carol, value: dec(30, 'ether') })
    await borrowerOperations.openTrove(dec(1990, 18), dennis, dennis, { from: dennis, value: dec(50, 'ether') })

    // Get active debt and coll before redemption
    const activePool_debt_before = (await activePool.getLUSDDebt()).toString()
    const activePool_coll_before = (await activePool.getETH()).toString()

    assert.equal(activePool_debt_before, dec(5020, 18))
    assert.equal(activePool_coll_before, dec(200, 'ether'))

    const price = await priceFeed.getPrice()

    let firstRedemptionHint
    let partialRedemptionHintNICR

    // Erin tries to redeem 1000 LUSD
    try {
      ({
        firstRedemptionHint,
        partialRedemptionHintNICR
      } = await hintHelpers.getRedemptionHints(dec(1000, 18), price, 0))

      const { 0: upperPartialRedemptionHint_1, 1: lowerPartialRedemptionHint_1 } = await sortedTroves.findInsertPosition(
        partialRedemptionHintNICR,
        erin,
        erin
      )

      const redemptionTx = await troveManager.redeemCollateral(
        dec(1000, 18),
        firstRedemptionHint,
        upperPartialRedemptionHint_1,
        lowerPartialRedemptionHint_1,
        partialRedemptionHintNICR,
        0,
        { from: erin })

      assert.isFalse(redemptionTx.receipt.status)
    } catch (error) {
      assert.include(error.message, "revert")
      assert.include(error.message, "Requested redemption amount must be <= user's LUSD token balance")
    }

    // Erin tries to redeem 401 LUSD
    try {
      ({
        firstRedemptionHint,
        partialRedemptionHintNICR
      } = await hintHelpers.getRedemptionHints('401000000000000000000', price, 0))

      const { 0: upperPartialRedemptionHint_2, 1: lowerPartialRedemptionHint_2 } = await sortedTroves.findInsertPosition(
        partialRedemptionHintNICR,
        erin,
        erin
      )

      const redemptionTx = await troveManager.redeemCollateral(
        '401000000000000000000', firstRedemptionHint,
        upperPartialRedemptionHint_2,
        lowerPartialRedemptionHint_2,
        partialRedemptionHintNICR,
        0,
        { from: erin })
      assert.isFalse(redemptionTx.receipt.status)
    } catch (error) {
      assert.include(error.message, "revert")
      assert.include(error.message, "Requested redemption amount must be <= user's LUSD token balance")
    }

    // Erin tries to redeem 239482309 LUSD
    try {
      ({
        firstRedemptionHint,
        partialRedemptionHintNICR
      } = await hintHelpers.getRedemptionHints('239482309000000000000000000', price, 0))

      const { 0: upperPartialRedemptionHint_3, 1: lowerPartialRedemptionHint_3 } = await sortedTroves.findInsertPosition(
        partialRedemptionHintNICR,
        erin,
        erin
      )

      const redemptionTx = await troveManager.redeemCollateral(
        '239482309000000000000000000', firstRedemptionHint,
        upperPartialRedemptionHint_3,
        lowerPartialRedemptionHint_3,
        partialRedemptionHintNICR,
        0,
        { from: erin })
      assert.isFalse(redemptionTx.receipt.status)
    } catch (error) {
      assert.include(error.message, "revert")
      assert.include(error.message, "Requested redemption amount must be <= user's LUSD token balance")
    }

    // Erin tries to redeem 2^256 - 1 LUSD
    const maxBytes32 = toBN('0xffffffffffffffffffffffffffffffffffffffffffffffffffffffffffffffff')

    try {
      ({
        firstRedemptionHint,
        partialRedemptionHintNICR
      } = await hintHelpers.getRedemptionHints('239482309000000000000000000', price, 0))

      const { 0: upperPartialRedemptionHint_4, 1: lowerPartialRedemptionHint_4 } = await sortedTroves.findInsertPosition(
        partialRedemptionHintNICR,
        erin,
        erin
      )

      const redemptionTx = await troveManager.redeemCollateral(
        maxBytes32, firstRedemptionHint,
        upperPartialRedemptionHint_4,
        lowerPartialRedemptionHint_4,
        partialRedemptionHintNICR,
        0,
        { from: erin })
      assert.isFalse(redemptionTx.receipt.status)
    } catch (error) {
      assert.include(error.message, "revert")
      assert.include(error.message, "Requested redemption amount must be <= user's LUSD token balance")
    }
  })

  it("redeemCollateral(): value of issued ETH == face value of redeemed LUSD (assuming 1 LUSD has value of $1)", async () => {
    await borrowerOperations.openTrove(0, whale, whale, { from: whale, value: dec(100, 'ether') })

    // Alice opens trove and transfers 1000 LUSD each to Erin, Flyn, Graham
    await borrowerOperations.openTrove(dec(4990, 18), alice, alice, { from: alice, value: dec(100, 'ether') })
    await lusdToken.transfer(erin, dec(1000, 18), { from: alice })
    await lusdToken.transfer(flyn, dec(1000, 18), { from: alice })
    await lusdToken.transfer(graham, dec(1000, 18), { from: alice })

    // B, C, D open trove
    await borrowerOperations.openTrove(dec(590, 18), bob, bob, { from: bob, value: dec(10, 'ether') })
    await borrowerOperations.openTrove(dec(1090, 18), carol, carol, { from: carol, value: dec(30, 'ether') })
    await borrowerOperations.openTrove(dec(1090, 18), dennis, dennis, { from: dennis, value: dec(40, 'ether') })

    const price = await priceFeed.getPrice()

    const _120_LUSD = '120000000000000000000'
    const _373_LUSD = '373000000000000000000'
    const _950_LUSD = '950000000000000000000'

    // Expect 280 Ether in activePool 
    const activeETH_0 = (await activePool.getETH()).toString()
    assert.equal(activeETH_0, '280000000000000000000');

    let firstRedemptionHint
    let partialRedemptionHintNICR


    // Erin redeems 120 LUSD
    ({
      firstRedemptionHint,
      partialRedemptionHintNICR
    } = await hintHelpers.getRedemptionHints(_120_LUSD, price, 0))

    const { 0: upperPartialRedemptionHint_1, 1: lowerPartialRedemptionHint_1 } = await sortedTroves.findInsertPosition(
      partialRedemptionHintNICR,
      erin,
      erin
    )

    const redemption_1 = await troveManager.redeemCollateral(
      _120_LUSD,
      firstRedemptionHint,
      upperPartialRedemptionHint_1,
      lowerPartialRedemptionHint_1,
      partialRedemptionHintNICR,
      0,
      { from: erin })

    assert.isTrue(redemption_1.receipt.status);

    /* 120 LUSD redeemed.  Expect $120 worth of ETH removed. At ETH:USD price of $200, 
    ETH removed = (120/200) = 0.6 ETH
    Total active ETH = 280 - 0.6 = 279.4 ETH */

    const activeETH_1 = (await activePool.getETH()).toString()
    assert.equal(activeETH_1, '279400000000000000000');

    // Flyn redeems 373 LUSD
    ({
      firstRedemptionHint,
      partialRedemptionHintNICR
    } = await hintHelpers.getRedemptionHints(_373_LUSD, price, 0))

    const { 0: upperPartialRedemptionHint_2, 1: lowerPartialRedemptionHint_2 } = await sortedTroves.findInsertPosition(
      partialRedemptionHintNICR,
      flyn,
      flyn
    )

    const redemption_2 = await troveManager.redeemCollateral(
      _373_LUSD,
      firstRedemptionHint,
      upperPartialRedemptionHint_2,
      lowerPartialRedemptionHint_2,
      partialRedemptionHintNICR,
      0,
      { from: flyn })

    assert.isTrue(redemption_2.receipt.status);

    /* 373 LUSD redeemed.  Expect $373 worth of ETH removed. At ETH:USD price of $200, 
    ETH removed = (373/200) = 1.865 ETH
    Total active ETH = 279.4 - 1.865 = 277.535 ETH */
    const activeETH_2 = (await activePool.getETH()).toString()
    assert.equal(activeETH_2, '277535000000000000000');

    // Graham redeems 950 LUSD
    ({
      firstRedemptionHint,
      partialRedemptionHintNICR
    } = await hintHelpers.getRedemptionHints(_950_LUSD, price, 0))

    const { 0: upperPartialRedemptionHint_3, 1: lowerPartialRedemptionHint_3 } = await sortedTroves.findInsertPosition(
      partialRedemptionHintNICR,
      graham,
      graham
    )

    const redemption_3 = await troveManager.redeemCollateral(
      _950_LUSD,
      firstRedemptionHint,
      upperPartialRedemptionHint_3,
      lowerPartialRedemptionHint_3,
      partialRedemptionHintNICR,
      0,
      { from: graham })

    assert.isTrue(redemption_3.receipt.status);

    /* 950 LUSD redeemed.  Expect $950 worth of ETH removed. At ETH:USD price of $200, 
    ETH removed = (950/200) = 4.75 ETH
    Total active ETH = 277.535 - 4.75 = 272.785 ETH */
    const activeETH_3 = (await activePool.getETH()).toString()
    assert.equal(activeETH_3, '272785000000000000000');
  })

  it("redeemCollateral(): reverts if there is zero outstanding system debt", async () => {
    // --- SETUP --- illegally mint LUSD to Bob
    await lusdToken.unprotectedMint(bob, dec(100, 18))

    assert.equal((await lusdToken.balanceOf(bob)), dec(100, 18))

    await borrowerOperations.openTrove(0, bob, bob, { from: bob, value: dec(10, 'ether') })
    await borrowerOperations.openTrove(0, carol, carol, { from: carol, value: dec(30, 'ether') })
    await borrowerOperations.openTrove(0, dennis, dennis, { from: dennis, value: dec(40, 'ether') })

    const price = await priceFeed.getPrice()

    const {
      firstRedemptionHint,
      partialRedemptionHintNICR
    } = await hintHelpers.getRedemptionHints(dec(100, 18), price, 0)

    const { 0: upperPartialRedemptionHint, 1: lowerPartialRedemptionHint } = await sortedTroves.findInsertPosition(
      partialRedemptionHintNICR,
      bob,
      bob
    )

    // Bob tries to redeem his illegally obtained LUSD
    try {
      const redemptionTx = await troveManager.redeemCollateral(
        dec(100, 18),
        firstRedemptionHint,
        upperPartialRedemptionHint,
        lowerPartialRedemptionHint,
        partialRedemptionHintNICR,
        0,
        { from: bob })
    } catch (error) {
      assert.include(error.message, "VM Exception while processing transaction")
    }

    // assert.isFalse(redemptionTx.receipt.status);
  })

  it("redeemCollateral(): reverts if caller's tries to redeem more than the outstanding system debt", async () => {
    // --- SETUP --- illegally mint LUSD to Bob
    await lusdToken.unprotectedMint(bob, '101000000000000000000')

    assert.equal((await lusdToken.balanceOf(bob)), '101000000000000000000')

    await borrowerOperations.openTrove(dec(40, 18), carol, carol, { from: carol, value: dec(30, 'ether') })
    await borrowerOperations.openTrove(dec(40, 18), dennis, dennis, { from: dennis, value: dec(40, 'ether') })

    assert.equal((await activePool.getLUSDDebt()).toString(), dec(100, 18))

    const price = await priceFeed.getPrice()
    const {
      firstRedemptionHint,
      partialRedemptionHintNICR
    } = await hintHelpers.getRedemptionHints('101000000000000000000', price, 0)

    const { 0: upperPartialRedemptionHint, 1: lowerPartialRedemptionHint } = await sortedTroves.findInsertPosition(
      partialRedemptionHintNICR,
      bob,
      bob
    )

    // Bob attempts to redeem his ill-gotten 101 LUSD, from a system that has 100 LUSD outstanding debt
    try {
      const redemptionTx = await troveManager.redeemCollateral(
        dec(100, 18),
        firstRedemptionHint,
        upperPartialRedemptionHint,
        lowerPartialRedemptionHint,
        partialRedemptionHintNICR,
        0,
        { from: bob })
    } catch (error) {
      assert.include(error.message, "VM Exception while processing transaction")
    }
  })

  // Redemption fees 
  it("redeemCollateral(): a redemption made when base rate is zero increases the base rate", async () => {
    await borrowerOperations.openTrove(0, A, A, { from: whale, value: dec(100, 'ether') })

    await borrowerOperations.openTrove(dec(30, 18), A, A, { from: A, value: dec(1, 'ether') })
    await borrowerOperations.openTrove(dec(40, 18), B, B, { from: B, value: dec(1, 'ether') })
    await borrowerOperations.openTrove(dec(50, 18), C, C, { from: C, value: dec(1, 'ether') })

    // Check baseRate == 0
    assert.equal(await troveManager.baseRate(), '0')

    await th.redeemCollateral(A, contracts, dec(10, 18))

    // Check A's balance has decreased by 10 LUSD
    assert.equal(await lusdToken.balanceOf(A), dec(20, 18))

    // Check baseRate is now non-zero
    assert.isTrue((await troveManager.baseRate()).gt(toBN('0')))
  })

  it("redeemCollateral(): a redemption made when base rate is non-zero increases the base rate, for negligible time passed", async () => {
    // time fast-forwards 1 year, and owner stakes 1 LQTY
    await th.fastForwardTime(timeValues.SECONDS_IN_ONE_YEAR, web3.currentProvider)
    await lqtyToken.approve(lqtyStaking.address, dec(1, 18), { from: owner })
    await lqtyStaking.stake(dec(1, 18), { from: owner })

    await borrowerOperations.openTrove(0, A, A, { from: whale, value: dec(100, 'ether') })

    await borrowerOperations.openTrove(dec(30, 18), A, A, { from: A, value: dec(1, 'ether') })
    await borrowerOperations.openTrove(dec(40, 18), B, B, { from: B, value: dec(1, 'ether') })
    await borrowerOperations.openTrove(dec(50, 18), C, C, { from: C, value: dec(1, 'ether') })

    // Check baseRate == 0
    assert.equal(await troveManager.baseRate(), '0')

    // A redeems 10 LUSD
    const redemptionTx_A = await th.redeemCollateralAndGetTxObject(A, contracts, dec(10, 18))
    const timeStamp_A = await th.getTimestampFromTx(redemptionTx_A, web3)

    // Check A's balance has decreased by 10 LUSD
    assert.equal(await lusdToken.balanceOf(A), dec(20, 18))

    // Check baseRate is now non-zero
    const baseRate_1 = await troveManager.baseRate()
    assert.isTrue(baseRate_1.gt(toBN('0')))

    // B redeems 10 LUSD
    const redemptionTx_B = await th.redeemCollateralAndGetTxObject(B, contracts, dec(10, 18))
    const timeStamp_B = await th.getTimestampFromTx(redemptionTx_B, web3)

    // Check B's balance has decreased by 10 LUSD
    assert.equal(await lusdToken.balanceOf(B), dec(30, 18))

    // Check negligible time difference (< 1 minute) between txs
    assert.isTrue(Number(timeStamp_B) - Number(timeStamp_A) < 60)

    const baseRate_2 = await troveManager.baseRate()

    // Check baseRate has again increased
    assert.isTrue(baseRate_2.gt(baseRate_1))
  })

  it("redeemCollateral(): lastFeeOpTime doesn't update if less time than decay interval has passed since the last fee operation [ @skip-on-coverage ]", async () => {
    await borrowerOperations.openTrove(0, A, A, { from: whale, value: dec(100, 'ether') })

    await borrowerOperations.openTrove(dec(30, 18), A, A, { from: A, value: dec(1, 'ether') })
    await borrowerOperations.openTrove(dec(40, 18), B, B, { from: B, value: dec(1, 'ether') })
    await borrowerOperations.openTrove(dec(50, 18), C, C, { from: C, value: dec(1, 'ether') })

    // A redeems 10 LUSD
    await th.redeemCollateral(A, contracts, dec(10, 18))

    // Check A's balance has decreased by 10 LUSD
    assert.equal(await lusdToken.balanceOf(A), dec(20, 18))

    // Check baseRate is now non-zero
    const baseRate_1 = await troveManager.baseRate()
    assert.isTrue(baseRate_1.gt(toBN('0')))

    const lastFeeOpTime_1 = await troveManager.lastFeeOperationTime()

    // 45 seconds pass
    th.fastForwardTime(45, web3.currentProvider)

    // Borrower A triggers a fee
    await th.redeemCollateral(A, contracts, dec(1, 18))

    const lastFeeOpTime_2 = await troveManager.lastFeeOperationTime()

    // Check that the last fee operation time did not update, as borrower A's 2nd redemption occured
    // since before minimum interval had passed 
    assert.isTrue(lastFeeOpTime_2.eq(lastFeeOpTime_1))

    // 15 seconds passes
    th.fastForwardTime(15, web3.currentProvider)

    // Check that now, at least one hour has passed since lastFeeOpTime_1
    const timeNow = await th.getLatestBlockTimestamp(web3)
    assert.isTrue(toBN(timeNow).sub(lastFeeOpTime_1).gte(3600))

    // Borrower A triggers a fee
    await th.redeemCollateral(A, contracts, dec(1, 18))

    const lastFeeOpTime_3 = await troveManager.lastFeeOperationTime()

    // Check that the last fee operation time DID update, as A's 2rd redemption occured
    // after minimum interval had passed 
    assert.isTrue(lastFeeOpTime_3.gt(lastFeeOpTime_1))
  })

  it("redeemCollateral(): a redemption made at zero base rate send a non-zero ETHFee to LQTY staking contract", async () => {
    // time fast-forwards 1 year, and owner stakes 1 LQTY
    await th.fastForwardTime(timeValues.SECONDS_IN_ONE_YEAR, web3.currentProvider)
    await lqtyToken.approve(lqtyStaking.address, dec(1, 18), { from: owner })
    await lqtyStaking.stake(dec(1, 18), { from: owner })

    await borrowerOperations.openTrove(0, A, A, { from: whale, value: dec(100, 'ether') })

    await borrowerOperations.openTrove(dec(30, 18), A, A, { from: A, value: dec(1, 'ether') })
    await borrowerOperations.openTrove(dec(40, 18), B, B, { from: B, value: dec(1, 'ether') })
    await borrowerOperations.openTrove(dec(50, 18), C, C, { from: C, value: dec(1, 'ether') })

    // Check baseRate == 0
    assert.equal(await troveManager.baseRate(), '0')

    // Check LQTY Staking contract balance before is zero
    const lqtyStakingBalance_Before = await web3.eth.getBalance(lqtyStaking.address)
    assert.equal(lqtyStakingBalance_Before, '0')

    // A redeems 10 LUSD
    await th.redeemCollateral(A, contracts, dec(10, 18))

    // Check A's balance has decreased by 10 LUSD
    assert.equal(await lusdToken.balanceOf(A), dec(20, 18))

    // Check baseRate is now non-zero
    const baseRate_1 = await troveManager.baseRate()
    assert.isTrue(baseRate_1.gt(toBN('0')))

    // Check LQTY Staking contract balance after is non-zero
    const lqtyStakingBalance_After = toBN(await web3.eth.getBalance(lqtyStaking.address))
    assert.isTrue(lqtyStakingBalance_After.gt(toBN('0')))
  })

  it("redeemCollateral(): a redemption made at zero base increases the ETH-fees-per-LQTY-staked in LQTY Staking contract", async () => {
    // time fast-forwards 1 year, and owner stakes 1 LQTY
    await th.fastForwardTime(timeValues.SECONDS_IN_ONE_YEAR, web3.currentProvider)
    await lqtyToken.approve(lqtyStaking.address, dec(1, 18), { from: owner })
    await lqtyStaking.stake(dec(1, 18), { from: owner })

    await borrowerOperations.openTrove(0, A, A, { from: whale, value: dec(100, 'ether') })

    await borrowerOperations.openTrove(dec(30, 18), A, A, { from: A, value: dec(1, 'ether') })
    await borrowerOperations.openTrove(dec(40, 18), B, B, { from: B, value: dec(1, 'ether') })
    await borrowerOperations.openTrove(dec(50, 18), C, C, { from: C, value: dec(1, 'ether') })

    // Check baseRate == 0
    assert.equal(await troveManager.baseRate(), '0')

    // Check LQTY Staking ETH-fees-per-LQTY-staked before is zero
    const F_ETH_Before = await lqtyStaking.F_ETH()
    assert.equal(F_ETH_Before, '0')

    // A redeems 10 LUSD
    await th.redeemCollateral(A, contracts, dec(10, 18))

    // Check A's balance has decreased by 10 LUSD
    assert.equal(await lusdToken.balanceOf(A), dec(20, 18))

    // Check baseRate is now non-zero
    const baseRate_1 = await troveManager.baseRate()
    assert.isTrue(baseRate_1.gt(toBN('0')))

    // Check LQTY Staking ETH-fees-per-LQTY-staked after is non-zero
    const F_ETH_After = await lqtyStaking.F_ETH()
    assert.isTrue(F_ETH_After.gt('0'))
  })

  it("redeemCollateral(): a redemption made at a non-zero base rate send a non-zero ETHFee to LQTY staking contract", async () => {
    // time fast-forwards 1 year, and owner stakes 1 LQTY
    await th.fastForwardTime(timeValues.SECONDS_IN_ONE_YEAR, web3.currentProvider)
    await lqtyToken.approve(lqtyStaking.address, dec(1, 18), { from: owner })
    await lqtyStaking.stake(dec(1, 18), { from: owner })

    await borrowerOperations.openTrove(0, A, A, { from: whale, value: dec(100, 'ether') })

    await borrowerOperations.openTrove(dec(30, 18), A, A, { from: A, value: dec(1, 'ether') })
    await borrowerOperations.openTrove(dec(40, 18), B, B, { from: B, value: dec(1, 'ether') })
    await borrowerOperations.openTrove(dec(50, 18), C, C, { from: C, value: dec(1, 'ether') })

    // Check baseRate == 0
    assert.equal(await troveManager.baseRate(), '0')

    // A redeems 10 LUSD
    await th.redeemCollateral(A, contracts, dec(10, 18))

    // Check A's balance has decreased by 10 LUSD
    assert.equal(await lusdToken.balanceOf(A), dec(20, 18))

    // Check baseRate is now non-zero
    const baseRate_1 = await troveManager.baseRate()
    assert.isTrue(baseRate_1.gt(toBN('0')))

    const lqtyStakingBalance_Before = toBN(await web3.eth.getBalance(lqtyStaking.address))

    // B redeems 10 LUSD
    await th.redeemCollateral(B, contracts, dec(10, 18))

    // Check B's balance has decreased by 10 LUSD
    assert.equal(await lusdToken.balanceOf(B), dec(30, 18))

    const lqtyStakingBalance_After = toBN(await web3.eth.getBalance(lqtyStaking.address))

    // check LQTY Staking balance has increased
    assert.isTrue(lqtyStakingBalance_After.gt(lqtyStakingBalance_Before))
  })

  it("redeemCollateral(): a redemption made at a non-zero base rate increases ETH-per-LQTY-staked in the staking contract", async () => {
    // time fast-forwards 1 year, and owner stakes 1 LQTY
    await th.fastForwardTime(timeValues.SECONDS_IN_ONE_YEAR, web3.currentProvider)
    await lqtyToken.approve(lqtyStaking.address, dec(1, 18), { from: owner })
    await lqtyStaking.stake(dec(1, 18), { from: owner })

    await borrowerOperations.openTrove(0, A, A, { from: whale, value: dec(100, 'ether') })

    await borrowerOperations.openTrove(dec(30, 18), A, A, { from: A, value: dec(1, 'ether') })
    await borrowerOperations.openTrove(dec(40, 18), B, B, { from: B, value: dec(1, 'ether') })
    await borrowerOperations.openTrove(dec(50, 18), C, C, { from: C, value: dec(1, 'ether') })

    // Check baseRate == 0
    assert.equal(await troveManager.baseRate(), '0')

    // A redeems 10 LUSD
    await th.redeemCollateral(A, contracts, dec(10, 18))

    // Check A's balance has decreased by 10 LUSD
    assert.equal(await lusdToken.balanceOf(A), dec(20, 18))

    // Check baseRate is now non-zero
    const baseRate_1 = await troveManager.baseRate()
    assert.isTrue(baseRate_1.gt(toBN('0')))

    // Check LQTY Staking ETH-fees-per-LQTY-staked before is zero
    const F_ETH_Before = await lqtyStaking.F_ETH()

    // B redeems 10 LUSD
    await th.redeemCollateral(B, contracts, dec(10, 18))

    // Check B's balance has decreased by 10 LUSD
    assert.equal(await lusdToken.balanceOf(B), dec(30, 18))

    const F_ETH_After = await lqtyStaking.F_ETH()

    // check LQTY Staking balance has increased
    assert.isTrue(F_ETH_After.gt(F_ETH_Before))
  })

  it("redeemCollateral(): a redemption sends the ETH remainder (ETHDrawn - ETHFee) to the redeemer", async () => {
    // time fast-forwards 1 year, and owner stakes 1 LQTY
    await th.fastForwardTime(timeValues.SECONDS_IN_ONE_YEAR, web3.currentProvider)
    await lqtyToken.approve(lqtyStaking.address, dec(1, 18), { from: owner })
    await lqtyStaking.stake(dec(1, 18), { from: owner })

    await borrowerOperations.openTrove(0, A, A, { from: whale, value: dec(100, 'ether') })

    await borrowerOperations.openTrove(dec(10, 18), A, A, { from: A, value: dec(1, 'ether') })
    await borrowerOperations.openTrove(dec(20, 18), B, B, { from: B, value: dec(1, 'ether') })
    await borrowerOperations.openTrove(dec(30, 18), C, C, { from: C, value: dec(1, 'ether') })

    const A_balanceBefore = toBN(await web3.eth.getBalance(A))

    // Confirm baseRate before redemption is 0
    const baseRate = await troveManager.baseRate()
    assert.equal(baseRate, '0')

    // Check total LUSD supply
    const activeLUSD = await activePool.getLUSDDebt()
    const defaultLUSD = await defaultPool.getLUSDDebt()

    const totalLUSDSupply = await activeLUSD.add(defaultLUSD)
    assert.equal(totalLUSDSupply, dec(100, 18))

    // A redeems 10 LUSD, which is 10% of total LUSD supply
    await th.redeemCollateral(A, contracts, dec(10, 18))

    /*
    At ETH:USD price of 200:
    ETHDrawn = (10 / 200) = 0.05 ETH
    ETHfee = (1/) *( 10/100 ) * ETHDrawn = 0.0025 ETH
    ETHRemainder = 0.005 - 0.027 = 0.0475 ETH
    */

    const A_balanceAfter = toBN(await web3.eth.getBalance(A))

    // check A's ETH balance has increased by 0.045 ETH 
    assert.equal((A_balanceAfter.sub(A_balanceBefore)).toString(), dec(475, 14))
  })

  it("redeemCollateral(): a full redemption (leaving trove with 0 debt), closes the trove", async () => {
    // time fast-forwards 1 year, and owner stakes 1 LQTY
    await th.fastForwardTime(timeValues.SECONDS_IN_ONE_YEAR, web3.currentProvider)
    await lqtyToken.approve(lqtyStaking.address, dec(1, 18), { from: owner })
    await lqtyStaking.stake(dec(1, 18), { from: owner })

    await borrowerOperations.openTrove(dec(500, 18), whale, whale, { from: whale, value: dec(100, 'ether') })

    await borrowerOperations.openTrove(dec(100, 18), A, A, { from: A, value: dec(1, 'ether') })
    await borrowerOperations.openTrove(dec(120, 18), B, B, { from: B, value: dec(1, 'ether') })
    await borrowerOperations.openTrove(dec(130, 18), C, C, { from: C, value: dec(1, 'ether') })
    await borrowerOperations.openTrove(dec(40, 18), D, D, { from: D, value: dec(1, 'ether') })

    const A_balanceBefore = toBN(await web3.eth.getBalance(A))
    const B_balanceBefore = toBN(await web3.eth.getBalance(B))
    const C_balanceBefore = toBN(await web3.eth.getBalance(C))

    // whale redeems 360 LUSD.  Expect this to fully redeem A, B, C, and partially redeem D.
    await th.redeemCollateral(whale, contracts, dec(360, 18), { gasPrice: 0 })

    // Check A, B, C have been closed
    assert.isFalse(await sortedTroves.contains(A))
    assert.isFalse(await sortedTroves.contains(B))
    assert.isFalse(await sortedTroves.contains(C))

    // Check D remains active
    assert.isTrue(await sortedTroves.contains(D))
  })

  const redeemCollateral3Full1Partial = async () => {
    // time fast-forwards 1 year, and owner stakes 1 LQTY
    await th.fastForwardTime(timeValues.SECONDS_IN_ONE_YEAR, web3.currentProvider)
    await lqtyToken.approve(lqtyStaking.address, dec(1, 18), { from: owner })
    await lqtyStaking.stake(dec(1, 18), { from: owner })

    await borrowerOperations.openTrove(dec(500, 18), whale, whale, { from: whale, value: dec(100, 'ether') })

    await borrowerOperations.openTrove(dec(100, 18), A, A, { from: A, value: dec(1, 'ether') })
    await borrowerOperations.openTrove(dec(120, 18), B, B, { from: B, value: dec(1, 'ether') })
    await borrowerOperations.openTrove(dec(130, 18), C, C, { from: C, value: dec(1, 'ether') })
    await borrowerOperations.openTrove(dec(40, 18), D, D, { from: D, value: dec(1, 'ether') })

    const A_balanceBefore = toBN(await web3.eth.getBalance(A))
    const B_balanceBefore = toBN(await web3.eth.getBalance(B))
    const C_balanceBefore = toBN(await web3.eth.getBalance(C))
    const D_balanceBefore = toBN(await web3.eth.getBalance(D))

    const A_collBefore = await troveManager.getTroveColl(A)
    const B_collBefore = await troveManager.getTroveColl(B)
    const C_collBefore = await troveManager.getTroveColl(C)
    const D_collBefore = await troveManager.getTroveColl(D)

    // Confirm baseRate before redemption is 0
    const baseRate = await troveManager.baseRate()
    assert.equal(baseRate, '0')

    // whale redeems 360 LUSD.  Expect this to fully redeem A, B, C, and partially redeem D.
    await th.redeemCollateral(whale, contracts, dec(360, 18), { gasPrice: 0 })

    // Check A, B, C have been closed
    assert.isFalse(await sortedTroves.contains(A))
    assert.isFalse(await sortedTroves.contains(B))
    assert.isFalse(await sortedTroves.contains(C))

    // Check D stays active
    assert.isTrue(await sortedTroves.contains(D))
    
    /*
    At ETH:USD price of 200, with full redemptions from A, B, C:

    ETHDrawn from A = 100/200 = 0.5 ETH --> Surplus = (1-0.5) = 0.5
    ETHDrawn from B = 120/200 = 0.6 ETH --> Surplus = (1-0.6) = 0.4
    ETHDrawn from C = 130/200 = 0.65 ETH --> Surplus = (1-0.65) = 0.35
    */

    const A_balanceAfter = toBN(await web3.eth.getBalance(A))
    const B_balanceAfter = toBN(await web3.eth.getBalance(B))
    const C_balanceAfter = toBN(await web3.eth.getBalance(C))
    const D_balanceAfter = toBN(await web3.eth.getBalance(D))

    // Check A, B, C’s trove collateral balance is zero (fully redeemed-from troves)
    const A_collAfter = await troveManager.getTroveColl(A)
    const B_collAfter = await troveManager.getTroveColl(B)
    const C_collAfter = await troveManager.getTroveColl(C)
    assert.isTrue(A_collAfter.eq(toBN(0)))
    assert.isTrue(B_collAfter.eq(toBN(0)))
    assert.isTrue(C_collAfter.eq(toBN(0)))

    // check D's trove collateral balances have decreased (the partially redeemed-from trove)
    const D_collAfter = await troveManager.getTroveColl(D)
    assert.isTrue(D_collAfter.lt(D_collBefore))

    // Check A, B, C (fully redeemed-from troves), and D's (the partially redeemed-from trove) balance has not changed
    assert.isTrue(A_balanceAfter.eq(A_balanceBefore))
    assert.isTrue(B_balanceAfter.eq(B_balanceBefore))
    assert.isTrue(C_balanceAfter.eq(C_balanceBefore))
    assert.isTrue(D_balanceAfter.eq(D_balanceBefore))

    // D is not closed, so cannot open trove
    await assertRevert(borrowerOperations.openTrove(0, ZERO_ADDRESS, ZERO_ADDRESS, { from: D, value: dec(10, 18) }), 'BorrowerOps: Trove is active')
  }

  it("redeemCollateral(): emits correct debt and coll values in each redeemed trove's TroveUpdated event", async () => {
    await borrowerOperations.openTrove(dec(500, 18), whale, whale, { from: whale, value: dec(100, 'ether') })

    await borrowerOperations.openTrove(dec(100, 18), A, A, { from: A, value: dec(1, 'ether') })
    await borrowerOperations.openTrove(dec(120, 18), B, B, { from: B, value: dec(1, 'ether') })
    await borrowerOperations.openTrove(dec(130, 18), C, C, { from: C, value: dec(1, 'ether') })
    await borrowerOperations.openTrove(dec(35, 18), D, D, { from: D, value: dec(1, 'ether') })

    // whale redeems 365 LUSD.  Expect this to fully redeem A, B, C, and partially redeem 15 LUSD from D.
    const redemptionTx = await th.redeemCollateralAndGetTxObject(whale, contracts, dec(365, 18), { gasPrice: 0 })

    // Check A, B, C have been closed
    assert.isFalse(await sortedTroves.contains(A))
    assert.isFalse(await sortedTroves.contains(B))
    assert.isFalse(await sortedTroves.contains(C))

    // Check D stays active
    assert.isTrue(await sortedTroves.contains(D))

    const troveUpdatedEvents = th.getAllEventsByName(redemptionTx, "TroveUpdated")

    // Get each trove's emitted debt and coll 
    const [A_emittedDebt, A_emittedColl] = th.getDebtAndCollFromTroveUpdatedEvents(troveUpdatedEvents, A)
    const [B_emittedDebt, B_emittedColl] = th.getDebtAndCollFromTroveUpdatedEvents(troveUpdatedEvents, B)
    const [C_emittedDebt, C_emittedColl] = th.getDebtAndCollFromTroveUpdatedEvents(troveUpdatedEvents, C)
    const [D_emittedDebt, D_emittedColl] = th.getDebtAndCollFromTroveUpdatedEvents(troveUpdatedEvents, D)

    // Expect A, B, C to have 0 emitted debt and coll, since they were closed
    assert.equal(A_emittedDebt, '0')
    assert.equal(A_emittedColl, '0')
    assert.equal(B_emittedDebt, '0')
    assert.equal(B_emittedColl, '0')
    assert.equal(C_emittedDebt, '0')
    assert.equal(C_emittedColl, '0')

    /* Expect D to have lost 15 debt and (at ETH price of 200) 15/200 = 0.075 ETH. 
    So, expect remaining debt = (45 - 15) = 30, and remaining ETH = 1 - 15/200 = 0.925 remaining. */
    assert.equal(D_emittedDebt, dec(30, 18))
    assert.equal(D_emittedColl, dec(925, 15))
  })

  it("redeemCollateral(): a redemption that closes a trove leaves the trove's ETH surplus (collateral - ETH drawn) available for the trove owner to claim", async () => {
    await redeemCollateral3Full1Partial()

    const A_balanceBefore = toBN(await web3.eth.getBalance(A))
    const B_balanceBefore = toBN(await web3.eth.getBalance(B))
    const C_balanceBefore = toBN(await web3.eth.getBalance(C))

    // CollSurplusPool endpoint cannot be called directly
    await assertRevert(collSurplusPool.claimColl(A), 'CollSurplusPool: Caller is not Borrower Operations')

    await borrowerOperations.claimRedeemedCollateral(A)
    await borrowerOperations.claimRedeemedCollateral(B)
    await borrowerOperations.claimRedeemedCollateral(C)

    const A_balanceAfter = toBN(await web3.eth.getBalance(A))
    const B_balanceAfter = toBN(await web3.eth.getBalance(B))
    const C_balanceAfter = toBN(await web3.eth.getBalance(C))

    assert.isTrue(A_balanceAfter.eq(A_balanceBefore.add(toBN(dec(5, 17)))))
    assert.isTrue(B_balanceAfter.eq(B_balanceBefore.add(toBN(dec(4, 17)))))
    assert.isTrue(C_balanceAfter.eq(C_balanceBefore.add(toBN(dec(35, 16)))))
  })

  it("redeemCollateral(): a redemption that closes a trove leaves the trove's ETH surplus (collateral - ETH drawn) available for the trove owner after re-opening trove", async () => {
    await redeemCollateral3Full1Partial()

    const A_collSent = toBN(dec(2, 18))
    const B_collSent = toBN(dec(4, 17))
    const C_collSent = toBN(dec(36, 16))

    await borrowerOperations.openTrove(dec(100, 18), ZERO_ADDRESS, ZERO_ADDRESS, { from: A, value: A_collSent })
    await borrowerOperations.openTrove(dec(10, 18), ZERO_ADDRESS, ZERO_ADDRESS, { from: B, value: B_collSent })
    await borrowerOperations.openTrove(0, ZERO_ADDRESS, ZERO_ADDRESS, { from: C, value: C_collSent })

    const A_collAfter = await troveManager.getTroveColl(A)
    const B_collAfter = await troveManager.getTroveColl(B)
    const C_collAfter = await troveManager.getTroveColl(C)

    assert.isTrue(A_collAfter.eq(A_collSent))
    assert.isTrue(B_collAfter.eq(B_collSent))
    assert.isTrue(C_collAfter.eq(C_collSent))

    assert.isTrue((await collSurplusPool.getCollateral(A)).eq(toBN(dec(5, 17))))
    assert.isTrue((await collSurplusPool.getCollateral(B)).eq(toBN(dec(4, 17))))
    assert.isTrue((await collSurplusPool.getCollateral(C)).eq(toBN(dec(35, 16))))

    const A_balanceBefore = toBN(await web3.eth.getBalance(A))
    const B_balanceBefore = toBN(await web3.eth.getBalance(B))
    const C_balanceBefore = toBN(await web3.eth.getBalance(C))

    await borrowerOperations.claimRedeemedCollateral(A)
    await borrowerOperations.claimRedeemedCollateral(B)
    await borrowerOperations.claimRedeemedCollateral(C)

    const A_balanceAfter = toBN(await web3.eth.getBalance(A))
    const B_balanceAfter = toBN(await web3.eth.getBalance(B))
    const C_balanceAfter = toBN(await web3.eth.getBalance(C))

    assert.isTrue(A_balanceAfter.eq(A_balanceBefore.add(toBN(dec(5, 17)))))
    assert.isTrue(B_balanceAfter.eq(B_balanceBefore.add(toBN(dec(4, 17)))))
    assert.isTrue(C_balanceAfter.eq(C_balanceBefore.add(toBN(dec(35, 16)))))
  })

  it("getPendingLUSDDebtReward(): Returns 0 if there is no pending LUSDDebt reward", async () => {
    // Make some troves
    const price = await priceFeed.getPrice()
    await borrowerOperations.openTrove(dec(2000, 18), whale, whale, { from: whale, value: dec(100, 'ether') })
    await stabilityPool.provideToSP(dec(2000, 18), ZERO_ADDRESS, { from: whale })

    await borrowerOperations.openTrove(dec(100, 18), defaulter_1, defaulter_1, { from: defaulter_1, value: dec(1, 'ether') })

    await borrowerOperations.openTrove(dec(20, 18), carol, carol, { from: carol, value: dec(1, 'ether') })

    // Price drops
    await priceFeed.setPrice(dec(100, 18))

    await troveManager.liquidate(defaulter_1)

    // Confirm defaulter_1 liquidated
    assert.isFalse(await sortedTroves.contains(defaulter_1))

    // Confirm there are no pending rewards from liquidation
    const current_L_LUSDDebt = await troveManager.L_LUSDDebt()
    assert.equal(current_L_LUSDDebt, 0)

    const carolSnapshot_L_LUSDDebt = (await troveManager.rewardSnapshots(carol))[1]
    assert.equal(carolSnapshot_L_LUSDDebt, 0)

    const carol_PendingLUSDDebtReward = await troveManager.getPendingLUSDDebtReward(carol)
    assert.equal(carol_PendingLUSDDebtReward, 0)
  })

  it("getPendingETHReward(): Returns 0 if there is no pending ETH reward", async () => {
    // make some troves
    const price = await priceFeed.getPrice()
    await borrowerOperations.openTrove(dec(2000, 18), whale, whale, { from: whale, value: dec(100, 'ether') })
    await stabilityPool.provideToSP(dec(2000, 18), ZERO_ADDRESS, { from: whale })

    await borrowerOperations.openTrove(dec(100, 18), defaulter_1, defaulter_1, { from: defaulter_1, value: dec(1, 'ether') })

    await borrowerOperations.openTrove(dec(20, 18), carol, carol, { from: carol, value: dec(1, 'ether') })

    // Price drops
    await priceFeed.setPrice(dec(100, 18))

    await troveManager.liquidate(defaulter_1)

    // Confirm defaulter_1 liquidated
    assert.isFalse(await sortedTroves.contains(defaulter_1))

    // Confirm there are no pending rewards from liquidation
    const current_L_ETH = await troveManager.L_ETH()
    assert.equal(current_L_ETH, 0)

    const carolSnapshot_L_ETH = (await troveManager.rewardSnapshots(carol))[0]
    assert.equal(carolSnapshot_L_ETH, 0)

    const carol_PendingETHReward = await troveManager.getPendingETHReward(carol)
    assert.equal(carol_PendingETHReward, 0)
  })

  // --- computeICR ---

  it("computeICR(): Returns 0 if trove's coll is worth 0", async () => {
    const price = 0
    const coll = dec(1, 'ether')
    const debt = dec(100, 18)

    const ICR = (await troveManager.computeICR(coll, debt, price)).toString()

    assert.equal(ICR, 0)
  })

  it("computeICR(): Returns 2^256-1 for ETH:USD = 100, coll = 1 ETH, debt = 100 LUSD", async () => {
    const price = dec(100, 18)
    const coll = dec(1, 'ether')
    const debt = dec(100, 18)

    const ICR = (await troveManager.computeICR(coll, debt, price)).toString()

    assert.equal(ICR, dec(1, 18))
  })

  it("computeICR(): returns correct ICR for ETH:USD = 100, coll = 200 ETH, debt = 30 LUSD", async () => {
    const price = dec(100, 18)
    const coll = dec(200, 'ether')
    const debt = dec(30, 18)

    const ICR = (await troveManager.computeICR(coll, debt, price)).toString()

    assert.isAtMost(th.getDifference(ICR, '666666666666666666666'), 1000)
  })

  it("computeICR(): returns correct ICR for ETH:USD = 250, coll = 1350 ETH, debt = 127 LUSD", async () => {
    const price = '250000000000000000000'
    const coll = '1350000000000000000000'
    const debt = '127000000000000000000'

    const ICR = (await troveManager.computeICR(coll, debt, price))

    assert.isAtMost(th.getDifference(ICR, '2657480314960630000000'), 1000000)
  })

  it("computeICR(): returns correct ICR for ETH:USD = 100, coll = 1 ETH, debt = 54321 LUSD", async () => {
    const price = dec(100, 18)
    const coll = dec(1, 'ether')
    const debt = '54321000000000000000000'

    const ICR = (await troveManager.computeICR(coll, debt, price)).toString()

    assert.isAtMost(th.getDifference(ICR, '1840908672520756'), 1000)
  })


  it("computeICR(): Returns 2^256-1 if trove has non-zero coll and zero debt", async () => {
    const price = dec(100, 18)
    const coll = dec(1, 'ether')
    const debt = 0

    const ICR = web3.utils.toHex(await troveManager.computeICR(coll, debt, price))
    const maxBytes32 = '0xffffffffffffffffffffffffffffffffffffffffffffffffffffffffffffffff'

    assert.equal(ICR, maxBytes32)
  })

  // --- checkRecoveryMode ---

  //TCR < 150%
  it("checkRecoveryMode(): Returns true when TCR < 150%", async () => {
    await priceFeed.setPrice(dec(100, 18))

    await borrowerOperations.openTrove(dec(190, 18), alice, alice, { from: alice, value: dec(3, 'ether') })
    await borrowerOperations.openTrove(dec(190, 18), bob, bob, { from: bob, value: dec(3, 'ether') })

    await priceFeed.setPrice('99999999999999999999')

    const TCR = (await troveManager.getTCR())

    assert.isTrue(TCR.lte(toBN('1500000000000000000')))

    assert.isTrue(await troveManager.checkRecoveryMode())
  })

  // TCR == 150%
  it("checkRecoveryMode(): Returns false when TCR == 150%", async () => {
    await priceFeed.setPrice(dec(100, 18))

    await borrowerOperations.openTrove(dec(190, 18), alice, alice, { from: alice, value: dec(3, 'ether') })
    await borrowerOperations.openTrove(dec(190, 18), bob, bob, { from: bob, value: dec(3, 'ether') })

    await priceFeed.setPrice('100000000000000000001')

    const TCR = (await troveManager.getTCR())

    assert.isTrue(TCR.gte(toBN('1500000000000000000')))

    assert.isFalse(await troveManager.checkRecoveryMode())
  })

  // > 150%
  it("checkRecoveryMode(): Returns false when TCR > 150%", async () => {
    await priceFeed.setPrice(dec(100, 18))

    await borrowerOperations.openTrove(dec(190, 18), alice, alice, { from: alice, value: dec(3, 'ether') })
    await borrowerOperations.openTrove(dec(190, 18), bob, bob, { from: bob, value: dec(3, 'ether') })

    const TCR = (await troveManager.getTCR()).toString()

    assert.equal(TCR, '1500000000000000000')

    assert.isFalse(await troveManager.checkRecoveryMode())
  })

  // check 0
  it("checkRecoveryMode(): Returns false when TCR == 0", async () => {
    await priceFeed.setPrice(dec(100, 18))

    await borrowerOperations.openTrove(dec(190, 18), alice, alice, { from: alice, value: dec(3, 'ether') })
    await borrowerOperations.openTrove(dec(190, 18), bob, bob, { from: bob, value: dec(3, 'ether') })

    await priceFeed.setPrice(0)

    const TCR = (await troveManager.getTCR()).toString()

    assert.equal(TCR, 0)

    assert.isTrue(await troveManager.checkRecoveryMode())
  })

  // --- Getters ---

  it("getTroveStake(): Returns stake", async () => {
    await borrowerOperations.openTrove(dec(190, 18), A, A, { from: A, value: dec(3, 'ether') })
    await borrowerOperations.openTrove(dec(27, 18), B, B, { from: B, value: dec(1, 'ether') })

    const A_Stake = await troveManager.getTroveStake(A)
    const B_Stake = await troveManager.getTroveStake(B)

    assert.equal(A_Stake, dec(3, 'ether'))
    assert.equal(B_Stake, dec(1, 'ether'))
  })

  it("getTroveColl(): Returns coll", async () => {
    await borrowerOperations.openTrove(dec(190, 18), A, A, { from: A, value: dec(3, 'ether') })
    await borrowerOperations.openTrove(dec(27, 18), B, B, { from: B, value: dec(1, 'ether') })

    const A_Coll = await troveManager.getTroveColl(A)
    const B_Coll = await troveManager.getTroveColl(B)

    assert.equal(A_Coll, dec(3, 'ether'))
    assert.equal(B_Coll, dec(1, 'ether'))
  })

  it("getTroveDebt(): Returns debt", async () => {
    await borrowerOperations.openTrove(dec(190, 18), A, A, { from: A, value: dec(3, 'ether') })
    await borrowerOperations.openTrove(dec(27, 18), B, B, { from: B, value: dec(1, 'ether') })

    const A_Debt = await troveManager.getTroveDebt(A)
    const B_Debt = await troveManager.getTroveDebt(B)

    // Expect debt = requested + 10 (due to gas comp)

    assert.equal(A_Debt, dec(200, 18))
    assert.equal(B_Debt, dec(37, 18))
  })

  it("getTroveStatus(): Returns status", async () => {
    await borrowerOperations.openTrove(dec(190, 18), A, A, { from: A, value: dec(3, 'ether') })
    await borrowerOperations.openTrove(dec(27, 18), B, B, { from: B, value: dec(1, 'ether') })
    await borrowerOperations.closeTrove({from: B})

    const A_Status = await troveManager.getTroveStatus(A)
    const B_Status = await troveManager.getTroveStatus(B)
    const C_Status = await troveManager.getTroveStatus(C)

    assert.equal(A_Status, '1')  // active
    assert.equal(B_Status, '2')  // closed
    assert.equal(C_Status, '0')  // non-existent
  })
<<<<<<< HEAD
=======

  // --- Internal removeTroveOwner ---

  it.skip("Internal _removeTroveOwner(): Reverts if trove has been closed", async () => { 
    await borrowerOperations.openTrove(dec(1, 18), C, C, { from: C, value: dec(3, 'ether') })
    await borrowerOperations.openTrove(dec(190, 18), A, A, { from: A, value: dec(3, 'ether') })
   
    // B closes, leaves 2 troves in system
    await borrowerOperations.openTrove(dec(27, 18), B, B, { from: B, value: dec(1, 'ether') })
    await borrowerOperations.closeTrove({from: B})

    /* Call the external tester function that directly accesses the internal _removeTroveOwner() function.
     Try to remove B */
    const txPromise_B = troveManager.callInternalRemoveTroveOwner(B)

    await assertRevert(txPromise_B)
  })
>>>>>>> ab82689d
})

contract('Reset chain state', async accounts => { })<|MERGE_RESOLUTION|>--- conflicted
+++ resolved
@@ -3786,26 +3786,6 @@
     assert.equal(B_Status, '2')  // closed
     assert.equal(C_Status, '0')  // non-existent
   })
-<<<<<<< HEAD
-=======
-
-  // --- Internal removeTroveOwner ---
-
-  it.skip("Internal _removeTroveOwner(): Reverts if trove has been closed", async () => { 
-    await borrowerOperations.openTrove(dec(1, 18), C, C, { from: C, value: dec(3, 'ether') })
-    await borrowerOperations.openTrove(dec(190, 18), A, A, { from: A, value: dec(3, 'ether') })
-   
-    // B closes, leaves 2 troves in system
-    await borrowerOperations.openTrove(dec(27, 18), B, B, { from: B, value: dec(1, 'ether') })
-    await borrowerOperations.closeTrove({from: B})
-
-    /* Call the external tester function that directly accesses the internal _removeTroveOwner() function.
-     Try to remove B */
-    const txPromise_B = troveManager.callInternalRemoveTroveOwner(B)
-
-    await assertRevert(txPromise_B)
-  })
->>>>>>> ab82689d
 })
 
 contract('Reset chain state', async accounts => { })