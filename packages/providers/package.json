{
  "name": "@liquity/providers",
  "version": "0.0.1",
  "private": true,
  "main": "dist/index.js",
  "types": "dist/index.d.ts",
  "scripts": {
    "deploy-to-dev-chain": "ts-node multicaller/deployToDevChain.ts",
    "prepare": "run-s prepare:*",
    "prepare:backfill-dev-deployment": "ts-node multicaller/backfillDevDeployment.ts",
    "prepare:tsc": "tsc --project tsconfig.dist.json"
  },
  "devDependencies": {
<<<<<<< HEAD
    "ethers": "^5.0.2",
=======
    "ethers": "^5.0.0",
>>>>>>> 6820bc73
    "npm-run-all": "^4.1.5",
    "ts-node": "^9.1.1",
    "typescript": "^4.0.3"
  },
  "peerDependencies": {
    "ethers": "^5.0.0"
  }
}<|MERGE_RESOLUTION|>--- conflicted
+++ resolved
@@ -11,11 +11,7 @@
     "prepare:tsc": "tsc --project tsconfig.dist.json"
   },
   "devDependencies": {
-<<<<<<< HEAD
-    "ethers": "^5.0.2",
-=======
     "ethers": "^5.0.0",
->>>>>>> 6820bc73
     "npm-run-all": "^4.1.5",
     "ts-node": "^9.1.1",
     "typescript": "^4.0.3"
