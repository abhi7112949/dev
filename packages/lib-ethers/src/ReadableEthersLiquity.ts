import { BigNumber } from "@ethersproject/bignumber";

import { Decimal } from "@liquity/decimal";
import {
  Fees,
<<<<<<< HEAD
=======
  LQTYStake,
>>>>>>> 6820bc73
  ReadableLiquity,
  StabilityDeposit,
  Trove,
  TroveWithPendingRewards
} from "@liquity/lib-base";

import { MultiTroveGetter } from "../types";
import { EthersCallOverrides } from "./types";
import { EthersLiquityBase } from "./EthersLiquityBase";

// TODO: these are constant in the contracts, so it doesn't make sense to make a call for them,
// but to avoid having to update them here when we change them in the contracts, we could read
// them once after deployment and save them to LiquityDeployment.
const MINUTE_DECAY_FACTOR = Decimal.from("0.999832508430720967");
const BETA = Decimal.from(2);

enum TroveStatus {
  nonExistent,
  active,
  closed
}

const decimalify = (bigNumber: BigNumber) => new Decimal(bigNumber);

export class ReadableEthersLiquity extends EthersLiquityBase implements ReadableLiquity {
  async getTotalRedistributed(overrides?: EthersCallOverrides) {
    const [collateral, debt] = await Promise.all([
      this.contracts.troveManager.L_ETH({ ...overrides }).then(decimalify),
      this.contracts.troveManager.L_LUSDDebt({ ...overrides }).then(decimalify)
    ]);

    return new Trove({ collateral, debt });
  }

  async getTroveWithoutRewards(address = this.requireAddress(), overrides?: EthersCallOverrides) {
    const [trove, snapshot] = await Promise.all([
      this.contracts.troveManager.Troves(address, { ...overrides }),
      this.contracts.troveManager.rewardSnapshots(address, { ...overrides })
    ]);

    if (trove.status === TroveStatus.active) {
      return new TroveWithPendingRewards({
        collateral: new Decimal(trove.coll),
        debt: new Decimal(trove.debt),
        stake: new Decimal(trove.stake),

        snapshotOfTotalRedistributed: {
          collateral: new Decimal(snapshot.ETH),
          debt: new Decimal(snapshot.LUSDDebt)
        }
      });
    } else {
      return new TroveWithPendingRewards();
    }
  }

  async getTrove(address = this.requireAddress(), overrides?: EthersCallOverrides) {
    const [trove, totalRedistributed] = await Promise.all([
      this.getTroveWithoutRewards(address, { ...overrides }),
      this.getTotalRedistributed({ ...overrides })
    ] as const);

    return trove.applyRewards(totalRedistributed);
  }

  async getNumberOfTroves(overrides?: EthersCallOverrides) {
    return (await this.contracts.troveManager.getTroveOwnersCount({ ...overrides })).toNumber();
  }

  async getPrice(overrides?: EthersCallOverrides) {
    return new Decimal(await this.contracts.priceFeed.getPrice({ ...overrides }));
  }

  async getTotal(overrides?: EthersCallOverrides) {
    const [activeCollateral, activeDebt, liquidatedCollateral, closedDebt] = await Promise.all(
      [
        this.contracts.activePool.getETH({ ...overrides }),
        this.contracts.activePool.getLUSDDebt({ ...overrides }),
        this.contracts.defaultPool.getETH({ ...overrides }),
        this.contracts.defaultPool.getLUSDDebt({ ...overrides })
      ].map(getBigNumber => getBigNumber.then(decimalify))
    );

    return new Trove({
      collateral: activeCollateral.add(liquidatedCollateral),
      debt: activeDebt.add(closedDebt)
    });
  }

  async getStabilityDeposit(address = this.requireAddress(), overrides?: EthersCallOverrides) {
    const [initialLUSD, currentLUSD, collateralGain, lqtyReward] = await Promise.all(
      [
        this.contracts.stabilityPool.deposits(address, { ...overrides }).then(d => d.initialValue),
        this.contracts.stabilityPool.getCompoundedLUSDDeposit(address, { ...overrides }),
        this.contracts.stabilityPool.getDepositorETHGain(address, { ...overrides }),
        this.contracts.stabilityPool.getDepositorLQTYGain(address, { ...overrides })
      ].map(getBigNumber => getBigNumber.then(decimalify))
    );

    return new StabilityDeposit({ initialLUSD, currentLUSD, collateralGain, lqtyReward });
  }

  async getLUSDInStabilityPool(overrides?: EthersCallOverrides) {
    return new Decimal(await this.contracts.stabilityPool.getTotalLUSDDeposits({ ...overrides }));
  }

  async getLUSDBalance(address = this.requireAddress(), overrides?: EthersCallOverrides) {
    return new Decimal(await this.contracts.lusdToken.balanceOf(address, { ...overrides }));
  }

  async getLQTYBalance(address = this.requireAddress(), overrides?: EthersCallOverrides) {
    return new Decimal(await this.contracts.lqtyToken.balanceOf(address, { ...overrides }));
  }

  async getCollateralSurplusBalance(address = this.requireAddress(), overrides?: EthersCallOverrides) {
    return new Decimal(await this.contracts.collSurplusPool.getCollateral(address, { ...overrides }));
  }

  async getLastTroves(startIdx: number, numberOfTroves: number, overrides?: EthersCallOverrides) {
    const troves = await this.contracts.multiTroveGetter.getMultipleSortedTroves(
      -(startIdx + 1),
      numberOfTroves,
      { ...overrides }
    );

    return mapMultipleSortedTrovesToTroves(troves);
  }

  async getFirstTroves(startIdx: number, numberOfTroves: number, overrides?: EthersCallOverrides) {
    const troves = await this.contracts.multiTroveGetter.getMultipleSortedTroves(
      startIdx,
      numberOfTroves,
      { ...overrides }
    );

    return mapMultipleSortedTrovesToTroves(troves);
  }

  async getFees(overrides?: EthersCallOverrides) {
    const [lastFeeOperationTime, baseRateWithoutDecay] = await Promise.all([
      this.contracts.troveManager.lastFeeOperationTime({ ...overrides }),
      this.contracts.troveManager.baseRate({ ...overrides }).then(decimalify)
    ]);

    const lastFeeOperation = new Date(1000 * lastFeeOperationTime.toNumber());

    return new Fees(lastFeeOperation, baseRateWithoutDecay, MINUTE_DECAY_FACTOR, BETA);
  }
<<<<<<< HEAD
=======

  async getLQTYStake(address = this.requireAddress(), overrides?: EthersCallOverrides) {
    const [stakedLQTY, collateralGain, lusdGain] = await Promise.all(
      [
        this.contracts.lqtyStaking.stakes(address, { ...overrides }),
        this.contracts.lqtyStaking.getPendingETHGain(address, { ...overrides }),
        this.contracts.lqtyStaking.getPendingLUSDGain(address, { ...overrides })
      ].map(getBigNumber => getBigNumber.then(decimalify))
    );

    return new LQTYStake({ stakedLQTY, collateralGain, lusdGain });
  }

  async getTotalStakedLQTY(overrides?: EthersCallOverrides) {
    return new Decimal(await this.contracts.lqtyStaking.totalLQTYStaked({ ...overrides }));
  }
>>>>>>> 6820bc73
}

type Resolved<T> = T extends Promise<infer U> ? U : T;
type MultipleSortedTroves = Resolved<ReturnType<MultiTroveGetter["getMultipleSortedTroves"]>>;

const mapMultipleSortedTrovesToTroves = (
  troves: MultipleSortedTroves
): [string, TroveWithPendingRewards][] =>
  troves.map(({ owner, coll, debt, stake, snapshotLUSDDebt, snapshotETH }) => [
    owner,

    new TroveWithPendingRewards({
      collateral: new Decimal(coll),
      debt: new Decimal(debt),
      stake: new Decimal(stake),

      snapshotOfTotalRedistributed: {
        collateral: new Decimal(snapshotETH),
        debt: new Decimal(snapshotLUSDDebt)
      }
    })
  ]);<|MERGE_RESOLUTION|>--- conflicted
+++ resolved
@@ -3,10 +3,7 @@
 import { Decimal } from "@liquity/decimal";
 import {
   Fees,
-<<<<<<< HEAD
-=======
   LQTYStake,
->>>>>>> 6820bc73
   ReadableLiquity,
   StabilityDeposit,
   Trove,
@@ -155,8 +152,6 @@
 
     return new Fees(lastFeeOperation, baseRateWithoutDecay, MINUTE_DECAY_FACTOR, BETA);
   }
-<<<<<<< HEAD
-=======
 
   async getLQTYStake(address = this.requireAddress(), overrides?: EthersCallOverrides) {
     const [stakedLQTY, collateralGain, lusdGain] = await Promise.all(
@@ -173,7 +168,6 @@
   async getTotalStakedLQTY(overrides?: EthersCallOverrides) {
     return new Decimal(await this.contracts.lqtyStaking.totalLQTYStaked({ ...overrides }));
   }
->>>>>>> 6820bc73
 }
 
 type Resolved<T> = T extends Promise<infer U> ? U : T;
