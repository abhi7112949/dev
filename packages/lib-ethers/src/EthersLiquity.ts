import { Signer } from "@ethersproject/abstract-signer";

import { glue } from "@liquity/lib-base";

import { LiquityContractAddresses, connectToContracts, LiquityContracts } from "./contracts";
import {
<<<<<<< HEAD
  CDPManager,
  BorrowerOperations,
  SortedCDPs,
  PriceFeed,
  PriceFeedTestnet,
  ActivePool,
  DefaultPool,
  StabilityPool,
  CLVToken,
  MultiCDPGetter,
  HintHelpers
} from "../types";
import { LiquityContracts, LiquityContractAddresses, connectToContracts } from "./contracts";

enum CDPStatus {
  nonExistent,
  active,
  closed
}

enum CDPManagerOperation {
  applyPendingRewards,
  liquidateInNormalMode,
  liquidateInRecoveryMode,
  partiallyLiquidateInRecoveryMode,
  redeemCollateral
}

const debouncingDelayMs = 50;
// With 68 iterations redemption costs about ~10M gas, and each iteration accounts for ~144k more
export const redeemMaxIterations = 68;

const debounce = (listener: (latestBlock: number) => void) => {
  let timeoutId: any = undefined;
  let latestBlock: number = 0;

  return (...args: any[]) => {
    const event = args[args.length - 1] as Event;

    if (event.blockNumber !== undefined && event.blockNumber > latestBlock) {
      latestBlock = event.blockNumber;
    }

    if (timeoutId !== undefined) {
      clearTimeout(timeoutId);
    }

    timeoutId = setTimeout(() => {
      listener(latestBlock);
      timeoutId = undefined;
    }, debouncingDelayMs);
  };
};

const decimalify = (bigNumber: BigNumber) => new Decimal(bigNumber);

const noDetails = () => undefined;

// To get the best entropy available, we'd do something like:
//
// const bigRandomNumber = () =>
//   BigNumber.from(
//     `0x${Array.from(crypto.getRandomValues(new Uint32Array(8)))
//       .map(u32 => u32.toString(16).padStart(8, "0"))
//       .join("")}`
//   );
//
// However, Window.crypto is browser-specific. Since we only use this for randomly picking Troves
// during the search for hints, Math.random() will do fine, too.
//
// This returns a random integer between 0 and Number.MAX_SAFE_INTEGER
const randomInteger = () => Math.floor(Math.random() * Number.MAX_SAFE_INTEGER);

// Maximum number of trials to perform in a single getApproxHint() call. If the number of trials
// required to get a statistically "good" hint is larger than this, the search for the hint will
// be broken up into multiple getApproxHint() calls.
//
// This should be low enough to work with popular public Ethereum providers like Infura without
// triggering any fair use limits.
const maxNumberOfTrialsAtOnce = 2500;

function* generateTrials(totalNumberOfTrials: number) {
  assert(Number.isInteger(totalNumberOfTrials) && totalNumberOfTrials > 0);

  while (totalNumberOfTrials) {
    const numberOfTrials = Math.min(totalNumberOfTrials, maxNumberOfTrialsAtOnce);
    yield numberOfTrials;

    totalNumberOfTrials -= numberOfTrials;
  }
}

class ParsedEthersTransaction<T = unknown>
  implements LiquityTransaction<TransactionResponse, LiquityReceipt<TransactionReceipt, T>> {
  readonly rawTransaction: TransactionResponse;

  private readonly parse: (rawReceipt: TransactionReceipt) => T;
  private readonly provider: Provider;

  constructor(
    rawTransaction: TransactionResponse,
    parse: (rawReceipt: TransactionReceipt) => T,
    provider: Provider
  ) {
    this.rawTransaction = rawTransaction;
    this.parse = parse;
    this.provider = provider;
  }

  private receiptFrom(rawReceipt: TransactionReceipt | null): LiquityReceipt<TransactionReceipt, T> {
    return rawReceipt
      ? rawReceipt.status
        ? { status: "succeeded", rawReceipt, details: this.parse(rawReceipt) }
        : { status: "failed", rawReceipt }
      : { status: "pending" };
  }

  async getReceipt() {
    return this.receiptFrom(await this.provider.getTransactionReceipt(this.rawTransaction.hash));
  }

  async waitForReceipt() {
    return this.receiptFrom(await this.provider.waitForTransaction(this.rawTransaction.hash));
  }
}

type PromisesOf<T> = {
  [P in keyof T]: T[P] extends infer U | undefined ? U | Promise<U> : T[P] | Promise<T[P]>;
};

export type EthersCallOverrides = PromisesOf<{
  blockTag?: BlockTag;
  from?: string;
}>;

export type EthersTransactionOverrides = PromisesOf<{
  nonce?: BigNumberish;
  gasLimit?: BigNumberish;
  gasPrice?: BigNumberish;
}>;

export class EthersLiquity
  implements
    ReadableLiquity,
    ObservableLiquity,
    HintedLiquity<TransactionResponse, TransactionReceipt> {
  readonly userAddress?: string;

  private readonly cdpManager: CDPManager;
  private readonly borrowerOperations: BorrowerOperations;
  private readonly priceFeed: PriceFeed;
  private readonly priceFeedTestnet: PriceFeedTestnet;
  private readonly sortedCDPs: SortedCDPs;
  private readonly clvToken: CLVToken;
  private readonly activePool: ActivePool;
  private readonly defaultPool: DefaultPool;
  private readonly stabilityPool: StabilityPool;
  private readonly multiCDPgetter: MultiCDPGetter;
  private readonly hintHelpers: HintHelpers;

  private readonly provider: Provider;

  constructor(contracts: LiquityContracts, userAddress?: string) {
    this.cdpManager = contracts.cdpManager;
    this.borrowerOperations = contracts.borrowerOperations;
    this.priceFeed = contracts.priceFeed;
    this.priceFeedTestnet = contracts.priceFeedTestnet;
    this.sortedCDPs = contracts.sortedCDPs;
    this.clvToken = contracts.clvToken;
    this.activePool = contracts.activePool;
    this.defaultPool = contracts.defaultPool;
    this.stabilityPool = contracts.stabilityPool;
    this.multiCDPgetter = contracts.multiCDPgetter;
    this.hintHelpers = contracts.hintHelpers;
    this.userAddress = userAddress;

    this.provider = contracts.cdpManager.provider;
  }

  static async connect(addresses: LiquityContractAddresses, signerOrProvider: Signer | Provider) {
    const userAddress = Signer.isSigner(signerOrProvider)
      ? await signerOrProvider.getAddress()
      : undefined;

    const contracts = connectToContracts(addresses, signerOrProvider);

    return new EthersLiquity(contracts, userAddress);
  }

  private requireAddress(): string {
    if (!this.userAddress) {
      throw Error("An address is required");
    }
    return this.userAddress;
  }

  async getTotalRedistributed(overrides?: EthersCallOverrides) {
    const [collateral, debt] = await Promise.all([
      this.cdpManager.L_ETH({ ...overrides }).then(decimalify),
      this.cdpManager.L_CLVDebt({ ...overrides }).then(decimalify)
    ]);

    return new Trove({ collateral, debt });
  }

  watchTotalRedistributed(onTotalRedistributedChanged: (totalRedistributed: Trove) => void) {
    const etherSent = this.activePool.filters.EtherSent();

    const redistributionListener = debounce((blockTag: number) => {
      this.getTotalRedistributed({ blockTag }).then(onTotalRedistributedChanged);
    });

    const etherSentListener = (toAddress: string, _amount: BigNumber, event: Event) => {
      if (toAddress === this.defaultPool.address) {
        redistributionListener(event);
      }
    };

    this.activePool.on(etherSent, etherSentListener);

    return () => {
      this.activePool.removeListener(etherSent, etherSentListener);
    };
  }

  async getTroveWithoutRewards(address = this.requireAddress(), overrides?: EthersCallOverrides) {
    const [cdp, snapshot] = await Promise.all([
      this.cdpManager.CDPs(address, { ...overrides }),
      this.cdpManager.rewardSnapshots(address, { ...overrides })
    ]);

    if (cdp.status === CDPStatus.active) {
      return new TroveWithPendingRewards({
        collateral: new Decimal(cdp.coll),
        debt: new Decimal(cdp.debt),
        stake: new Decimal(cdp.stake),

        snapshotOfTotalRedistributed: {
          collateral: new Decimal(snapshot.ETH),
          debt: new Decimal(snapshot.CLVDebt)
        }
      });
    } else {
      return new TroveWithPendingRewards();
    }
  }

  watchTroveWithoutRewards(
    onTroveChanged: (trove: TroveWithPendingRewards) => void,
    address = this.requireAddress()
  ) {
    const { CDPCreated, CDPUpdated } = this.cdpManager.filters;
    const cdpEventFilters = [CDPCreated(address), CDPUpdated(address)];

    const troveListener = debounce((blockTag: number) => {
      this.getTroveWithoutRewards(address, { blockTag }).then(onTroveChanged);
    });

    cdpEventFilters.forEach(filter => this.cdpManager.on(filter, troveListener));

    return () => {
      cdpEventFilters.forEach(filter => this.cdpManager.removeListener(filter, troveListener));
    };
  }

  async getTrove(address = this.requireAddress(), overrides?: EthersCallOverrides) {
    const [trove, totalRedistributed] = await Promise.all([
      this.getTroveWithoutRewards(address, { ...overrides }),
      this.getTotalRedistributed({ ...overrides })
    ] as const);

    return trove.applyRewards(totalRedistributed);
  }

  async _findHintForCollateralRatio(
    collateralRatio: Decimal,
    optionalParams: HintedTransactionOptionalParams
  ) {
    const [price, numberOfTroves] = await Promise.all([
      optionalParams.price ?? this.getPrice(),
      optionalParams.numberOfTroves ?? this.getNumberOfTroves()
    ]);

    if (!numberOfTroves || collateralRatio.infinite) {
      return AddressZero;
    }

    const totalNumberOfTrials = Math.ceil(10 * Math.sqrt(numberOfTroves));
    const [firstTrials, ...restOfTrials] = generateTrials(totalNumberOfTrials);

    const collectApproxHint = (
      {
        latestRandomSeed,
        results
      }: {
        latestRandomSeed: BigNumberish;
        results: { diff: BigNumber; hintAddress: string }[];
      },
      numberOfTrials: number
    ) =>
      this.hintHelpers
        .getApproxHint(collateralRatio.bigNumber, numberOfTrials, price.bigNumber, latestRandomSeed)
        .then(({ latestRandomSeed, ...result }) => ({
          latestRandomSeed,
          results: [...results, result]
        }));

    const { results } = await restOfTrials.reduce(
      (p, numberOfTrials) => p.then(state => collectApproxHint(state, numberOfTrials)),
      collectApproxHint({ latestRandomSeed: randomInteger(), results: [] }, firstTrials)
    );

    const { hintAddress } = results.reduce((a, b) => (a.diff.lt(b.diff) ? a : b));

    const [hint] = await this.sortedCDPs.findInsertPosition(
      collateralRatio.bigNumber,
      price.bigNumber,
      hintAddress,
      hintAddress
    );

    return hint;
  }

  async _findHint(trove: Trove, { price, ...rest }: HintedTransactionOptionalParams = {}) {
    if (trove instanceof TroveWithPendingRewards) {
      throw new Error("Rewards must be applied to this Trove");
    }

    price = price ?? (await this.getPrice());

    return this._findHintForCollateralRatio(trove.collateralRatio(price), { price, ...rest });
  }

  private wrapSimpleTransaction(rawTransaction: TransactionResponse) {
    return new ParsedEthersTransaction(rawTransaction, noDetails, this.provider);
  }

  async openTrove(
    trove: Trove,
    optionalParams?: HintedTransactionOptionalParams,
    overrides?: EthersTransactionOverrides
  ) {
    if (trove.debt.lt(Trove.GAS_COMPENSATION_DEPOSIT)) {
      throw new Error(
        `Trove must have at least ${Trove.GAS_COMPENSATION_DEPOSIT} debt ` +
          "(used as gas compensation deposit)"
      );
    }

    return this.wrapSimpleTransaction(
      await this.borrowerOperations.openLoan(
        trove.netDebt.bigNumber,
        await this._findHint(trove, optionalParams),
        { value: trove.collateral.bigNumber, ...overrides }
      )
    );
  }

  async closeTrove(overrides?: EthersTransactionOverrides) {
    return this.wrapSimpleTransaction(await this.borrowerOperations.closeLoan({ ...overrides }));
  }

  async depositEther(
    depositedEther: Decimalish,
    { trove, ...hintOptionalParams }: TroveChangeOptionalParams = {},
    overrides?: EthersTransactionOverrides
  ) {
    const initialTrove = trove ?? (await this.getTrove());
    const finalTrove = initialTrove.addCollateral(depositedEther);

    return this.wrapSimpleTransaction(
      await this.borrowerOperations.addColl(
        await this._findHint(finalTrove, hintOptionalParams),
        {
          value: Decimal.from(depositedEther).bigNumber,
          ...overrides
        }
      )
    );
  }

  async withdrawEther(
    withdrawnEther: Decimalish,
    { trove, ...hintOptionalParams }: TroveChangeOptionalParams = {},
    overrides?: EthersTransactionOverrides
  ) {
    const initialTrove = trove ?? (await this.getTrove());
    const finalTrove = initialTrove.subtractCollateral(withdrawnEther);

    return this.wrapSimpleTransaction(
      await this.borrowerOperations.withdrawColl(
        Decimal.from(withdrawnEther).bigNumber,
        await this._findHint(finalTrove, hintOptionalParams),
        { ...overrides }
      )
    );
  }

  async borrowQui(
    borrowedQui: Decimalish,
    { trove, ...hintOptionalParams }: TroveChangeOptionalParams = {},
    overrides?: EthersTransactionOverrides
  ) {
    const initialTrove = trove ?? (await this.getTrove());
    const finalTrove = initialTrove.addDebt(borrowedQui);

    return this.wrapSimpleTransaction(
      await this.borrowerOperations.withdrawCLV(
        Decimal.from(borrowedQui).bigNumber,
        await this._findHint(finalTrove, hintOptionalParams),
        { ...overrides }
      )
    );
  }

  async repayQui(
    repaidQui: Decimalish,
    { trove, ...hintOptionalParams }: TroveChangeOptionalParams = {},
    overrides?: EthersTransactionOverrides
  ) {
    const initialTrove = trove ?? (await this.getTrove());
    const finalTrove = initialTrove.subtractDebt(repaidQui);

    return this.wrapSimpleTransaction(
      await this.borrowerOperations.repayCLV(
        Decimal.from(repaidQui).bigNumber,
        await this._findHint(finalTrove, hintOptionalParams),
        { ...overrides }
      )
    );
  }

  async changeTrove(
    change: TroveChange,
    { trove, ...hintOptionalParams }: TroveChangeOptionalParams = {},
    overrides?: EthersTransactionOverrides
  ) {
    const initialTrove = trove ?? (await this.getTrove());
    const finalTrove = initialTrove.apply(change);

    return this.wrapSimpleTransaction(
      await this.borrowerOperations.adjustLoan(
        change.collateralDifference?.negative?.absoluteValue?.bigNumber || 0,
        change.debtDifference?.absoluteValue?.bigNumber || 0,
        change.debtDifference?.positive ? true : false,
        await this._findHint(finalTrove, hintOptionalParams),
        {
          ...overrides,
          value: change.collateralDifference?.positive?.absoluteValue?.bigNumber
        }
      )
    );
  }

  async getNumberOfTroves(overrides?: EthersCallOverrides) {
    return (await this.cdpManager.getCDPOwnersCount({ ...overrides })).toNumber();
  }

  watchNumberOfTroves(onNumberOfTrovesChanged: (numberOfTroves: number) => void) {
    const { CDPUpdated } = this.cdpManager.filters;
    const cdpUpdated = CDPUpdated();

    const cdpUpdatedListener = debounce((blockTag: number) => {
      this.getNumberOfTroves({ blockTag }).then(onNumberOfTrovesChanged);
    });

    this.cdpManager.on(cdpUpdated, cdpUpdatedListener);

    return () => {
      this.cdpManager.removeListener(cdpUpdated, cdpUpdatedListener);
    };
  }

  async getPrice(overrides?: EthersCallOverrides) {
    return new Decimal(await this.priceFeed.getPrice({ ...overrides }));
  }

  watchPrice(onPriceChanged: (price: Decimal) => void) {
    const { PriceUpdated } = this.priceFeed.filters;
    const priceUpdated = PriceUpdated();

    const priceUpdatedListener = debounce((blockTag: number) => {
      this.getPrice({ blockTag }).then(onPriceChanged);
    });

    this.priceFeed.on(priceUpdated, priceUpdatedListener);

    return () => {
      this.priceFeed.removeListener(priceUpdated, priceUpdatedListener);
    };
  }

  async setPrice(price: Decimalish, overrides?: EthersTransactionOverrides) {
    return this.wrapSimpleTransaction(
      await this.priceFeedTestnet.setPrice(Decimal.from(price).bigNumber, { ...overrides })
    );
  }

  async updatePrice(overrides?: EthersTransactionOverrides) {
    return this.wrapSimpleTransaction(await this.priceFeedTestnet.updatePrice({ ...overrides }));
  }

  async getTotal(overrides?: EthersCallOverrides) {
    const [activeCollateral, activeDebt, liquidatedCollateral, closedDebt] = await Promise.all(
      [
        this.activePool.getETH({ ...overrides }),
        this.activePool.getCLVDebt({ ...overrides }),
        this.defaultPool.getETH({ ...overrides }),
        this.defaultPool.getCLVDebt({ ...overrides })
      ].map(getBigNumber => getBigNumber.then(decimalify))
    );

    return new Trove({
      collateral: activeCollateral.add(liquidatedCollateral),
      debt: activeDebt.add(closedDebt)
    });
  }

  watchTotal(onTotalChanged: (total: Trove) => void) {
    const { CDPUpdated } = this.cdpManager.filters;
    const cdpUpdated = CDPUpdated();

    const totalListener = debounce((blockTag: number) => {
      this.getTotal({ blockTag }).then(onTotalChanged);
    });

    this.cdpManager.on(cdpUpdated, totalListener);

    return () => {
      this.cdpManager.removeListener(cdpUpdated, totalListener);
    };
  }

  parseLiquidation({ logs }: TransactionReceipt): ParsedLiquidation {
    const fullyLiquidated = this.cdpManager
      .extractEvents(logs, "CDPLiquidated")
      .map(({ args: { _user } }) => _user);

    const [partiallyLiquidated] = this.cdpManager
      .extractEvents(logs, "CDPUpdated")
      .filter(
        ({ args: { operation } }) =>
          operation === CDPManagerOperation.partiallyLiquidateInRecoveryMode
      )
      .map(({ args: { _user } }) => _user);

    const [totals] = this.cdpManager
      .extractEvents(logs, "Liquidation")
      .map(
        ({
          args: { _CLVGasCompensation, _collGasCompensation, _liquidatedColl, _liquidatedDebt }
        }) => ({
          collateralGasCompensation: new Decimal(_collGasCompensation),
          tokenGasCompensation: new Decimal(_CLVGasCompensation),

          totalLiquidated: new Trove({
            collateral: new Decimal(_liquidatedColl),
            debt: new Decimal(_liquidatedDebt)
          })
        })
      );

    return {
      fullyLiquidated,
      partiallyLiquidated,
      ...totals
    };
  }

  async liquidate(address: string, overrides?: EthersTransactionOverrides) {
    return new ParsedEthersTransaction(
      await this.cdpManager.liquidate(address, { ...overrides }),
      receipt => this.parseLiquidation(receipt),
      this.provider
    );
  }

  async liquidateUpTo(
    maximumNumberOfTrovesToLiquidate: number,
    overrides?: EthersTransactionOverrides
  ) {
    return new ParsedEthersTransaction(
      await this.cdpManager.liquidateCDPs(maximumNumberOfTrovesToLiquidate, { ...overrides }),
      receipt => this.parseLiquidation(receipt),
      this.provider
    );
  }

  async _estimateLiquidateUpTo(
    maximumNumberOfTrovesToLiquidate: number,
    overrides?: EthersTransactionOverrides
  ) {
    return this.cdpManager.estimateGas.liquidateCDPs(maximumNumberOfTrovesToLiquidate, {
      ...overrides
    });
  }

  async getStabilityDeposit(address = this.requireAddress(), overrides?: EthersCallOverrides) {
    const [depositStruct, depositAfterLoss, pendingCollateralGain] = await Promise.all([
      this.stabilityPool.deposits(address, { ...overrides }),
      this.stabilityPool.getCompoundedCLVDeposit(address, { ...overrides }).then(decimalify),
      this.stabilityPool.getDepositorETHGain(address, { ...overrides }).then(decimalify)
    ]);

    const deposit = decimalify(depositStruct.initialValue);

    return new StabilityDeposit({ deposit, depositAfterLoss, pendingCollateralGain });
  }

  watchStabilityDeposit(
    onStabilityDepositChanged: (deposit: StabilityDeposit) => void,
    address = this.requireAddress()
  ) {
    const { UserDepositChanged } = this.stabilityPool.filters;
    const { EtherSent } = this.activePool.filters;

    const userDepositChanged = UserDepositChanged(address);
    const etherSent = EtherSent();

    const depositListener = debounce((blockTag: number) => {
      this.getStabilityDeposit(address, { blockTag }).then(onStabilityDepositChanged);
    });

    const etherSentListener = (toAddress: string, _amount: BigNumber, event: Event) => {
      if (toAddress === this.stabilityPool.address) {
        // Liquidation while Stability Pool has some deposits
        // There may be new gains
        depositListener(event);
      }
    };

    this.stabilityPool.on(userDepositChanged, depositListener);
    this.activePool.on(etherSent, etherSentListener);

    return () => {
      this.stabilityPool.removeListener(userDepositChanged, depositListener);
      this.activePool.removeListener(etherSent, etherSentListener);
    };
  }

  async depositQuiInStabilityPool(
    depositedQui: Decimalish,
    frontEndTag = AddressZero,
    overrides?: EthersTransactionOverrides
  ) {
    return this.wrapSimpleTransaction(
      await this.stabilityPool.provideToSP(Decimal.from(depositedQui).bigNumber, frontEndTag, {
        ...overrides
      })
    );
  }

  async withdrawQuiFromStabilityPool(
    withdrawnQui: Decimalish,
    overrides?: EthersTransactionOverrides
  ) {
    return this.wrapSimpleTransaction(
      await this.stabilityPool.withdrawFromSP(Decimal.from(withdrawnQui).bigNumber, { ...overrides })
    );
  }

  async transferCollateralGainToTrove(
    { deposit, trove, ...hintOptionalParams }: StabilityDepositTransferOptionalParams = {},
    overrides?: EthersTransactionOverrides
  ) {
    const initialTrove = trove ?? (await this.getTrove());
    const finalTrove = initialTrove.addCollateral(
      (deposit ?? (await this.getStabilityDeposit())).pendingCollateralGain
    );

    return this.wrapSimpleTransaction(
      await this.stabilityPool.withdrawETHGainToTrove(
        await this._findHint(finalTrove, hintOptionalParams),
        { ...overrides }
      )
    );
  }

  async getQuiInStabilityPool(overrides?: EthersCallOverrides) {
    return new Decimal(await this.stabilityPool.getTotalCLVDeposits({ ...overrides }));
  }

  watchQuiInStabilityPool(onQuiInStabilityPoolChanged: (quiInStabilityPool: Decimal) => void) {
    const { Transfer } = this.clvToken.filters;

    const transferQuiFromStabilityPool = Transfer(this.stabilityPool.address);
    const transferQuiToStabilityPool = Transfer(null, this.stabilityPool.address);

    const stabilityPoolQuiFilters = [transferQuiFromStabilityPool, transferQuiToStabilityPool];

    const stabilityPoolQuiListener = debounce((blockTag: number) => {
      this.getQuiInStabilityPool({ blockTag }).then(onQuiInStabilityPoolChanged);
    });

    stabilityPoolQuiFilters.forEach(filter => this.clvToken.on(filter, stabilityPoolQuiListener));

    return () =>
      stabilityPoolQuiFilters.forEach(filter =>
        this.clvToken.removeListener(filter, stabilityPoolQuiListener)
      );
  }

  async getQuiBalance(address = this.requireAddress(), overrides?: EthersCallOverrides) {
    return new Decimal(await this.clvToken.balanceOf(address, { ...overrides }));
  }

  watchQuiBalance(onQuiBalanceChanged: (balance: Decimal) => void, address = this.requireAddress()) {
    const { Transfer } = this.clvToken.filters;
    const transferQuiFromUser = Transfer(address);
    const transferQuiToUser = Transfer(null, address);

    const quiTransferFilters = [transferQuiFromUser, transferQuiToUser];

    const quiTransferListener = debounce((blockTag: number) => {
      this.getQuiBalance(address, { blockTag }).then(onQuiBalanceChanged);
    });

    quiTransferFilters.forEach(filter => this.clvToken.on(filter, quiTransferListener));

    return () =>
      quiTransferFilters.forEach(filter =>
        this.clvToken.removeListener(filter, quiTransferListener)
      );
  }

  async sendQui(toAddress: string, amount: Decimalish, overrides?: EthersTransactionOverrides) {
    return this.wrapSimpleTransaction(
      await this.clvToken.transfer(toAddress, Decimal.from(amount).bigNumber, { ...overrides })
    );
  }

  async _findRedemptionHints(
    exchangedQui: Decimal,
    { price, ...rest }: HintedTransactionOptionalParams = {}
  ): Promise<[string, string, Decimal]> {
    price = price ?? (await this.getPrice());

    const {
      firstRedemptionHint,
      partialRedemptionHintICR
    } = await this.hintHelpers.getRedemptionHints(exchangedQui.bigNumber, price.bigNumber);

    const collateralRatio = new Decimal(partialRedemptionHintICR);

    return [
      firstRedemptionHint,
      collateralRatio.nonZero
        ? await this._findHintForCollateralRatio(collateralRatio, { price, ...rest })
        : AddressZero,
      collateralRatio
    ];
  }

  async redeemCollateral(
    exchangedQui: Decimalish,
    optionalParams: HintedTransactionOptionalParams = {},
    overrides?: EthersTransactionOverrides
=======
  PopulatableEthersLiquity,
  SendableEthersLiquity,
  TransactableEthersLiquity
} from "./PopulatableEthersLiquity";
import { ReadableEthersLiquity } from "./ReadableEthersLiquity";
import { ObservableEthersLiquity } from "./ObservableEthersLiquity";

export class EthersLiquity extends glue(
  TransactableEthersLiquity,
  ReadableEthersLiquity,
  ObservableEthersLiquity
) {
  readonly populate: PopulatableEthersLiquity;
  readonly send: SendableEthersLiquity;

  constructor(
    readable: ReadableEthersLiquity,
    observable: ObservableEthersLiquity,
    populatable: PopulatableEthersLiquity
>>>>>>> b45b7ae0
  ) {
    const sendable = new SendableEthersLiquity(populatable);
    const transactable = new TransactableEthersLiquity(sendable);

    super(transactable, readable, observable);

    this.populate = populatable;
    this.send = sendable;
  }

  static from(contracts: LiquityContracts, signer: Signer, userAddress?: string) {
    const readable = new ReadableEthersLiquity(contracts, userAddress);
    const observable = new ObservableEthersLiquity(contracts, readable, userAddress);
    const populatable = new PopulatableEthersLiquity(contracts, readable, signer);

    return new EthersLiquity(readable, observable, populatable);
  }

  static async connect(addresses: LiquityContractAddresses, signer: Signer) {
    const contracts = connectToContracts(addresses, signer);
    const userAddress = await signer.getAddress();

    return EthersLiquity.from(contracts, signer, userAddress);
  }
}<|MERGE_RESOLUTION|>--- conflicted
+++ resolved
@@ -4,766 +4,6 @@
 
 import { LiquityContractAddresses, connectToContracts, LiquityContracts } from "./contracts";
 import {
-<<<<<<< HEAD
-  CDPManager,
-  BorrowerOperations,
-  SortedCDPs,
-  PriceFeed,
-  PriceFeedTestnet,
-  ActivePool,
-  DefaultPool,
-  StabilityPool,
-  CLVToken,
-  MultiCDPGetter,
-  HintHelpers
-} from "../types";
-import { LiquityContracts, LiquityContractAddresses, connectToContracts } from "./contracts";
-
-enum CDPStatus {
-  nonExistent,
-  active,
-  closed
-}
-
-enum CDPManagerOperation {
-  applyPendingRewards,
-  liquidateInNormalMode,
-  liquidateInRecoveryMode,
-  partiallyLiquidateInRecoveryMode,
-  redeemCollateral
-}
-
-const debouncingDelayMs = 50;
-// With 68 iterations redemption costs about ~10M gas, and each iteration accounts for ~144k more
-export const redeemMaxIterations = 68;
-
-const debounce = (listener: (latestBlock: number) => void) => {
-  let timeoutId: any = undefined;
-  let latestBlock: number = 0;
-
-  return (...args: any[]) => {
-    const event = args[args.length - 1] as Event;
-
-    if (event.blockNumber !== undefined && event.blockNumber > latestBlock) {
-      latestBlock = event.blockNumber;
-    }
-
-    if (timeoutId !== undefined) {
-      clearTimeout(timeoutId);
-    }
-
-    timeoutId = setTimeout(() => {
-      listener(latestBlock);
-      timeoutId = undefined;
-    }, debouncingDelayMs);
-  };
-};
-
-const decimalify = (bigNumber: BigNumber) => new Decimal(bigNumber);
-
-const noDetails = () => undefined;
-
-// To get the best entropy available, we'd do something like:
-//
-// const bigRandomNumber = () =>
-//   BigNumber.from(
-//     `0x${Array.from(crypto.getRandomValues(new Uint32Array(8)))
-//       .map(u32 => u32.toString(16).padStart(8, "0"))
-//       .join("")}`
-//   );
-//
-// However, Window.crypto is browser-specific. Since we only use this for randomly picking Troves
-// during the search for hints, Math.random() will do fine, too.
-//
-// This returns a random integer between 0 and Number.MAX_SAFE_INTEGER
-const randomInteger = () => Math.floor(Math.random() * Number.MAX_SAFE_INTEGER);
-
-// Maximum number of trials to perform in a single getApproxHint() call. If the number of trials
-// required to get a statistically "good" hint is larger than this, the search for the hint will
-// be broken up into multiple getApproxHint() calls.
-//
-// This should be low enough to work with popular public Ethereum providers like Infura without
-// triggering any fair use limits.
-const maxNumberOfTrialsAtOnce = 2500;
-
-function* generateTrials(totalNumberOfTrials: number) {
-  assert(Number.isInteger(totalNumberOfTrials) && totalNumberOfTrials > 0);
-
-  while (totalNumberOfTrials) {
-    const numberOfTrials = Math.min(totalNumberOfTrials, maxNumberOfTrialsAtOnce);
-    yield numberOfTrials;
-
-    totalNumberOfTrials -= numberOfTrials;
-  }
-}
-
-class ParsedEthersTransaction<T = unknown>
-  implements LiquityTransaction<TransactionResponse, LiquityReceipt<TransactionReceipt, T>> {
-  readonly rawTransaction: TransactionResponse;
-
-  private readonly parse: (rawReceipt: TransactionReceipt) => T;
-  private readonly provider: Provider;
-
-  constructor(
-    rawTransaction: TransactionResponse,
-    parse: (rawReceipt: TransactionReceipt) => T,
-    provider: Provider
-  ) {
-    this.rawTransaction = rawTransaction;
-    this.parse = parse;
-    this.provider = provider;
-  }
-
-  private receiptFrom(rawReceipt: TransactionReceipt | null): LiquityReceipt<TransactionReceipt, T> {
-    return rawReceipt
-      ? rawReceipt.status
-        ? { status: "succeeded", rawReceipt, details: this.parse(rawReceipt) }
-        : { status: "failed", rawReceipt }
-      : { status: "pending" };
-  }
-
-  async getReceipt() {
-    return this.receiptFrom(await this.provider.getTransactionReceipt(this.rawTransaction.hash));
-  }
-
-  async waitForReceipt() {
-    return this.receiptFrom(await this.provider.waitForTransaction(this.rawTransaction.hash));
-  }
-}
-
-type PromisesOf<T> = {
-  [P in keyof T]: T[P] extends infer U | undefined ? U | Promise<U> : T[P] | Promise<T[P]>;
-};
-
-export type EthersCallOverrides = PromisesOf<{
-  blockTag?: BlockTag;
-  from?: string;
-}>;
-
-export type EthersTransactionOverrides = PromisesOf<{
-  nonce?: BigNumberish;
-  gasLimit?: BigNumberish;
-  gasPrice?: BigNumberish;
-}>;
-
-export class EthersLiquity
-  implements
-    ReadableLiquity,
-    ObservableLiquity,
-    HintedLiquity<TransactionResponse, TransactionReceipt> {
-  readonly userAddress?: string;
-
-  private readonly cdpManager: CDPManager;
-  private readonly borrowerOperations: BorrowerOperations;
-  private readonly priceFeed: PriceFeed;
-  private readonly priceFeedTestnet: PriceFeedTestnet;
-  private readonly sortedCDPs: SortedCDPs;
-  private readonly clvToken: CLVToken;
-  private readonly activePool: ActivePool;
-  private readonly defaultPool: DefaultPool;
-  private readonly stabilityPool: StabilityPool;
-  private readonly multiCDPgetter: MultiCDPGetter;
-  private readonly hintHelpers: HintHelpers;
-
-  private readonly provider: Provider;
-
-  constructor(contracts: LiquityContracts, userAddress?: string) {
-    this.cdpManager = contracts.cdpManager;
-    this.borrowerOperations = contracts.borrowerOperations;
-    this.priceFeed = contracts.priceFeed;
-    this.priceFeedTestnet = contracts.priceFeedTestnet;
-    this.sortedCDPs = contracts.sortedCDPs;
-    this.clvToken = contracts.clvToken;
-    this.activePool = contracts.activePool;
-    this.defaultPool = contracts.defaultPool;
-    this.stabilityPool = contracts.stabilityPool;
-    this.multiCDPgetter = contracts.multiCDPgetter;
-    this.hintHelpers = contracts.hintHelpers;
-    this.userAddress = userAddress;
-
-    this.provider = contracts.cdpManager.provider;
-  }
-
-  static async connect(addresses: LiquityContractAddresses, signerOrProvider: Signer | Provider) {
-    const userAddress = Signer.isSigner(signerOrProvider)
-      ? await signerOrProvider.getAddress()
-      : undefined;
-
-    const contracts = connectToContracts(addresses, signerOrProvider);
-
-    return new EthersLiquity(contracts, userAddress);
-  }
-
-  private requireAddress(): string {
-    if (!this.userAddress) {
-      throw Error("An address is required");
-    }
-    return this.userAddress;
-  }
-
-  async getTotalRedistributed(overrides?: EthersCallOverrides) {
-    const [collateral, debt] = await Promise.all([
-      this.cdpManager.L_ETH({ ...overrides }).then(decimalify),
-      this.cdpManager.L_CLVDebt({ ...overrides }).then(decimalify)
-    ]);
-
-    return new Trove({ collateral, debt });
-  }
-
-  watchTotalRedistributed(onTotalRedistributedChanged: (totalRedistributed: Trove) => void) {
-    const etherSent = this.activePool.filters.EtherSent();
-
-    const redistributionListener = debounce((blockTag: number) => {
-      this.getTotalRedistributed({ blockTag }).then(onTotalRedistributedChanged);
-    });
-
-    const etherSentListener = (toAddress: string, _amount: BigNumber, event: Event) => {
-      if (toAddress === this.defaultPool.address) {
-        redistributionListener(event);
-      }
-    };
-
-    this.activePool.on(etherSent, etherSentListener);
-
-    return () => {
-      this.activePool.removeListener(etherSent, etherSentListener);
-    };
-  }
-
-  async getTroveWithoutRewards(address = this.requireAddress(), overrides?: EthersCallOverrides) {
-    const [cdp, snapshot] = await Promise.all([
-      this.cdpManager.CDPs(address, { ...overrides }),
-      this.cdpManager.rewardSnapshots(address, { ...overrides })
-    ]);
-
-    if (cdp.status === CDPStatus.active) {
-      return new TroveWithPendingRewards({
-        collateral: new Decimal(cdp.coll),
-        debt: new Decimal(cdp.debt),
-        stake: new Decimal(cdp.stake),
-
-        snapshotOfTotalRedistributed: {
-          collateral: new Decimal(snapshot.ETH),
-          debt: new Decimal(snapshot.CLVDebt)
-        }
-      });
-    } else {
-      return new TroveWithPendingRewards();
-    }
-  }
-
-  watchTroveWithoutRewards(
-    onTroveChanged: (trove: TroveWithPendingRewards) => void,
-    address = this.requireAddress()
-  ) {
-    const { CDPCreated, CDPUpdated } = this.cdpManager.filters;
-    const cdpEventFilters = [CDPCreated(address), CDPUpdated(address)];
-
-    const troveListener = debounce((blockTag: number) => {
-      this.getTroveWithoutRewards(address, { blockTag }).then(onTroveChanged);
-    });
-
-    cdpEventFilters.forEach(filter => this.cdpManager.on(filter, troveListener));
-
-    return () => {
-      cdpEventFilters.forEach(filter => this.cdpManager.removeListener(filter, troveListener));
-    };
-  }
-
-  async getTrove(address = this.requireAddress(), overrides?: EthersCallOverrides) {
-    const [trove, totalRedistributed] = await Promise.all([
-      this.getTroveWithoutRewards(address, { ...overrides }),
-      this.getTotalRedistributed({ ...overrides })
-    ] as const);
-
-    return trove.applyRewards(totalRedistributed);
-  }
-
-  async _findHintForCollateralRatio(
-    collateralRatio: Decimal,
-    optionalParams: HintedTransactionOptionalParams
-  ) {
-    const [price, numberOfTroves] = await Promise.all([
-      optionalParams.price ?? this.getPrice(),
-      optionalParams.numberOfTroves ?? this.getNumberOfTroves()
-    ]);
-
-    if (!numberOfTroves || collateralRatio.infinite) {
-      return AddressZero;
-    }
-
-    const totalNumberOfTrials = Math.ceil(10 * Math.sqrt(numberOfTroves));
-    const [firstTrials, ...restOfTrials] = generateTrials(totalNumberOfTrials);
-
-    const collectApproxHint = (
-      {
-        latestRandomSeed,
-        results
-      }: {
-        latestRandomSeed: BigNumberish;
-        results: { diff: BigNumber; hintAddress: string }[];
-      },
-      numberOfTrials: number
-    ) =>
-      this.hintHelpers
-        .getApproxHint(collateralRatio.bigNumber, numberOfTrials, price.bigNumber, latestRandomSeed)
-        .then(({ latestRandomSeed, ...result }) => ({
-          latestRandomSeed,
-          results: [...results, result]
-        }));
-
-    const { results } = await restOfTrials.reduce(
-      (p, numberOfTrials) => p.then(state => collectApproxHint(state, numberOfTrials)),
-      collectApproxHint({ latestRandomSeed: randomInteger(), results: [] }, firstTrials)
-    );
-
-    const { hintAddress } = results.reduce((a, b) => (a.diff.lt(b.diff) ? a : b));
-
-    const [hint] = await this.sortedCDPs.findInsertPosition(
-      collateralRatio.bigNumber,
-      price.bigNumber,
-      hintAddress,
-      hintAddress
-    );
-
-    return hint;
-  }
-
-  async _findHint(trove: Trove, { price, ...rest }: HintedTransactionOptionalParams = {}) {
-    if (trove instanceof TroveWithPendingRewards) {
-      throw new Error("Rewards must be applied to this Trove");
-    }
-
-    price = price ?? (await this.getPrice());
-
-    return this._findHintForCollateralRatio(trove.collateralRatio(price), { price, ...rest });
-  }
-
-  private wrapSimpleTransaction(rawTransaction: TransactionResponse) {
-    return new ParsedEthersTransaction(rawTransaction, noDetails, this.provider);
-  }
-
-  async openTrove(
-    trove: Trove,
-    optionalParams?: HintedTransactionOptionalParams,
-    overrides?: EthersTransactionOverrides
-  ) {
-    if (trove.debt.lt(Trove.GAS_COMPENSATION_DEPOSIT)) {
-      throw new Error(
-        `Trove must have at least ${Trove.GAS_COMPENSATION_DEPOSIT} debt ` +
-          "(used as gas compensation deposit)"
-      );
-    }
-
-    return this.wrapSimpleTransaction(
-      await this.borrowerOperations.openLoan(
-        trove.netDebt.bigNumber,
-        await this._findHint(trove, optionalParams),
-        { value: trove.collateral.bigNumber, ...overrides }
-      )
-    );
-  }
-
-  async closeTrove(overrides?: EthersTransactionOverrides) {
-    return this.wrapSimpleTransaction(await this.borrowerOperations.closeLoan({ ...overrides }));
-  }
-
-  async depositEther(
-    depositedEther: Decimalish,
-    { trove, ...hintOptionalParams }: TroveChangeOptionalParams = {},
-    overrides?: EthersTransactionOverrides
-  ) {
-    const initialTrove = trove ?? (await this.getTrove());
-    const finalTrove = initialTrove.addCollateral(depositedEther);
-
-    return this.wrapSimpleTransaction(
-      await this.borrowerOperations.addColl(
-        await this._findHint(finalTrove, hintOptionalParams),
-        {
-          value: Decimal.from(depositedEther).bigNumber,
-          ...overrides
-        }
-      )
-    );
-  }
-
-  async withdrawEther(
-    withdrawnEther: Decimalish,
-    { trove, ...hintOptionalParams }: TroveChangeOptionalParams = {},
-    overrides?: EthersTransactionOverrides
-  ) {
-    const initialTrove = trove ?? (await this.getTrove());
-    const finalTrove = initialTrove.subtractCollateral(withdrawnEther);
-
-    return this.wrapSimpleTransaction(
-      await this.borrowerOperations.withdrawColl(
-        Decimal.from(withdrawnEther).bigNumber,
-        await this._findHint(finalTrove, hintOptionalParams),
-        { ...overrides }
-      )
-    );
-  }
-
-  async borrowQui(
-    borrowedQui: Decimalish,
-    { trove, ...hintOptionalParams }: TroveChangeOptionalParams = {},
-    overrides?: EthersTransactionOverrides
-  ) {
-    const initialTrove = trove ?? (await this.getTrove());
-    const finalTrove = initialTrove.addDebt(borrowedQui);
-
-    return this.wrapSimpleTransaction(
-      await this.borrowerOperations.withdrawCLV(
-        Decimal.from(borrowedQui).bigNumber,
-        await this._findHint(finalTrove, hintOptionalParams),
-        { ...overrides }
-      )
-    );
-  }
-
-  async repayQui(
-    repaidQui: Decimalish,
-    { trove, ...hintOptionalParams }: TroveChangeOptionalParams = {},
-    overrides?: EthersTransactionOverrides
-  ) {
-    const initialTrove = trove ?? (await this.getTrove());
-    const finalTrove = initialTrove.subtractDebt(repaidQui);
-
-    return this.wrapSimpleTransaction(
-      await this.borrowerOperations.repayCLV(
-        Decimal.from(repaidQui).bigNumber,
-        await this._findHint(finalTrove, hintOptionalParams),
-        { ...overrides }
-      )
-    );
-  }
-
-  async changeTrove(
-    change: TroveChange,
-    { trove, ...hintOptionalParams }: TroveChangeOptionalParams = {},
-    overrides?: EthersTransactionOverrides
-  ) {
-    const initialTrove = trove ?? (await this.getTrove());
-    const finalTrove = initialTrove.apply(change);
-
-    return this.wrapSimpleTransaction(
-      await this.borrowerOperations.adjustLoan(
-        change.collateralDifference?.negative?.absoluteValue?.bigNumber || 0,
-        change.debtDifference?.absoluteValue?.bigNumber || 0,
-        change.debtDifference?.positive ? true : false,
-        await this._findHint(finalTrove, hintOptionalParams),
-        {
-          ...overrides,
-          value: change.collateralDifference?.positive?.absoluteValue?.bigNumber
-        }
-      )
-    );
-  }
-
-  async getNumberOfTroves(overrides?: EthersCallOverrides) {
-    return (await this.cdpManager.getCDPOwnersCount({ ...overrides })).toNumber();
-  }
-
-  watchNumberOfTroves(onNumberOfTrovesChanged: (numberOfTroves: number) => void) {
-    const { CDPUpdated } = this.cdpManager.filters;
-    const cdpUpdated = CDPUpdated();
-
-    const cdpUpdatedListener = debounce((blockTag: number) => {
-      this.getNumberOfTroves({ blockTag }).then(onNumberOfTrovesChanged);
-    });
-
-    this.cdpManager.on(cdpUpdated, cdpUpdatedListener);
-
-    return () => {
-      this.cdpManager.removeListener(cdpUpdated, cdpUpdatedListener);
-    };
-  }
-
-  async getPrice(overrides?: EthersCallOverrides) {
-    return new Decimal(await this.priceFeed.getPrice({ ...overrides }));
-  }
-
-  watchPrice(onPriceChanged: (price: Decimal) => void) {
-    const { PriceUpdated } = this.priceFeed.filters;
-    const priceUpdated = PriceUpdated();
-
-    const priceUpdatedListener = debounce((blockTag: number) => {
-      this.getPrice({ blockTag }).then(onPriceChanged);
-    });
-
-    this.priceFeed.on(priceUpdated, priceUpdatedListener);
-
-    return () => {
-      this.priceFeed.removeListener(priceUpdated, priceUpdatedListener);
-    };
-  }
-
-  async setPrice(price: Decimalish, overrides?: EthersTransactionOverrides) {
-    return this.wrapSimpleTransaction(
-      await this.priceFeedTestnet.setPrice(Decimal.from(price).bigNumber, { ...overrides })
-    );
-  }
-
-  async updatePrice(overrides?: EthersTransactionOverrides) {
-    return this.wrapSimpleTransaction(await this.priceFeedTestnet.updatePrice({ ...overrides }));
-  }
-
-  async getTotal(overrides?: EthersCallOverrides) {
-    const [activeCollateral, activeDebt, liquidatedCollateral, closedDebt] = await Promise.all(
-      [
-        this.activePool.getETH({ ...overrides }),
-        this.activePool.getCLVDebt({ ...overrides }),
-        this.defaultPool.getETH({ ...overrides }),
-        this.defaultPool.getCLVDebt({ ...overrides })
-      ].map(getBigNumber => getBigNumber.then(decimalify))
-    );
-
-    return new Trove({
-      collateral: activeCollateral.add(liquidatedCollateral),
-      debt: activeDebt.add(closedDebt)
-    });
-  }
-
-  watchTotal(onTotalChanged: (total: Trove) => void) {
-    const { CDPUpdated } = this.cdpManager.filters;
-    const cdpUpdated = CDPUpdated();
-
-    const totalListener = debounce((blockTag: number) => {
-      this.getTotal({ blockTag }).then(onTotalChanged);
-    });
-
-    this.cdpManager.on(cdpUpdated, totalListener);
-
-    return () => {
-      this.cdpManager.removeListener(cdpUpdated, totalListener);
-    };
-  }
-
-  parseLiquidation({ logs }: TransactionReceipt): ParsedLiquidation {
-    const fullyLiquidated = this.cdpManager
-      .extractEvents(logs, "CDPLiquidated")
-      .map(({ args: { _user } }) => _user);
-
-    const [partiallyLiquidated] = this.cdpManager
-      .extractEvents(logs, "CDPUpdated")
-      .filter(
-        ({ args: { operation } }) =>
-          operation === CDPManagerOperation.partiallyLiquidateInRecoveryMode
-      )
-      .map(({ args: { _user } }) => _user);
-
-    const [totals] = this.cdpManager
-      .extractEvents(logs, "Liquidation")
-      .map(
-        ({
-          args: { _CLVGasCompensation, _collGasCompensation, _liquidatedColl, _liquidatedDebt }
-        }) => ({
-          collateralGasCompensation: new Decimal(_collGasCompensation),
-          tokenGasCompensation: new Decimal(_CLVGasCompensation),
-
-          totalLiquidated: new Trove({
-            collateral: new Decimal(_liquidatedColl),
-            debt: new Decimal(_liquidatedDebt)
-          })
-        })
-      );
-
-    return {
-      fullyLiquidated,
-      partiallyLiquidated,
-      ...totals
-    };
-  }
-
-  async liquidate(address: string, overrides?: EthersTransactionOverrides) {
-    return new ParsedEthersTransaction(
-      await this.cdpManager.liquidate(address, { ...overrides }),
-      receipt => this.parseLiquidation(receipt),
-      this.provider
-    );
-  }
-
-  async liquidateUpTo(
-    maximumNumberOfTrovesToLiquidate: number,
-    overrides?: EthersTransactionOverrides
-  ) {
-    return new ParsedEthersTransaction(
-      await this.cdpManager.liquidateCDPs(maximumNumberOfTrovesToLiquidate, { ...overrides }),
-      receipt => this.parseLiquidation(receipt),
-      this.provider
-    );
-  }
-
-  async _estimateLiquidateUpTo(
-    maximumNumberOfTrovesToLiquidate: number,
-    overrides?: EthersTransactionOverrides
-  ) {
-    return this.cdpManager.estimateGas.liquidateCDPs(maximumNumberOfTrovesToLiquidate, {
-      ...overrides
-    });
-  }
-
-  async getStabilityDeposit(address = this.requireAddress(), overrides?: EthersCallOverrides) {
-    const [depositStruct, depositAfterLoss, pendingCollateralGain] = await Promise.all([
-      this.stabilityPool.deposits(address, { ...overrides }),
-      this.stabilityPool.getCompoundedCLVDeposit(address, { ...overrides }).then(decimalify),
-      this.stabilityPool.getDepositorETHGain(address, { ...overrides }).then(decimalify)
-    ]);
-
-    const deposit = decimalify(depositStruct.initialValue);
-
-    return new StabilityDeposit({ deposit, depositAfterLoss, pendingCollateralGain });
-  }
-
-  watchStabilityDeposit(
-    onStabilityDepositChanged: (deposit: StabilityDeposit) => void,
-    address = this.requireAddress()
-  ) {
-    const { UserDepositChanged } = this.stabilityPool.filters;
-    const { EtherSent } = this.activePool.filters;
-
-    const userDepositChanged = UserDepositChanged(address);
-    const etherSent = EtherSent();
-
-    const depositListener = debounce((blockTag: number) => {
-      this.getStabilityDeposit(address, { blockTag }).then(onStabilityDepositChanged);
-    });
-
-    const etherSentListener = (toAddress: string, _amount: BigNumber, event: Event) => {
-      if (toAddress === this.stabilityPool.address) {
-        // Liquidation while Stability Pool has some deposits
-        // There may be new gains
-        depositListener(event);
-      }
-    };
-
-    this.stabilityPool.on(userDepositChanged, depositListener);
-    this.activePool.on(etherSent, etherSentListener);
-
-    return () => {
-      this.stabilityPool.removeListener(userDepositChanged, depositListener);
-      this.activePool.removeListener(etherSent, etherSentListener);
-    };
-  }
-
-  async depositQuiInStabilityPool(
-    depositedQui: Decimalish,
-    frontEndTag = AddressZero,
-    overrides?: EthersTransactionOverrides
-  ) {
-    return this.wrapSimpleTransaction(
-      await this.stabilityPool.provideToSP(Decimal.from(depositedQui).bigNumber, frontEndTag, {
-        ...overrides
-      })
-    );
-  }
-
-  async withdrawQuiFromStabilityPool(
-    withdrawnQui: Decimalish,
-    overrides?: EthersTransactionOverrides
-  ) {
-    return this.wrapSimpleTransaction(
-      await this.stabilityPool.withdrawFromSP(Decimal.from(withdrawnQui).bigNumber, { ...overrides })
-    );
-  }
-
-  async transferCollateralGainToTrove(
-    { deposit, trove, ...hintOptionalParams }: StabilityDepositTransferOptionalParams = {},
-    overrides?: EthersTransactionOverrides
-  ) {
-    const initialTrove = trove ?? (await this.getTrove());
-    const finalTrove = initialTrove.addCollateral(
-      (deposit ?? (await this.getStabilityDeposit())).pendingCollateralGain
-    );
-
-    return this.wrapSimpleTransaction(
-      await this.stabilityPool.withdrawETHGainToTrove(
-        await this._findHint(finalTrove, hintOptionalParams),
-        { ...overrides }
-      )
-    );
-  }
-
-  async getQuiInStabilityPool(overrides?: EthersCallOverrides) {
-    return new Decimal(await this.stabilityPool.getTotalCLVDeposits({ ...overrides }));
-  }
-
-  watchQuiInStabilityPool(onQuiInStabilityPoolChanged: (quiInStabilityPool: Decimal) => void) {
-    const { Transfer } = this.clvToken.filters;
-
-    const transferQuiFromStabilityPool = Transfer(this.stabilityPool.address);
-    const transferQuiToStabilityPool = Transfer(null, this.stabilityPool.address);
-
-    const stabilityPoolQuiFilters = [transferQuiFromStabilityPool, transferQuiToStabilityPool];
-
-    const stabilityPoolQuiListener = debounce((blockTag: number) => {
-      this.getQuiInStabilityPool({ blockTag }).then(onQuiInStabilityPoolChanged);
-    });
-
-    stabilityPoolQuiFilters.forEach(filter => this.clvToken.on(filter, stabilityPoolQuiListener));
-
-    return () =>
-      stabilityPoolQuiFilters.forEach(filter =>
-        this.clvToken.removeListener(filter, stabilityPoolQuiListener)
-      );
-  }
-
-  async getQuiBalance(address = this.requireAddress(), overrides?: EthersCallOverrides) {
-    return new Decimal(await this.clvToken.balanceOf(address, { ...overrides }));
-  }
-
-  watchQuiBalance(onQuiBalanceChanged: (balance: Decimal) => void, address = this.requireAddress()) {
-    const { Transfer } = this.clvToken.filters;
-    const transferQuiFromUser = Transfer(address);
-    const transferQuiToUser = Transfer(null, address);
-
-    const quiTransferFilters = [transferQuiFromUser, transferQuiToUser];
-
-    const quiTransferListener = debounce((blockTag: number) => {
-      this.getQuiBalance(address, { blockTag }).then(onQuiBalanceChanged);
-    });
-
-    quiTransferFilters.forEach(filter => this.clvToken.on(filter, quiTransferListener));
-
-    return () =>
-      quiTransferFilters.forEach(filter =>
-        this.clvToken.removeListener(filter, quiTransferListener)
-      );
-  }
-
-  async sendQui(toAddress: string, amount: Decimalish, overrides?: EthersTransactionOverrides) {
-    return this.wrapSimpleTransaction(
-      await this.clvToken.transfer(toAddress, Decimal.from(amount).bigNumber, { ...overrides })
-    );
-  }
-
-  async _findRedemptionHints(
-    exchangedQui: Decimal,
-    { price, ...rest }: HintedTransactionOptionalParams = {}
-  ): Promise<[string, string, Decimal]> {
-    price = price ?? (await this.getPrice());
-
-    const {
-      firstRedemptionHint,
-      partialRedemptionHintICR
-    } = await this.hintHelpers.getRedemptionHints(exchangedQui.bigNumber, price.bigNumber);
-
-    const collateralRatio = new Decimal(partialRedemptionHintICR);
-
-    return [
-      firstRedemptionHint,
-      collateralRatio.nonZero
-        ? await this._findHintForCollateralRatio(collateralRatio, { price, ...rest })
-        : AddressZero,
-      collateralRatio
-    ];
-  }
-
-  async redeemCollateral(
-    exchangedQui: Decimalish,
-    optionalParams: HintedTransactionOptionalParams = {},
-    overrides?: EthersTransactionOverrides
-=======
   PopulatableEthersLiquity,
   SendableEthersLiquity,
   TransactableEthersLiquity
@@ -783,7 +23,6 @@
     readable: ReadableEthersLiquity,
     observable: ObservableEthersLiquity,
     populatable: PopulatableEthersLiquity
->>>>>>> b45b7ae0
   ) {
     const sendable = new SendableEthersLiquity(populatable);
     const transactable = new TransactableEthersLiquity(sendable);
