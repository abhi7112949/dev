--- conflicted
+++ resolved
@@ -12,14 +12,9 @@
 
 import activePoolAbi from "../abi/ActivePool.json";
 import borrowerOperationsAbi from "../abi/BorrowerOperations.json";
-<<<<<<< HEAD
 import troveManagerAbi from "../abi/TroveManager.json";
-import lusdTokenAbi from "../abi/LUSDToken.json";
-=======
-import cdpManagerAbi from "../abi/CDPManager.json";
-import clvTokenAbi from "../abi/CLVToken.json";
+import lusdTokenAbi from "../abi/CLVToken.json";
 import collSurplusPoolAbi from "../abi/CollSurplusPool.json";
->>>>>>> 2989939d
 import communityIssuanceAbi from "../abi/CommunityIssuance.json";
 import defaultPoolAbi from "../abi/DefaultPool.json";
 import lqtyTokenAbi from "../abi/LQTYToken.json";
@@ -40,14 +35,9 @@
 import {
   ActivePool,
   BorrowerOperations,
-<<<<<<< HEAD
   TroveManager,
   LUSDToken,
-=======
-  CDPManager,
-  CLVToken,
   CollSurplusPool,
->>>>>>> 2989939d
   CommunityIssuance,
   DefaultPool,
   LQTYToken,
@@ -56,14 +46,8 @@
   LQTYStaking,
   MultiTroveGetter,
   PriceFeed,
-<<<<<<< HEAD
   SortedTroves,
-  StabilityPool,
-  CollSurplusPool
-=======
-  SortedCDPs,
   StabilityPool
->>>>>>> 2989939d
 } from "../types";
 
 export const abi: { [name: string]: JsonFragment[] } = {
@@ -171,14 +155,9 @@
 export interface LiquityContractAddresses {
   activePool: string;
   borrowerOperations: string;
-<<<<<<< HEAD
   troveManager: string;
   lusdToken: string;
-=======
-  cdpManager: string;
-  clvToken: string;
   collSurplusPool: string;
->>>>>>> 2989939d
   communityIssuance: string;
   defaultPool: string;
   lqtyToken: string;
@@ -196,14 +175,9 @@
 
   activePool: ActivePool;
   borrowerOperations: BorrowerOperations;
-<<<<<<< HEAD
   troveManager: TroveManager;
   lusdToken: LUSDToken;
-=======
-  cdpManager: CDPManager;
-  clvToken: CLVToken;
   collSurplusPool: CollSurplusPool;
->>>>>>> 2989939d
   communityIssuance: CommunityIssuance;
   defaultPool: DefaultPool;
   lqtyToken: LQTYToken;
@@ -219,14 +193,9 @@
 export const addressesOf = (contracts: LiquityContracts): LiquityContractAddresses => ({
   activePool: contracts.activePool.address,
   borrowerOperations: contracts.borrowerOperations.address,
-<<<<<<< HEAD
   troveManager: contracts.troveManager.address,
   lusdToken: contracts.lusdToken.address,
-=======
-  cdpManager: contracts.cdpManager.address,
-  clvToken: contracts.clvToken.address,
   collSurplusPool: contracts.collSurplusPool.address,
->>>>>>> 2989939d
   communityIssuance: contracts.communityIssuance.address,
   defaultPool: contracts.defaultPool.address,
   lqtyToken: contracts.lqtyToken.address,
@@ -235,14 +204,8 @@
   lqtyStaking: contracts.lqtyStaking.address,
   multiTrovegetter: contracts.multiTrovegetter.address,
   priceFeed: contracts.priceFeed.address,
-<<<<<<< HEAD
   sortedTroves: contracts.sortedTroves.address,
-  stabilityPool: contracts.stabilityPool.address,
-  collSurplusPool: contracts.collSurplusPool.address
-=======
-  sortedCDPs: contracts.sortedCDPs.address,
   stabilityPool: contracts.stabilityPool.address
->>>>>>> 2989939d
 });
 
 const create = <T extends TypedContract<LiquityContract, unknown>>(
